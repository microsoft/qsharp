--- conflicted
+++ resolved
@@ -13,13 +13,8 @@
 	
     @EntryPoint()
     operation Main() : Result[] {
-<<<<<<< HEAD
-        // `Message` is in the Microsoft.Quantum.Diagnostics namespace
-        Message("Hello World!");
-=======
         // `DumpMachine` is in the Microsoft.Quantum.Diagnostics namespace
         DumpMachine();
->>>>>>> 5ace8a18
         return [];
     }
 }