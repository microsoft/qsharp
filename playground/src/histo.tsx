--- conflicted
+++ resolved
@@ -210,14 +210,9 @@
       newZoom = scale.zoom + e.deltaY * 0.05;
       newZoom = Math.min(Math.max(1, newZoom), 50);
 
-<<<<<<< HEAD
-      // On zooming in, need to shift left to maintain mouse point, and vice-verca.
+      // On zooming in, need to shift left to maintain mouse point, and vice verca.
       const chartAreaWidth = 165;
       const oldChartWidth = chartAreaWidth * scale.zoom;
-=======
-      // On zooming in, need to shift left to maintain mouse point, and vice versa.
-      const oldChartWidth = 165 * scale.zoom;
->>>>>>> 1fdf9d7b
       const mousePointOnChart = 0 - scale.offset + mousePoint.x;
       const percentRightOnChart = mousePointOnChart / oldChartWidth;
       const chartWidthGrowth = newZoom * chartAreaWidth - scale.zoom * chartAreaWidth;
