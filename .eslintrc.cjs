--- conflicted
+++ resolved
@@ -11,13 +11,9 @@
     "/npm/lib/",
     "/npm/src/*.generated.ts",
     "/jupyterlab/lib",
-<<<<<<< HEAD
-    "/jupyterlab/qsharp_jupyterlab/labextension",
+    "/jupyterlab/qsharp-jupyterlab/labextension",
+    "/vscode/out/",
     "/vscode/test/out/",
-=======
-    "/jupyterlab/qsharp-jupyterlab/labextension",
->>>>>>> fda7fc22
-    "/vscode/out/",
   ],
   env: {
     browser: true,
