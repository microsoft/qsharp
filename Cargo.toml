--- conflicted
+++ resolved
@@ -8,11 +8,8 @@
     "compiler/qsc_passes",
     "compiler/qsc_wasm",
     "compiler/qtest_tool",
-<<<<<<< HEAD
     "compiler/qsx",
-=======
     "katas",
->>>>>>> 7def4d13
 ]
 
 [workspace.package]
