--- conflicted
+++ resolved
@@ -84,17 +84,10 @@
     #[error("unsupported runtime capabilities for code generation")]
     #[diagnostic(code("Qsc.Interpret.UnsupportedRuntimeCapabilities"))]
     UnsupportedRuntimeCapabilities,
-<<<<<<< HEAD
-    #[error("expression does not evaluate to an operation that takes qubits")]
-    #[diagnostic(code("Qsc.Interpret.NoCircuitForOperation"))]
-    #[diagnostic(help(
-        "provide the name of a callable or a lambda expression that only takes qubits"
-=======
     #[error("expression does not evaluate to an operation that takes qubit parameters")]
     #[diagnostic(code("Qsc.Interpret.NoCircuitForOperation"))]
     #[diagnostic(help(
         "provide the name of a callable or a lambda expression that only takes qubits as parameters"
->>>>>>> 62ee58e7
     ))]
     NoCircuitForOperation,
 }
@@ -466,11 +459,7 @@
 
 /// Describes the entry point for circuit generation.
 pub enum CircuitEntryPoint {
-<<<<<<< HEAD
-    /// An operation. This must be an callable name or a lambda
-=======
     /// An operation. This must be a callable name or a lambda
->>>>>>> 62ee58e7
     /// expression that only takes qubits as arguments.
     /// The callable name must be visible in the current package.
     Operation(String),
