// Copyright (c) Microsoft Corporation.
// Licensed under the MIT License.

use crate::{
    compile::{self, compile},
    error::WithSource,
};
use miette::Diagnostic;
use qsc_data_structures::index_map::IndexMap;
use qsc_eval::{
    backend::SparseSim,
    debug::{map_fir_package_to_hir, map_hir_package_to_fir, Frame},
    eval_expr,
    output::Receiver,
    val::{GlobalId, Value},
    Env, Global, NodeLookup, State,
};
<<<<<<< HEAD
use qsc_frontend::compile::{PackageStore, Source, SourceMap, TargetProfile};
use qsc_hir::hir::{Expr, ItemKind, PackageId};
=======
use qsc_fir::fir::{BlockId, ExprId, PatId, StmtId};
use qsc_fir::fir::{ItemKind, PackageId};
use qsc_frontend::compile::{PackageStore, Source, SourceMap};
>>>>>>> 7ecadd00
use qsc_passes::PackageType;
use thiserror::Error;

use super::debug::format_call_stack;

#[derive(Clone, Debug, Diagnostic, Error)]
#[diagnostic(transparent)]
#[error(transparent)]
pub struct Error(WithSource<Source, ErrorKind>);

impl Error {
    #[must_use]
    pub fn stack_trace(&self) -> &Option<String> {
        self.0.stack_trace()
    }
}

#[derive(Clone, Debug, Diagnostic, Error)]
enum ErrorKind {
    #[error(transparent)]
    #[diagnostic(transparent)]
    Compile(#[from] compile::Error),
    #[error(transparent)]
    #[diagnostic(transparent)]
    Pass(#[from] qsc_passes::Error),
    #[error("runtime error")]
    #[diagnostic(transparent)]
    Eval(#[from] qsc_eval::Error),
    #[error("entry point not found")]
    #[diagnostic(code("Qsc.Interpret.NoEntryPoint"))]
    NoEntryPoint,
}

pub struct Interpreter {
    store: PackageStore,
    fir_store: IndexMap<PackageId, qsc_fir::fir::Package>,
    package: PackageId,
}

pub struct EvalContext<'a> {
    interpreter: &'a Interpreter,
    env: Env,
    sim: SparseSim,
    lookup: Lookup<'a>,
    state: State,
}

struct Lookup<'a> {
    fir_store: &'a IndexMap<PackageId, qsc_fir::fir::Package>,
}

impl<'a> Lookup<'a> {
    fn get_package(&self, package: PackageId) -> &qsc_fir::fir::Package {
        self.fir_store
            .get(package)
            .expect("Package should be in FIR store")
    }
}

impl<'a> NodeLookup for Lookup<'a> {
    fn get(&self, id: GlobalId) -> Option<Global<'a>> {
        get_global(self.fir_store, id)
    }

    fn get_block(&self, package: PackageId, id: BlockId) -> &qsc_fir::fir::Block {
        self.get_package(package)
            .blocks
            .get(id)
            .expect("BlockId should have been lowered")
    }
    fn get_expr(&self, package: PackageId, id: ExprId) -> &qsc_fir::fir::Expr {
        self.get_package(package)
            .exprs
            .get(id)
            .expect("ExprId should have been lowered")
    }
    fn get_pat(&self, package: PackageId, id: PatId) -> &qsc_fir::fir::Pat {
        self.get_package(package)
            .pats
            .get(id)
            .expect("PatId should have been lowered")
    }
    fn get_stmt(&self, package: PackageId, id: StmtId) -> &qsc_fir::fir::Stmt {
        self.get_package(package)
            .stmts
            .get(id)
            .expect("StmtId should have been lowered")
    }
}

impl Interpreter {
    /// # Errors
    ///
    /// Returns a vector of errors if compiling the given sources fails.
    pub fn new(std: bool, sources: SourceMap) -> Result<Self, Vec<Error>> {
        let mut fir_store = IndexMap::new();
        let mut fir_lowerer = qsc_eval::lower::Lowerer::new();
        let core = compile::core();

        let core_fir = fir_lowerer.lower_package(&core.package);
        fir_store.insert(
            map_hir_package_to_fir(qsc_hir::hir::PackageId::CORE),
            core_fir,
        );
        let mut store = PackageStore::new(core);
        let mut dependencies = Vec::new();

        if std {
<<<<<<< HEAD
            dependencies.push(store.insert(compile::std(&store, TargetProfile::Full)));
=======
            let std = compile::std(&store);
            let std_fir = fir_lowerer.lower_package(&std.package);
            let id = store.insert(std);
            fir_store.insert(map_hir_package_to_fir(id), std_fir);
            dependencies.push(id);
>>>>>>> 7ecadd00
        }

        let (unit, errors) = compile(
            &store,
            &dependencies,
            sources,
            PackageType::Exe,
            TargetProfile::Full,
        );
        if errors.is_empty() {
            let user_fir = fir_lowerer.lower_package(&unit.package);
            let package = store.insert(unit);
            fir_store.insert(map_hir_package_to_fir(package), user_fir);
            Ok(Self {
                store,
                fir_store,
                package: map_hir_package_to_fir(package),
            })
        } else {
            Err(errors
                .into_iter()
                .map(|error| Error(WithSource::from_map(&unit.sources, error.into(), None)))
                .collect())
        }
    }

    #[must_use]
    pub fn new_eval_context(&self) -> EvalContext {
        EvalContext {
            interpreter: self,
            env: Env::with_empty_scope(),
            sim: SparseSim::new(),
            lookup: Lookup {
                fir_store: &self.fir_store,
            },
            state: State::new(self.package),
        }
    }
}

impl<'a> EvalContext<'a> {
    /// # Errors
    ///
    /// Returns a vector of errors if evaluating the entry point fails.
    pub fn eval_entry(&mut self, receiver: &mut impl Receiver) -> Result<Value, Vec<Error>> {
        let expr = self.get_entry_expr()?;
        eval_expr(
            &mut self.state,
            expr,
            &self.lookup,
            &mut self.env,
            &mut self.sim,
            receiver,
        )
        .map_err(|(error, call_stack)| {
            let package = self
                .interpreter
                .store
                .get(map_fir_package_to_hir(self.interpreter.package))
                .expect("package should be in store");

            let stack_trace = if call_stack.is_empty() {
                None
            } else {
                Some(render_call_stack(
                    &self.interpreter.store,
                    &Lookup {
                        fir_store: &self.interpreter.fir_store,
                    },
                    call_stack,
                    &error,
                ))
            };

            vec![Error(WithSource::from_map(
                &package.sources,
                error.into(),
                stack_trace,
            ))]
        })
    }

    fn get_entry_expr(&self) -> Result<ExprId, Vec<Error>> {
        let unit = self
            .interpreter
            .fir_store
            .get(self.interpreter.package)
            .expect("store should have package");
        if let Some(entry) = unit.entry {
            return Ok(entry);
        };
        let unit = self
            .interpreter
            .store
            .get(map_fir_package_to_hir(self.interpreter.package))
            .expect("store should have package");
        Err(vec![Error(WithSource::from_map(
            &unit.sources,
            ErrorKind::NoEntryPoint,
            None,
        ))])
    }
}

fn render_call_stack(
    store: &PackageStore,
    globals: &impl NodeLookup,
    call_stack: Vec<Frame>,
    error: &dyn std::error::Error,
) -> String {
    format_call_stack(store, globals, call_stack, error)
}

pub(super) fn get_global(
    fir_store: &IndexMap<PackageId, qsc_fir::fir::Package>,
    id: GlobalId,
) -> Option<Global> {
    fir_store
        .get(id.package)
        .and_then(|package| match &package.items.get(id.item)?.kind {
            ItemKind::Callable(callable) => Some(Global::Callable(callable)),
            ItemKind::Namespace(..) => None,
            ItemKind::Ty(..) => Some(Global::Udt),
        })
}<|MERGE_RESOLUTION|>--- conflicted
+++ resolved
@@ -15,14 +15,9 @@
     val::{GlobalId, Value},
     Env, Global, NodeLookup, State,
 };
-<<<<<<< HEAD
-use qsc_frontend::compile::{PackageStore, Source, SourceMap, TargetProfile};
-use qsc_hir::hir::{Expr, ItemKind, PackageId};
-=======
 use qsc_fir::fir::{BlockId, ExprId, PatId, StmtId};
 use qsc_fir::fir::{ItemKind, PackageId};
-use qsc_frontend::compile::{PackageStore, Source, SourceMap};
->>>>>>> 7ecadd00
+use qsc_frontend::compile::{PackageStore, Source, SourceMap, TargetProfile};
 use qsc_passes::PackageType;
 use thiserror::Error;
 
@@ -131,15 +126,11 @@
         let mut dependencies = Vec::new();
 
         if std {
-<<<<<<< HEAD
-            dependencies.push(store.insert(compile::std(&store, TargetProfile::Full)));
-=======
-            let std = compile::std(&store);
+            let std = compile::std(&store, TargetProfile::Full);
             let std_fir = fir_lowerer.lower_package(&std.package);
             let id = store.insert(std);
             fir_store.insert(map_hir_package_to_fir(id), std_fir);
             dependencies.push(id);
->>>>>>> 7ecadd00
         }
 
         let (unit, errors) = compile(
