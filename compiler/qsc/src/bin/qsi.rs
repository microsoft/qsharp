// Copyright (c) Microsoft Corporation.
// Licensed under the MIT License.

allocator::assign_global!();

use clap::{crate_version, Parser};
use miette::{Context, IntoDiagnostic, Report, Result};
use num_bigint::BigUint;
use num_complex::Complex64;
use qsc::{
    interpret::{self, InterpretResult, Interpreter},
    PackageStore,
};
use qsc_data_structures::{language_features::LanguageFeatures, target::TargetCapabilityFlags};
use qsc_eval::{
    output::{self, Receiver},
    state::format_state_id,
    val::Value,
};
use qsc_frontend::compile::{SourceContents, SourceMap, SourceName};
use qsc_passes::PackageType;
use qsc_project::{FileSystem, StdFs};
use std::{
    fs,
    io::{self, prelude::BufRead, Write},
    path::{Path, PathBuf},
    process::ExitCode,
    string::String,
};

#[derive(Debug, Parser)]
#[command(name = "qsi", version = concat!(crate_version!(), " (", env!("QSHARP_GIT_HASH"), ")"))]
#[command(author, about, next_line_help = true)]
struct Cli {
    /// Use the given file on startup as initial session input.
    #[arg(long = "use")]
    sources: Vec<PathBuf>,

    /// Execute the given Q# expression on startup.
    #[arg(long)]
    entry: Option<String>,

    /// Disable automatic inclusion of the standard library.
    #[arg(long)]
    nostdlib: bool,

    /// Exit after loading the files or running the given file(s)/entry on the command line.
    #[arg(long)]
    exec: bool,

    /// Path to a Q# manifest for a project
    #[arg(short, long)]
    qsharp_json: Option<PathBuf>,

    /// Language features to compile with
    #[arg(short, long)]
    features: Vec<String>,

    /// Compile the given files and interactive snippets in debug mode.
    #[arg(long)]
    debug: bool,
}

struct TerminalReceiver;

impl Receiver for TerminalReceiver {
    fn state(
        &mut self,
        states: Vec<(BigUint, Complex64)>,
        qubit_count: usize,
    ) -> Result<(), output::Error> {
        println!("DumpMachine:");
        for (qubit, amplitude) in states {
            let id = format_state_id(&qubit, qubit_count);
            println!("{id}: [{}, {}]", amplitude.re, amplitude.im);
        }

        Ok(())
    }

    fn message(&mut self, msg: &str) -> Result<(), output::Error> {
        println!("{msg}");
        Ok(())
    }
}

fn main() -> miette::Result<ExitCode> {
    let cli = Cli::parse();
    let mut sources = cli
        .sources
        .iter()
        .map(read_source)
        .collect::<miette::Result<Vec<_>>>()?;

    let mut features = LanguageFeatures::from_iter(cli.features);
    // when we load the project, need to set these
    let mut store = PackageStore::new(qsc::compile::core());
    let dependencies = if cli.nostdlib {
        vec![]
    } else {
        let std_id = store.insert(qsc::compile::std(&store, TargetCapabilityFlags::all()));
        vec![(std_id, None)]
    };

    let dependencies = &dependencies[..];

    if sources.is_empty() {
        // TODO(alex) resolve transitive dependencies from the manifest here
        let fs = StdFs;
<<<<<<< HEAD
        let manifest = Manifest::load(cli.qsharp_json)?;
        if let Some(manifest) = manifest {
            let mut project = fs.load_project_with_deps(&manifest.manifest_dir, None)?;
            let mut project_sources = project.package_graph_sources.root.sources;

            // Concatenate all the dependencies into the sources
            // TODO: Properly convert these into something that the compiler & language service can use
            for dep in project.package_graph_sources.packages.values_mut() {
                project_sources.append(&mut dep.sources);
            }

            sources.append(&mut project_sources);

            features.merge(LanguageFeatures::from_iter(
                manifest.manifest.language_features,
            ));
=======
        if let Some(qsharp_json) = cli.qsharp_json {
            if let Some(dir) = qsharp_json.parent() {
                let project = match fs.load_project(dir, None) {
                    Ok(project) => project,
                    Err(errs) => {
                        for e in errs {
                            eprintln!("{e:?}");
                        }
                        return Ok(ExitCode::FAILURE);
                    }
                };

                let (mut project_sources, language_features) =
                    project.package_graph_sources.into_sources_temporary();

                sources.append(&mut project_sources);

                features.merge(LanguageFeatures::from_iter(language_features));
            } else {
                eprintln!("{} must have a parent directory", qsharp_json.display());
                return Ok(ExitCode::FAILURE);
            }
>>>>>>> 06d089fa
        }
    }

    if cli.exec {
        let mut interpreter = match (if cli.debug {
            Interpreter::new_with_debug
        } else {
            Interpreter::new
        })(
            SourceMap::new(sources, cli.entry.map(std::convert::Into::into)),
            PackageType::Exe,
            TargetCapabilityFlags::all(),
            features,
            store,
            dependencies,
        ) {
            Ok(interpreter) => interpreter,
            Err(errors) => {
                for error in errors {
                    eprintln!("error: {:?}", Report::new(error));
                }
                return Ok(ExitCode::FAILURE);
            }
        };
        return Ok(print_exec_result(
            interpreter.eval_entry(&mut TerminalReceiver),
        ));
    }

    let mut interpreter = match (if cli.debug {
        Interpreter::new_with_debug
    } else {
        Interpreter::new
    })(
        SourceMap::new(sources, None),
        PackageType::Lib,
        TargetCapabilityFlags::all(),
        features,
        store,
        dependencies,
    ) {
        Ok(interpreter) => interpreter,
        Err(errors) => {
            for error in errors {
                eprintln!("error: {:?}", Report::new(error));
            }
            return Ok(ExitCode::FAILURE);
        }
    };

    if let Some(entry) = cli.entry {
        print_interpret_result(interpreter.eval_fragments(&mut TerminalReceiver, &entry));
    }

    repl(&mut interpreter, &mut TerminalReceiver).into_diagnostic()?;

    Ok(ExitCode::SUCCESS)
}

fn repl(interpreter: &mut Interpreter, receiver: &mut impl Receiver) -> io::Result<()> {
    print_prompt(false);

    let mut lines = io::BufReader::new(io::stdin()).lines();
    while let Some(line) = lines.next() {
        let mut line = line?;

        while line.ends_with('\\') {
            print_prompt(true);
            if let Some(continuation) = lines.next() {
                line.pop(); // Remove backslash.
                line.push_str(&continuation?);
            } else {
                println!();
                return Ok(());
            }
        }

        if !line.trim().is_empty() {
            print_interpret_result(interpreter.eval_fragments(receiver, &line));
        }

        print_prompt(false);
    }

    println!();
    Ok(())
}

fn read_source(path: impl AsRef<Path>) -> miette::Result<(SourceName, SourceContents)> {
    let path = path.as_ref();
    let contents = fs::read_to_string(path)
        .into_diagnostic()
        .with_context(|| format!("could not read source file `{}`", path.display()))?;

    Ok((path.to_string_lossy().into(), contents.into()))
}

fn print_prompt(continuation: bool) {
    if continuation {
        print!("    > ");
    } else {
        print!("qsi$ ");
    }

    io::stdout().flush().expect("standard out should flush");
}

fn print_interpret_result(result: InterpretResult) {
    match result {
        Ok(Value::Tuple(items)) if items.is_empty() => {}
        Ok(value) => println!("{value}"),
        Err(errors) => {
            for error in errors {
                if let Some(stack_trace) = error.stack_trace() {
                    eprintln!("{stack_trace}");
                }
                let report = Report::new(error);
                eprintln!("error: {report:?}");
            }
        }
    }
}

fn print_exec_result(result: Result<Value, Vec<interpret::Error>>) -> ExitCode {
    match result {
        Ok(value) => {
            println!("{value}");
            ExitCode::SUCCESS
        }
        Err(errors) => {
            for error in errors {
                if let Some(stack_trace) = error.stack_trace() {
                    eprintln!("{stack_trace}");
                }
                let report = Report::new(error);
                eprintln!("error: {report:?}");
            }
            ExitCode::FAILURE
        }
    }
}<|MERGE_RESOLUTION|>--- conflicted
+++ resolved
@@ -107,24 +107,6 @@
     if sources.is_empty() {
         // TODO(alex) resolve transitive dependencies from the manifest here
         let fs = StdFs;
-<<<<<<< HEAD
-        let manifest = Manifest::load(cli.qsharp_json)?;
-        if let Some(manifest) = manifest {
-            let mut project = fs.load_project_with_deps(&manifest.manifest_dir, None)?;
-            let mut project_sources = project.package_graph_sources.root.sources;
-
-            // Concatenate all the dependencies into the sources
-            // TODO: Properly convert these into something that the compiler & language service can use
-            for dep in project.package_graph_sources.packages.values_mut() {
-                project_sources.append(&mut dep.sources);
-            }
-
-            sources.append(&mut project_sources);
-
-            features.merge(LanguageFeatures::from_iter(
-                manifest.manifest.language_features,
-            ));
-=======
         if let Some(qsharp_json) = cli.qsharp_json {
             if let Some(dir) = qsharp_json.parent() {
                 let project = match fs.load_project(dir, None) {
@@ -147,7 +129,6 @@
                 eprintln!("{} must have a parent directory", qsharp_json.display());
                 return Ok(ExitCode::FAILURE);
             }
->>>>>>> 06d089fa
         }
     }
 
