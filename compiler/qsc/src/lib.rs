--- conflicted
+++ resolved
@@ -47,16 +47,12 @@
     state::{fmt_basis_state_label, fmt_complex, format_state_id, get_latex, get_phase},
 };
 
-<<<<<<< HEAD
-pub use qsc_doc_gen::{display, generate_docs};
-
-pub mod circuit {
-    pub use qsc_circuit::{operations::*, Circuit, Operation};
-}
-=======
 pub mod linter {
     pub use qsc_linter::{run_lints, LintConfig, LintKind, LintLevel};
 }
 
 pub use qsc_doc_gen::{display, generate_docs};
->>>>>>> 60af2bc2
+
+pub mod circuit {
+    pub use qsc_circuit::{operations::*, Circuit, Operation};
+}