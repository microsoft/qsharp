[package]
name = "qsc"
description = "Q# compiler"

version.workspace = true
authors.workspace = true
homepage.workspace = true
repository.workspace = true
edition.workspace = true
license.workspace = true

[dependencies]
clap = { workspace = true, features = ["derive", "cargo"] }
env_logger = { workspace = true }
log = { workspace = true }
miette = { workspace = true, features = ["fancy"] }
num-bigint = { workspace = true }
num-complex = { workspace = true }
qsc_codegen = { path = "../qsc_codegen" }
qsc_data_structures = { path = "../qsc_data_structures" }
qsc_doc_gen = { path = "../qsc_doc_gen" }
qsc_formatter = { path = "../qsc_formatter" }
qsc_eval = { path = "../qsc_eval" }
qsc_frontend = { path = "../qsc_frontend" }
qsc_linter = { path = "../qsc_linter" }
qsc_ast = { path = "../qsc_ast" }
qsc_fir = { path = "../qsc_fir" }
qsc_hir = { path = "../qsc_hir" }
qsc_passes = { path = "../qsc_passes" }
qsc_project = { path = "../qsc_project", features = ["fs"] }
<<<<<<< HEAD
=======
qsc_rca = { path = "../qsc_rca" }
>>>>>>> c3335c73
qsc_circuit = { path = "../qsc_circuit" }
rustc-hash = { workspace = true }
thiserror = { workspace = true }
allocator = { path = "../../allocator" }

[dev-dependencies]
criterion = { workspace = true, features = ["cargo_bench_support"] }
expect-test = { workspace = true }
indoc = { workspace = true }

[lints]
workspace = true

[lib]
bench = false
doctest = false

[[bin]]
name = "qsc"
bench = false

[[bin]]
name = "qsi"
bench = false

[[bin]]
name = "memtest"
bench = false

[[bench]]
name = "large"
harness = false

[[bench]]
name = "library"
harness = false

[[bench]]
name = "eval"
harness = false

[[bench]]
name = "rca"
harness = false<|MERGE_RESOLUTION|>--- conflicted
+++ resolved
@@ -28,10 +28,7 @@
 qsc_hir = { path = "../qsc_hir" }
 qsc_passes = { path = "../qsc_passes" }
 qsc_project = { path = "../qsc_project", features = ["fs"] }
-<<<<<<< HEAD
-=======
 qsc_rca = { path = "../qsc_rca" }
->>>>>>> c3335c73
 qsc_circuit = { path = "../qsc_circuit" }
 rustc-hash = { workspace = true }
 thiserror = { workspace = true }
