[package]
name = "qsc"
description = "Q# compiler"

version.workspace = true
authors.workspace = true
homepage.workspace = true
repository.workspace = true
edition.workspace = true
license.workspace = true

[dependencies]
clap = { workspace = true, features = ["derive", "cargo"] }
env_logger = { workspace = true }
log = { workspace = true }
miette = { workspace = true, features = ["fancy"] }
num-bigint = { workspace = true }
num-complex = { workspace = true }
qsc_codegen = { path = "../qsc_codegen" }
qsc_data_structures = { path = "../qsc_data_structures" }
qsc_eval = { path = "../qsc_eval" }
qsc_frontend = { path = "../qsc_frontend" }
qsc_ast = { path = "../qsc_ast" }
qsc_fir = { path = "../qsc_fir" }
qsc_hir = { path = "../qsc_hir" }
qsc_passes = { path = "../qsc_passes" }
qsc_project = { path = "../qsc_project", features = ["fs"] }
<<<<<<< HEAD
qsc_rca = { path = "../qsc_rca" }
rand = { workspace = true }
=======
>>>>>>> 9fda6788
rustc-hash = { workspace = true }
thiserror = { workspace = true }

[dev-dependencies]
criterion = { workspace = true, features = ["cargo_bench_support"] }
expect-test = { workspace = true }
indoc = { workspace = true }

[lib]
bench = false
doctest = false

[[bin]]
name = "qsc"
bench = false

[[bin]]
name = "qsi"
bench = false

[[bin]]
name = "memtest"
bench = false

[[bench]]
name = "large"
harness = false

[[bench]]
name = "library"
harness = false

[[bench]]
name = "eval"
harness = false<|MERGE_RESOLUTION|>--- conflicted
+++ resolved
@@ -25,11 +25,7 @@
 qsc_hir = { path = "../qsc_hir" }
 qsc_passes = { path = "../qsc_passes" }
 qsc_project = { path = "../qsc_project", features = ["fs"] }
-<<<<<<< HEAD
 qsc_rca = { path = "../qsc_rca" }
-rand = { workspace = true }
-=======
->>>>>>> 9fda6788
 rustc-hash = { workspace = true }
 thiserror = { workspace = true }
 
