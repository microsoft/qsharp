// Copyright (c) Microsoft Corporation.
// Licensed under the MIT License.

use criterion::{criterion_group, criterion_main, Criterion};
use qsc_frontend::compile::{compile, PackageStore};

const INPUT: &str = include_str!("./nqueens.qs");

pub fn nqueens(c: &mut Criterion) {
    c.bench_function("NQueens large input file", |b| {
<<<<<<< HEAD
        b.iter(|| compile([INPUT], ""))
=======
        b.iter(|| compile(&PackageStore::new(), &[], &[INPUT], ""))
>>>>>>> e98a452c
    });
}

criterion_group!(benches, nqueens);
criterion_main!(benches);<|MERGE_RESOLUTION|>--- conflicted
+++ resolved
@@ -8,11 +8,7 @@
 
 pub fn nqueens(c: &mut Criterion) {
     c.bench_function("NQueens large input file", |b| {
-<<<<<<< HEAD
-        b.iter(|| compile([INPUT], ""))
-=======
         b.iter(|| compile(&PackageStore::new(), &[], &[INPUT], ""))
->>>>>>> e98a452c
     });
 }
 
