--- conflicted
+++ resolved
@@ -6,10 +6,6 @@
 pub mod index_map;
 pub mod language_features;
 pub mod line_column;
-<<<<<<< HEAD
 pub mod namespaces;
 pub mod span;
-=======
-pub mod span;
-pub mod target;
->>>>>>> 243ea46d
+pub mod target;