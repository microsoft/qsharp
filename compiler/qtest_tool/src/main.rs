// Copyright (c) Microsoft Corporation.
// Licensed under the MIT License.

#![warn(clippy::mod_module_files, clippy::pedantic)]

use clap::Parser;
use miette::{Diagnostic, NamedSource, Report};
<<<<<<< HEAD
use qsc_ast::visit::Visitor;
use qsc_eval::Evaluator;
=======
use qsc_eval::{output::GenericReceiver, Evaluator};
>>>>>>> fac55322
use qsc_frontend::{
    compile::{self, compile, CompileUnit, Context, PackageStore, SourceIndex},
    diagnostic::OffsetError,
};
use qsc_passes::{globals::extract_callables, print_code::CodePrinter};
use std::{
    fs::{self, File},
    io::{self, LineWriter},
    path::{Path, PathBuf},
    process::ExitCode,
    result::Result,
    string::String,
    sync::Arc,
};

#[derive(Parser)]
#[command(arg_required_else_help(true))]
struct Cli {
    sources: Vec<PathBuf>,
    #[arg(short, long, default_value = "")]
    entry: String,
    #[arg(short, long)]
    tree: Option<PathBuf>,
    #[arg(short, long)]
    code: Option<PathBuf>,
}

struct ErrorReporter<'a> {
    context: &'a Context,
    paths: Vec<PathBuf>,
    sources: Vec<Arc<String>>,
    entry: Arc<String>,
}

impl<'a> ErrorReporter<'a> {
    fn new(cli: Cli, sources: Vec<String>, context: &'a Context) -> Self {
        Self {
            context,
            paths: cli.sources,
            sources: sources.into_iter().map(Arc::new).collect(),
            entry: Arc::new(cli.entry),
        }
    }

    fn report(&self, diagnostic: impl Diagnostic + Send + Sync + 'static) -> Report {
        let Some(first_label) = diagnostic.labels().and_then(|mut ls| ls.next()) else {
            return Report::new(diagnostic);
        };

        // Use the offset of the first labeled span to find which source code to include in the report.
        let (index, offset) = self.context.source(first_label.offset());
        let name = source_name(&self.paths, index);
        let source = self.sources.get(index.0).unwrap_or(&self.entry).clone();
        let source = NamedSource::new(name, source);

        // Adjust all spans in the error to be relative to the start of this source.
        let offset = -isize::try_from(offset).unwrap();
        Report::new(OffsetError::new(diagnostic, offset)).with_source_code(source)
    }
}

fn main() -> miette::Result<ExitCode> {
    let cli = Cli::parse();
    let sources: Vec<_> = cli.sources.iter().map(read_source).collect();
    let mut store = PackageStore::new();
    let std = store.insert(compile::std());
    let unit = compile(&store, [std], &sources, &cli.entry);

    if let Some(tree_path) = &cli.tree {
        print_compilation_unit(&unit, tree_path);
    }

    if let Some(code_path) = &cli.code {
        print_code(&unit, code_path);
    }

    if unit.context.errors().is_empty() {
        let user = store.insert(unit);
        let unit = store
            .get(user)
            .expect("compile unit should be in package store");
        if let Some(expr) = &unit.package.entry {
            let globals = extract_callables(&store);
            let mut stdout = io::stdout();
            let mut out = GenericReceiver::new(&mut stdout);
            let evaluator = Evaluator::from_store(&store, user, &globals, &mut out);
            match evaluator.eval_expr(expr) {
                Ok((value, _)) => {
                    println!("{value}");
                    Ok(ExitCode::SUCCESS)
                }
                Err(error) => Err(ErrorReporter::new(cli, sources, &unit.context).report(error)),
            }
        } else {
            Ok(ExitCode::SUCCESS)
        }
    } else {
        let reporter = ErrorReporter::new(cli, sources, &unit.context);
        for error in unit.context.errors() {
            eprintln!("{:?}", reporter.report(error.clone()));
        }
        Ok(ExitCode::FAILURE)
    }
}

fn print_compilation_unit(unit: &CompileUnit, path: &Path) {
    if path.as_os_str() == "-" {
        println!("{unit:#?}");
    } else {
        fs::write(path, format!("{unit:#?}")).unwrap();
    }
}

fn print_code(unit: &CompileUnit, path: &Path) {
    if path.as_os_str() == "-" {
        let mut writer = CodePrinter {
            writer: LineWriter::new(std::io::stdout()),
            indentation: 0,
        };
        writer.visit_package(&unit.package);
    } else {
        let file = File::create(path).unwrap();
        let mut writer = CodePrinter {
            writer: LineWriter::new(file),
            indentation: 0,
        };
        writer.visit_package(&unit.package);
    }
}

fn read_source(path: impl AsRef<Path>) -> String {
    if path.as_ref().as_os_str() == "-" {
        io::stdin().lines().map(Result::unwrap).collect()
    } else {
        fs::read_to_string(path).unwrap()
    }
}

fn source_name(paths: &[PathBuf], index: SourceIndex) -> &str {
    if index.0 == paths.len() {
        "<entry>"
    } else {
        paths
            .get(index.0)
            .map_or("<unknown>", |p| match p.to_str() {
                Some("-") => "<stdin>",
                Some(name) => name,
                None => "<unknown>",
            })
    }
}<|MERGE_RESOLUTION|>--- conflicted
+++ resolved
@@ -5,12 +5,8 @@
 
 use clap::Parser;
 use miette::{Diagnostic, NamedSource, Report};
-<<<<<<< HEAD
 use qsc_ast::visit::Visitor;
-use qsc_eval::Evaluator;
-=======
 use qsc_eval::{output::GenericReceiver, Evaluator};
->>>>>>> fac55322
 use qsc_frontend::{
     compile::{self, compile, CompileUnit, Context, PackageStore, SourceIndex},
     diagnostic::OffsetError,
