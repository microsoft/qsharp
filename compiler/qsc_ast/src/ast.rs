// Copyright (c) Microsoft Corporation.
// Licensed under the MIT License.

//! The abstract syntax tree (AST) for Q#. The AST directly corresponds to the surface syntax of Q#.

#![warn(missing_docs)]

use indenter::{indented, Format, Indented};
use num_bigint::BigInt;
use qsc_data_structures::span::{Span, WithSpan};
use std::{
    cmp::Ordering,
    fmt::{self, Display, Formatter, Write},
    hash::{Hash, Hasher},
    rc::Rc,
};

fn set_indentation<'a, 'b>(
    indent: Indented<'a, Formatter<'b>>,
    level: usize,
) -> Indented<'a, Formatter<'b>> {
    match level {
        0 => indent.with_str(""),
        1 => indent.with_str("    "),
        2 => indent.with_str("        "),
        _ => unimplemented!("intentation level not supported"),
    }
}

/// The unique identifier for an AST node.
/// This could be assigned or unassigned. If unassigned, the value will be `u32::MAX`.
/// Assignment happens after symbol resolution. Use [`NodeId::is_default`] to check if the node
/// has been assigned yet.
#[derive(Clone, Copy, Debug)]
pub struct NodeId(u32);

impl NodeId {
    const DEFAULT_VALUE: u32 = u32::MAX;

    /// The ID of the first node.
    pub const FIRST: Self = Self(0);

    /// The successor of this ID.
    #[must_use]
    pub fn successor(self) -> Self {
        Self(self.0 + 1)
    }

    /// True if this is the default ID.
    #[must_use]
    pub fn is_default(self) -> bool {
        self.0 == Self::DEFAULT_VALUE
    }
}

impl Default for NodeId {
    fn default() -> Self {
        Self(Self::DEFAULT_VALUE)
    }
}

impl Display for NodeId {
    fn fmt(&self, f: &mut Formatter) -> fmt::Result {
        if self.is_default() {
            f.write_str("_id_")
        } else {
            self.0.fmt(f)
        }
    }
}

impl From<usize> for NodeId {
    fn from(value: usize) -> Self {
        Self(u32::try_from(value).expect("node ID should fit in u32"))
    }
}

impl From<NodeId> for usize {
    fn from(value: NodeId) -> Self {
        assert!(!value.is_default(), "default node ID should be replaced");
        value.0 as usize
    }
}

impl PartialEq for NodeId {
    fn eq(&self, other: &Self) -> bool {
        assert!(!self.is_default(), "default node ID should be replaced");
        self.0 == other.0
    }
}

impl Eq for NodeId {}

impl PartialOrd for NodeId {
    fn partial_cmp(&self, other: &Self) -> Option<Ordering> {
        Some(self.cmp(other))
    }
}

impl Ord for NodeId {
    fn cmp(&self, other: &Self) -> Ordering {
        assert!(!self.is_default(), "default node ID should be replaced");
        self.0.cmp(&other.0)
    }
}

impl Hash for NodeId {
    fn hash<H: Hasher>(&self, state: &mut H) {
        self.0.hash(state);
    }
}

/// The root node of an AST.
#[derive(Clone, Debug, Default, PartialEq)]
pub struct Package {
    /// The node ID.
    pub id: NodeId,
    /// The top-level syntax nodes in the package.
    pub nodes: Box<[TopLevelNode]>,
    /// The entry expression for an executable package.
    pub entry: Option<Box<Expr>>,
}

impl Display for Package {
    fn fmt(&self, f: &mut Formatter<'_>) -> fmt::Result {
        let mut indent = set_indentation(indented(f), 0);
        write!(indent, "Package {}:", self.id)?;
        indent = set_indentation(indent, 1);
        if let Some(e) = &self.entry {
            write!(indent, "\nentry expression: {e}")?;
        }
        for node in &*self.nodes {
            write!(indent, "\n{node}")?;
        }
        Ok(())
    }
}

/// A node that can exist at the top level of a package.
#[derive(Clone, Debug, PartialEq)]
pub enum TopLevelNode {
    /// A namespace
    Namespace(Namespace),
    /// A statement
    Stmt(Box<Stmt>),
}

impl Display for TopLevelNode {
    fn fmt(&self, f: &mut Formatter<'_>) -> fmt::Result {
        match self {
            Self::Namespace(n) => n.fmt(f),
            Self::Stmt(s) => s.fmt(f),
        }
    }
}

/// A namespace.
#[derive(Clone, Debug, PartialEq)]
pub struct Namespace {
    /// The node ID.
    pub id: NodeId,
    /// The span.
    pub span: Span,
    /// The documentation.
    pub doc: Rc<str>,
    /// The namespace name.
    pub name: Idents,
    /// The items in the namespace.
    pub items: Box<[Box<Item>]>,
}

impl Namespace {
    /// Returns an iterator over the items in the namespace that are exported.
    pub fn exports(&self) -> impl Iterator<Item = &ImportOrExportItem> {
        self.items.iter().flat_map(|i| match i.kind.as_ref() {
            ItemKind::ImportOrExport(decl) if decl.is_export() => &decl.items[..],
            _ => &[],
        })
    }
}

impl Display for Namespace {
    fn fmt(&self, f: &mut Formatter<'_>) -> fmt::Result {
        let mut indent = set_indentation(indented(f), 0);
        write!(
            indent,
            "Namespace {} {} ({}):",
            self.id, self.span, self.name
        )?;
        indent = set_indentation(indent, 1);

        if !self.doc.is_empty() {
            write!(indent, "\ndoc:")?;
            indent = set_indentation(indent, 2);
            write!(indent, "\n{}", self.doc)?;
            indent = set_indentation(indent, 1);
        }

        for i in &*self.items {
            write!(indent, "\n{i}")?;
        }

        Ok(())
    }
}

/// An item.
#[derive(Clone, Debug, PartialEq)]
pub struct Item {
    /// The ID.
    pub id: NodeId,
    /// The span.
    pub span: Span,
    /// The documentation.
    pub doc: Rc<str>,
    /// The attributes.
    pub attrs: Box<[Box<Attr>]>,
    /// The visibility.
    pub visibility: Option<Visibility>,
    /// The item kind.
    pub kind: Box<ItemKind>,
}

impl Default for Item {
    fn default() -> Self {
        Self {
            id: NodeId::default(),
            span: Span::default(),
            doc: "".into(),
            attrs: Box::default(),
            visibility: None,
            kind: Box::default(),
        }
    }
}

impl Display for Item {
    fn fmt(&self, f: &mut Formatter<'_>) -> fmt::Result {
        let mut indent = set_indentation(indented(f), 0);
        write!(indent, "Item {} {}:", self.id, self.span)?;
        indent = set_indentation(indent, 1);

        if !self.doc.is_empty() {
            write!(indent, "\ndoc:")?;
            indent = set_indentation(indent, 2);
            write!(indent, "\n{}", self.doc)?;
            indent = set_indentation(indent, 1);
        }

        for attr in &*self.attrs {
            write!(indent, "\n{attr}")?;
        }

        if let Some(visibility) = &self.visibility {
            write!(indent, "\n{visibility}")?;
        }

        write!(indent, "\n{}", self.kind)?;
        Ok(())
    }
}

/// An item kind.
#[derive(Clone, Debug, Default, PartialEq)]
pub enum ItemKind {
    /// A `function` or `operation` declaration.
    Callable(Box<CallableDecl>),
    /// Default item when nothing has been parsed.
    #[default]
    Err,
    /// An `open` item for a namespace with an optional alias.
    Open(Idents, Option<Box<Ident>>),
    /// A `newtype` declaration.
    Ty(Box<Ident>, Box<TyDef>),
    /// An export declaration
    ImportOrExport(ImportOrExportDecl),
}

impl Display for ItemKind {
    fn fmt(&self, f: &mut Formatter<'_>) -> fmt::Result {
        match &self {
            ItemKind::Callable(decl) => write!(f, "{decl}")?,
            ItemKind::Err => write!(f, "Err")?,
            ItemKind::Open(name, alias) => match alias {
                Some(a) => write!(f, "Open ({name}) ({a})")?,
                None => write!(f, "Open ({name})")?,
            },
            ItemKind::Ty(name, t) => write!(f, "New Type ({name}): {t}")?,
            ItemKind::ImportOrExport(item) if item.is_export => write!(f, "Export ({item})")?,
            ItemKind::ImportOrExport(item) => write!(f, "Import ({item})")?,
        }
        Ok(())
    }
}

/// A visibility modifier.
#[derive(Clone, Copy, Debug, Eq, Hash, PartialEq)]
pub struct Visibility {
    /// The node ID.
    pub id: NodeId,
    /// The span.
    pub span: Span,
    /// The visibility kind.
    pub kind: VisibilityKind,
}

impl Display for Visibility {
    fn fmt(&self, f: &mut Formatter<'_>) -> fmt::Result {
        write!(f, "Visibility {} {} ({:?})", self.id, self.span, self.kind)
    }
}

/// An attribute.
#[derive(Clone, Debug, PartialEq)]
pub struct Attr {
    /// The node ID.
    pub id: NodeId,
    /// The span.
    pub span: Span,
    /// The name of the attribute.
    pub name: Box<Ident>,
    /// The argument to the attribute.
    pub arg: Box<Expr>,
}

impl Display for Attr {
    fn fmt(&self, f: &mut Formatter<'_>) -> fmt::Result {
        let mut indent = set_indentation(indented(f), 0);
        write!(indent, "Attr {} {} ({}):", self.id, self.span, self.name)?;
        indent = set_indentation(indent, 1);
        write!(indent, "\n{}", self.arg)?;
        Ok(())
    }
}

/// A type definition.
#[derive(Clone, Debug, PartialEq, Default)]
pub struct TyDef {
    /// The node ID.
    pub id: NodeId,
    /// The span.
    pub span: Span,
    /// The type definition kind.
    pub kind: Box<TyDefKind>,
}

impl Display for TyDef {
    fn fmt(&self, f: &mut Formatter<'_>) -> fmt::Result {
        write!(f, "TyDef {} {}: {}", self.id, self.span, self.kind)
    }
}

impl WithSpan for TyDef {
    fn with_span(self, span: Span) -> Self {
        Self { span, ..self }
    }
}

/// A type definition kind.
#[derive(Clone, Debug, PartialEq, Default)]
pub enum TyDefKind {
    /// A field definition with an optional name but required type.
    Field(Option<Box<Ident>>, Box<Ty>),
    /// A parenthesized type definition.
    Paren(Box<TyDef>),
    /// A tuple.
    Tuple(Box<[Box<TyDef>]>),
    /// An invalid type definition.
    #[default]
    Err,
}

impl Display for TyDefKind {
    fn fmt(&self, f: &mut Formatter<'_>) -> fmt::Result {
        let mut indent = set_indentation(indented(f), 0);
        match &self {
            TyDefKind::Field(name, t) => {
                write!(indent, "Field:")?;
                indent = set_indentation(indent, 1);
                if let Some(n) = name {
                    write!(indent, "\n{n}")?;
                }
                write!(indent, "\n{t}")?;
            }
            TyDefKind::Paren(t) => {
                write!(indent, "Paren:")?;
                indent = set_indentation(indent, 1);
                write!(indent, "\n{t}")?;
            }
            TyDefKind::Tuple(ts) => {
                if ts.is_empty() {
                    write!(indent, "Unit")?;
                } else {
                    write!(indent, "Tuple:")?;
                    indent = set_indentation(indent, 1);
                    for t in ts.iter() {
                        write!(indent, "\n{t}")?;
                    }
                }
            }
            TyDefKind::Err => write!(indent, "Err")?,
        }
        Ok(())
    }
}

/// A callable declaration header.
#[derive(Clone, Debug, PartialEq)]
pub struct CallableDecl {
    /// The node ID.
    pub id: NodeId,
    /// The span.
    pub span: Span,
    /// The callable kind.
    pub kind: CallableKind,
    /// The name of the callable.
    pub name: Box<Ident>,
    /// The generic parameters to the callable.
    pub generics: Box<[Box<Ident>]>,
    /// The input to the callable.
    pub input: Box<Pat>,
    /// The return type of the callable.
    pub output: Box<Ty>,
    /// The functors supported by the callable.
    pub functors: Option<Box<FunctorExpr>>,
    /// The body of the callable.
    pub body: Box<CallableBody>,
}

impl Display for CallableDecl {
    fn fmt(&self, f: &mut Formatter<'_>) -> fmt::Result {
        let mut indent = set_indentation(indented(f), 0);
        write!(
            indent,
            "Callable {} {} ({:?}):",
            self.id, self.span, self.kind
        )?;
        indent = set_indentation(indent, 1);
        write!(indent, "\nname: {}", self.name)?;
        if !self.generics.is_empty() {
            write!(indent, "\ngenerics:")?;
            indent = set_indentation(indent, 2);
            for param in &*self.generics {
                write!(indent, "\n{param}")?;
            }
            indent = set_indentation(indent, 1);
        }
        write!(indent, "\ninput: {}", self.input)?;
        write!(indent, "\noutput: {}", self.output)?;
        if let Some(f) = &self.functors {
            write!(indent, "\nfunctors: {}", f.as_ref())?;
        }
        write!(indent, "\nbody: {}", self.body)?;
        Ok(())
    }
}

/// The body of a callable.
#[derive(Clone, Debug, PartialEq)]
pub enum CallableBody {
    /// A block for the callable's body specialization.
    Block(Box<Block>),
    /// One or more explicit specializations.
    Specs(Box<[Box<SpecDecl>]>),
}

impl Display for CallableBody {
    fn fmt(&self, f: &mut Formatter<'_>) -> fmt::Result {
        match self {
            CallableBody::Block(body) => write!(f, "Block: {body}")?,
            CallableBody::Specs(specs) => {
                let mut indent = set_indentation(indented(f), 0);
                write!(indent, "Specializations:")?;
                indent = set_indentation(indent, 1);
                for spec in specs.iter() {
                    write!(indent, "\n{spec}")?;
                }
            }
        }
        Ok(())
    }
}

/// A specialization declaration.
#[derive(Clone, Debug, PartialEq)]
pub struct SpecDecl {
    /// The node ID.
    pub id: NodeId,
    /// The span.
    pub span: Span,
    /// Which specialization is being declared.
    pub spec: Spec,
    /// The body of the specialization.
    pub body: SpecBody,
}

impl Display for SpecDecl {
    fn fmt(&self, f: &mut Formatter<'_>) -> fmt::Result {
        write!(
            f,
            "SpecDecl {} {} ({:?}): {}",
            self.id, self.span, self.spec, self.body
        )
    }
}

/// The body of a specialization.
#[derive(Clone, Debug, PartialEq)]
pub enum SpecBody {
    /// The strategy to use to automatically generate the specialization.
    Gen(SpecGen),
    /// A manual implementation of the specialization.
    Impl(Box<Pat>, Box<Block>),
}

impl Display for SpecBody {
    fn fmt(&self, f: &mut Formatter<'_>) -> fmt::Result {
        let mut indent = set_indentation(indented(f), 0);
        match self {
            SpecBody::Gen(sg) => write!(indent, "Gen: {sg:?}")?,
            SpecBody::Impl(p, b) => {
                write!(indent, "Impl:")?;
                indent = set_indentation(indent, 1);
                write!(indent, "\n{p}")?;
                write!(indent, "\n{b}")?;
            }
        }
        Ok(())
    }
}

/// An expression that describes a set of functors.
#[derive(Clone, Debug, Eq, Hash, PartialEq)]
pub struct FunctorExpr {
    /// The node ID.
    pub id: NodeId,
    /// The span.
    pub span: Span,
    /// The functor expression kind.
    pub kind: Box<FunctorExprKind>,
}

impl Display for FunctorExpr {
    fn fmt(&self, f: &mut Formatter<'_>) -> fmt::Result {
        write!(f, "Functor Expr {} {}: {}", self.id, self.span, self.kind)
    }
}

/// A functor expression kind.
#[derive(Clone, Debug, Eq, Hash, PartialEq)]
pub enum FunctorExprKind {
    /// A binary operation.
    BinOp(SetOp, Box<FunctorExpr>, Box<FunctorExpr>),
    /// A literal for a specific functor.
    Lit(Functor),
    /// A parenthesized group.
    Paren(Box<FunctorExpr>),
}

impl Display for FunctorExprKind {
    fn fmt(&self, f: &mut Formatter<'_>) -> fmt::Result {
        match self {
            FunctorExprKind::BinOp(op, l, r) => write!(f, "BinOp {op:?}: ({l}) ({r})"),
            FunctorExprKind::Lit(func) => write!(f, "{func:?}"),
            FunctorExprKind::Paren(func) => write!(f, "Paren: {func}"),
        }
    }
}

/// A type.
#[derive(Clone, Debug, Eq, Hash, PartialEq, Default)]
pub struct Ty {
    /// The node ID.
    pub id: NodeId,
    /// The span.
    pub span: Span,
    /// The type kind.
    pub kind: Box<TyKind>,
}

impl Display for Ty {
    fn fmt(&self, f: &mut Formatter<'_>) -> fmt::Result {
        write!(f, "Type {} {}: {}", self.id, self.span, self.kind)
    }
}

impl WithSpan for Ty {
    fn with_span(self, span: Span) -> Self {
        Self { span, ..self }
    }
}

/// A type kind.
#[derive(Clone, Debug, Eq, Hash, PartialEq, Default)]
pub enum TyKind {
    /// An array type.
    Array(Box<Ty>),
    /// An arrow type: `->` for a function or `=>` for an operation.
    Arrow(CallableKind, Box<Ty>, Box<Ty>, Option<Box<FunctorExpr>>),
    /// An unspecified type, `_`, which may be inferred.
    Hole,
    /// A type wrapped in parentheses.
    Paren(Box<Ty>),
    /// A named type.
    Path(Box<Path>),
    /// A type parameter.
    Param(Box<Ident>),
    /// A tuple type.
    Tuple(Box<[Ty]>),
    /// An invalid type.
    #[default]
    Err,
}

impl Display for TyKind {
    fn fmt(&self, f: &mut Formatter<'_>) -> fmt::Result {
        let mut indent = set_indentation(indented(f), 0);
        match self {
            TyKind::Array(item) => write!(indent, "Array: {item}")?,
            TyKind::Arrow(ck, param, rtrn, functors) => {
                write!(indent, "Arrow ({ck:?}):")?;
                indent = set_indentation(indent, 1);
                write!(indent, "\nparam: {param}")?;
                write!(indent, "\nreturn: {rtrn}")?;
                if let Some(f) = functors {
                    write!(indent, "\nfunctors: {f}")?;
                }
            }
            TyKind::Hole => write!(indent, "Hole")?,
            TyKind::Paren(t) => write!(indent, "Paren: {t}")?,
            TyKind::Path(p) => write!(indent, "Path: {p}")?,
            TyKind::Param(name) => write!(indent, "Type Param: {name}")?,
            TyKind::Tuple(ts) => {
                if ts.is_empty() {
                    write!(indent, "Unit")?;
                } else {
                    write!(indent, "Tuple:")?;
                    indent = indent.with_format(Format::Uniform {
                        indentation: "    ",
                    });
                    for t in ts.iter() {
                        write!(indent, "\n{t}")?;
                    }
                }
            }
            TyKind::Err => write!(indent, "Err")?,
        }
        Ok(())
    }
}

/// A sequenced block of statements.
#[derive(Clone, Debug, PartialEq)]
pub struct Block {
    /// The node ID.
    pub id: NodeId,
    /// The span.
    pub span: Span,
    /// The statements in the block.
    pub stmts: Box<[Box<Stmt>]>,
}

impl Display for Block {
    fn fmt(&self, f: &mut Formatter<'_>) -> fmt::Result {
        if self.stmts.is_empty() {
            write!(f, "Block {} {}: <empty>", self.id, self.span)?;
        } else {
            let mut indent = set_indentation(indented(f), 0);
            write!(indent, "Block {} {}:", self.id, self.span)?;
            indent = set_indentation(indent, 1);
            for s in &*self.stmts {
                write!(indent, "\n{s}")?;
            }
        }
        Ok(())
    }
}

/// A statement.
#[derive(Clone, Debug, Default, PartialEq)]
pub struct Stmt {
    /// The node ID.
    pub id: NodeId,
    /// The span.
    pub span: Span,
    /// The statement kind.
    pub kind: Box<StmtKind>,
}

impl Display for Stmt {
    fn fmt(&self, f: &mut Formatter<'_>) -> fmt::Result {
        write!(f, "Stmt {} {}: {}", self.id, self.span, self.kind)
    }
}

/// A statement kind.
#[derive(Clone, Debug, Default, PartialEq)]
pub enum StmtKind {
    /// An empty statement.
    Empty,
    /// An expression without a trailing semicolon.
    Expr(Box<Expr>),
    /// A let or mutable binding: `let a = b;` or `mutable x = b;`.
    Local(Mutability, Box<Pat>, Box<Expr>),
    /// An item.
    Item(Box<Item>),
    /// A use or borrow qubit allocation: `use a = b;` or `borrow a = b;`.
    Qubit(QubitSource, Box<Pat>, Box<QubitInit>, Option<Box<Block>>),
    /// An expression with a trailing semicolon.
    Semi(Box<Expr>),
    /// An invalid statement.
    #[default]
    Err,
}

impl Display for StmtKind {
    fn fmt(&self, f: &mut Formatter<'_>) -> fmt::Result {
        let mut indent = set_indentation(indented(f), 0);
        match self {
            StmtKind::Empty => write!(indent, "Empty")?,
            StmtKind::Expr(e) => write!(indent, "Expr: {e}")?,
            StmtKind::Item(item) => write!(indent, "Item: {item}")?,
            StmtKind::Local(m, lhs, rhs) => {
                write!(indent, "Local ({m:?}):")?;
                indent = set_indentation(indent, 1);
                write!(indent, "\n{lhs}")?;
                write!(indent, "\n{rhs}")?;
            }
            StmtKind::Qubit(s, lhs, rhs, block) => {
                write!(indent, "Qubit ({s:?})")?;
                indent = set_indentation(indent, 1);
                write!(indent, "\n{lhs}")?;
                write!(indent, "\n{rhs}")?;
                if let Some(b) = block {
                    write!(indent, "\n{b}")?;
                }
            }
            StmtKind::Semi(e) => write!(indent, "Semi: {e}")?,
            StmtKind::Err => indent.write_str("Err")?,
        }
        Ok(())
    }
}

/// An expression.
#[derive(Clone, Debug, Default, PartialEq)]
pub struct Expr {
    /// The node ID.
    pub id: NodeId,
    /// The span.
    pub span: Span,
    /// The expression kind.
    pub kind: Box<ExprKind>,
}

impl Display for Expr {
    fn fmt(&self, f: &mut Formatter<'_>) -> fmt::Result {
        write!(f, "Expr {} {}: {}", self.id, self.span, self.kind)
    }
}

impl WithSpan for Expr {
    fn with_span(self, span: Span) -> Self {
        Self { span, ..self }
    }
}

/// An expression kind.
#[derive(Clone, Debug, Default, PartialEq)]
pub enum ExprKind {
    /// An array: `[a, b, c]`.
    Array(Box<[Box<Expr>]>),
    /// An array constructed by repeating a value: `[a, size = b]`.
    ArrayRepeat(Box<Expr>, Box<Expr>),
    /// An assignment: `set a = b`.
    Assign(Box<Expr>, Box<Expr>),
    /// An assignment with a compound operator. For example: `set a += b`.
    AssignOp(BinOp, Box<Expr>, Box<Expr>),
    /// An assignment with a compound update operator: `set a w/= b <- c`.
    AssignUpdate(Box<Expr>, Box<Expr>, Box<Expr>),
    /// A binary operator.
    BinOp(BinOp, Box<Expr>, Box<Expr>),
    /// A block: `{ ... }`.
    Block(Box<Block>),
    /// A call: `a(b)`.
    Call(Box<Expr>, Box<Expr>),
    /// A conjugation: `within { ... } apply { ... }`.
    Conjugate(Box<Block>, Box<Block>),
    /// An expression with invalid syntax that can't be parsed.
    #[default]
    Err,
    /// A failure: `fail "message"`.
    Fail(Box<Expr>),
    /// A field accessor: `a::F`.
    Field(Box<Expr>, Box<Ident>),
    /// A for loop: `for a in b { ... }`.
    For(Box<Pat>, Box<Expr>, Box<Block>),
    /// An unspecified expression, _, which may indicate partial application or a typed hole.
    Hole,
    /// An if expression with an optional else block: `if a { ... } else { ... }`.
    ///
    /// Note that, as a special case, `elif ...` is effectively parsed as `else if ...`, without a
    /// block wrapping the `if`. This distinguishes `elif ...` from `else { if ... }`, which does
    /// have a block.
    If(Box<Expr>, Box<Block>, Option<Box<Expr>>),
    /// An index accessor: `a[b]`.
    Index(Box<Expr>, Box<Expr>),
    /// An interpolated string.
    Interpolate(Box<[StringComponent]>),
    /// A lambda: `a -> b` for a function and `a => b` for an operation.
    Lambda(CallableKind, Box<Pat>, Box<Expr>),
    /// A literal.
    Lit(Box<Lit>),
    /// Parentheses: `(a)`.
    Paren(Box<Expr>),
    /// A path: `a` or `a.b`.
    Path(Box<Path>),
    /// A range: `start..step..end`, `start..end`, `start...`, `...end`, or `...`.
    Range(Option<Box<Expr>>, Option<Box<Expr>>, Option<Box<Expr>>),
    /// A repeat-until loop with an optional fixup: `repeat { ... } until a fixup { ... }`.
    Repeat(Box<Block>, Box<Expr>, Option<Box<Block>>),
    /// A return: `return a`.
    Return(Box<Expr>),
    /// A ternary operator.
    TernOp(TernOp, Box<Expr>, Box<Expr>, Box<Expr>),
    /// A tuple: `(a, b, c)`.
    Tuple(Box<[Box<Expr>]>),
    /// A unary operator.
    UnOp(UnOp, Box<Expr>),
    /// A while loop: `while a { ... }`.
    While(Box<Expr>, Box<Block>),
}

impl Display for ExprKind {
    fn fmt(&self, f: &mut Formatter<'_>) -> fmt::Result {
        let mut indent = set_indentation(indented(f), 0);
        match self {
            ExprKind::Array(exprs) => display_array(indent, exprs)?,
            ExprKind::ArrayRepeat(val, size) => display_array_repeat(indent, val, size)?,
            ExprKind::Assign(lhs, rhs) => display_assign(indent, lhs, rhs)?,
            ExprKind::AssignOp(op, lhs, rhs) => display_assign_op(indent, *op, lhs, rhs)?,
            ExprKind::AssignUpdate(container, item, val) => {
                display_assign_update(indent, container, item, val)?;
            }
            ExprKind::BinOp(op, lhs, rhs) => display_bin_op(indent, *op, lhs, rhs)?,
            ExprKind::Block(block) => write!(indent, "Expr Block: {block}")?,
            ExprKind::Call(callable, arg) => display_call(indent, callable, arg)?,
            ExprKind::Conjugate(within, apply) => display_conjugate(indent, within, apply)?,
            ExprKind::Err => write!(indent, "Err")?,
            ExprKind::Fail(e) => write!(indent, "Fail: {e}")?,
            ExprKind::Field(expr, id) => display_field(indent, expr, id)?,
            ExprKind::For(iter, iterable, body) => display_for(indent, iter, iterable, body)?,
            ExprKind::Hole => write!(indent, "Hole")?,
            ExprKind::If(cond, body, els) => display_if(indent, cond, body, els)?,
            ExprKind::Index(array, index) => display_index(indent, array, index)?,
            ExprKind::Interpolate(components) => display_interpolate(indent, components)?,
            ExprKind::Lambda(kind, param, expr) => display_lambda(indent, *kind, param, expr)?,
            ExprKind::Lit(lit) => write!(indent, "Lit: {lit}")?,
            ExprKind::Paren(e) => write!(indent, "Paren: {e}")?,
            ExprKind::Path(p) => write!(indent, "Path: {p}")?,
            ExprKind::Range(start, step, end) => display_range(indent, start, step, end)?,
            ExprKind::Repeat(repeat, until, fixup) => display_repeat(indent, repeat, until, fixup)?,
            ExprKind::Return(e) => write!(indent, "Return: {e}")?,
            ExprKind::TernOp(op, expr1, expr2, expr3) => {
                display_tern_op(indent, *op, expr1, expr2, expr3)?;
            }
            ExprKind::Tuple(exprs) => display_tuple(indent, exprs)?,
            ExprKind::UnOp(op, expr) => display_un_op(indent, *op, expr)?,
            ExprKind::While(cond, block) => display_while(indent, cond, block)?,
        }
        Ok(())
    }
}

fn display_array(mut indent: Indented<Formatter>, exprs: &[Box<Expr>]) -> fmt::Result {
    write!(indent, "Array:")?;
    indent = set_indentation(indent, 1);
    for e in exprs {
        write!(indent, "\n{e}")?;
    }
    Ok(())
}

fn display_array_repeat(mut indent: Indented<Formatter>, val: &Expr, size: &Expr) -> fmt::Result {
    write!(indent, "ArrayRepeat:")?;
    indent = set_indentation(indent, 1);
    write!(indent, "\n{val}")?;
    write!(indent, "\n{size}")?;
    Ok(())
}

fn display_assign(mut indent: Indented<Formatter>, lhs: &Expr, rhs: &Expr) -> fmt::Result {
    write!(indent, "Assign:")?;
    indent = set_indentation(indent, 1);
    write!(indent, "\n{lhs}")?;
    write!(indent, "\n{rhs}")?;
    Ok(())
}

fn display_assign_op(
    mut indent: Indented<Formatter>,
    op: BinOp,
    lhs: &Expr,
    rhs: &Expr,
) -> fmt::Result {
    write!(indent, "AssignOp ({op:?}):")?;
    indent = set_indentation(indent, 1);
    write!(indent, "\n{lhs}")?;
    write!(indent, "\n{rhs}")?;
    Ok(())
}

fn display_assign_update(
    mut indent: Indented<Formatter>,
    container: &Expr,
    item: &Expr,
    val: &Expr,
) -> fmt::Result {
    write!(indent, "AssignUpdate:")?;
    indent = set_indentation(indent, 1);
    write!(indent, "\n{container}")?;
    write!(indent, "\n{item}")?;
    write!(indent, "\n{val}")?;
    Ok(())
}

fn display_bin_op(
    mut indent: Indented<Formatter>,
    op: BinOp,
    lhs: &Expr,
    rhs: &Expr,
) -> fmt::Result {
    write!(indent, "BinOp ({op:?}):")?;
    indent = set_indentation(indent, 1);
    write!(indent, "\n{lhs}")?;
    write!(indent, "\n{rhs}")?;
    Ok(())
}

fn display_call(mut indent: Indented<Formatter>, callable: &Expr, arg: &Expr) -> fmt::Result {
    write!(indent, "Call:")?;
    indent = set_indentation(indent, 1);
    write!(indent, "\n{callable}")?;
    write!(indent, "\n{arg}")?;
    Ok(())
}

fn display_conjugate(
    mut indent: Indented<Formatter>,
    within: &Block,
    apply: &Block,
) -> fmt::Result {
    write!(indent, "Conjugate:")?;
    indent = set_indentation(indent, 1);
    write!(indent, "\n{within}")?;
    write!(indent, "\n{apply}")?;
    Ok(())
}

fn display_field(mut indent: Indented<Formatter>, expr: &Expr, id: &Ident) -> fmt::Result {
    write!(indent, "Field:")?;
    indent = set_indentation(indent, 1);
    write!(indent, "\n{expr}")?;
    write!(indent, "\n{id}")?;
    Ok(())
}

fn display_for(
    mut indent: Indented<Formatter>,
    iter: &Pat,
    iterable: &Expr,
    body: &Block,
) -> fmt::Result {
    write!(indent, "For:")?;
    indent = set_indentation(indent, 1);
    write!(indent, "\n{iter}")?;
    write!(indent, "\n{iterable}")?;
    write!(indent, "\n{body}")?;
    Ok(())
}

fn display_if(
    mut indent: Indented<Formatter>,
    cond: &Expr,
    body: &Block,
    els: &Option<Box<Expr>>,
) -> fmt::Result {
    write!(indent, "If:")?;
    indent = set_indentation(indent, 1);
    write!(indent, "\n{cond}")?;
    write!(indent, "\n{body}")?;
    if let Some(e) = els {
        write!(indent, "\n{e}")?;
    }
    Ok(())
}

fn display_index(mut indent: Indented<Formatter>, array: &Expr, index: &Expr) -> fmt::Result {
    write!(indent, "Index:")?;
    indent = set_indentation(indent, 1);
    write!(indent, "\n{array}")?;
    write!(indent, "\n{index}")?;
    Ok(())
}

fn display_interpolate(
    mut indent: Indented<Formatter>,
    components: &[StringComponent],
) -> fmt::Result {
    write!(indent, "Interpolate:")?;
    indent = set_indentation(indent, 1);
    for component in components {
        match component {
            StringComponent::Expr(expr) => write!(indent, "\nExpr: {expr}")?,
            StringComponent::Lit(str) => write!(indent, "\nLit: {str:?}")?,
        }
    }

    Ok(())
}

fn display_lambda(
    mut indent: Indented<Formatter>,
    kind: CallableKind,
    param: &Pat,
    expr: &Expr,
) -> fmt::Result {
    write!(indent, "Lambda ({kind:?}):")?;
    indent = set_indentation(indent, 1);
    write!(indent, "\n{param}")?;
    write!(indent, "\n{expr}")?;
    Ok(())
}

fn display_range(
    mut indent: Indented<Formatter>,
    start: &Option<Box<Expr>>,
    step: &Option<Box<Expr>>,
    end: &Option<Box<Expr>>,
) -> fmt::Result {
    write!(indent, "Range:")?;
    indent = set_indentation(indent, 1);
    match start {
        Some(e) => write!(indent, "\n{e}")?,
        None => write!(indent, "\n<no start>")?,
    }
    match step {
        Some(e) => write!(indent, "\n{e}")?,
        None => write!(indent, "\n<no step>")?,
    }
    match end {
        Some(e) => write!(indent, "\n{e}")?,
        None => write!(indent, "\n<no end>")?,
    }
    Ok(())
}

fn display_repeat(
    mut indent: Indented<Formatter>,
    repeat: &Block,
    until: &Expr,
    fixup: &Option<Box<Block>>,
) -> fmt::Result {
    write!(indent, "Repeat:")?;
    indent = set_indentation(indent, 1);
    write!(indent, "\n{repeat}")?;
    write!(indent, "\n{until}")?;
    match fixup {
        Some(b) => write!(indent, "\n{b}")?,
        None => write!(indent, "\n<no fixup>")?,
    }
    Ok(())
}

fn display_tern_op(
    mut indent: Indented<Formatter>,
    op: TernOp,
    expr1: &Expr,
    expr2: &Expr,
    expr3: &Expr,
) -> fmt::Result {
    write!(indent, "TernOp ({op:?}):")?;
    indent = set_indentation(indent, 1);
    write!(indent, "\n{expr1}")?;
    write!(indent, "\n{expr2}")?;
    write!(indent, "\n{expr3}")?;
    Ok(())
}

fn display_tuple(mut indent: Indented<Formatter>, exprs: &[Box<Expr>]) -> fmt::Result {
    if exprs.is_empty() {
        write!(indent, "Unit")?;
    } else {
        write!(indent, "Tuple:")?;
        indent = set_indentation(indent, 1);
        for e in exprs {
            write!(indent, "\n{e}")?;
        }
    }
    Ok(())
}

fn display_un_op(mut indent: Indented<Formatter>, op: UnOp, expr: &Expr) -> fmt::Result {
    write!(indent, "UnOp ({op}):")?;
    indent = set_indentation(indent, 1);
    write!(indent, "\n{expr}")?;
    Ok(())
}

fn display_while(mut indent: Indented<Formatter>, cond: &Expr, block: &Block) -> fmt::Result {
    write!(indent, "While:")?;
    indent = set_indentation(indent, 1);
    write!(indent, "\n{cond}")?;
    write!(indent, "\n{block}")?;
    Ok(())
}

/// An interpolated string component.
#[derive(Clone, Debug, PartialEq)]
pub enum StringComponent {
    /// An expression.
    Expr(Box<Expr>),
    /// A string literal.
    Lit(Rc<str>),
}

/// A pattern.
#[derive(Clone, Debug, Eq, Hash, PartialEq, Default)]
pub struct Pat {
    /// The node ID.
    pub id: NodeId,
    /// The span.
    pub span: Span,
    /// The pattern kind.
    pub kind: Box<PatKind>,
}

impl Display for Pat {
    fn fmt(&self, f: &mut Formatter<'_>) -> fmt::Result {
        write!(f, "Pat {} {}: {}", self.id, self.span, self.kind)
    }
}

impl WithSpan for Pat {
    fn with_span(self, span: Span) -> Self {
        Self { span, ..self }
    }
}

/// A pattern kind.
#[derive(Clone, Debug, Eq, Hash, PartialEq, Default)]
pub enum PatKind {
    /// A binding with an optional type annotation.
    Bind(Box<Ident>, Option<Box<Ty>>),
    /// A discarded binding, `_`, with an optional type annotation.
    Discard(Option<Box<Ty>>),
    /// An elided pattern, `...`, used by specializations.
    Elided,
    /// Parentheses: `(a)`.
    Paren(Box<Pat>),
    /// A tuple: `(a, b, c)`.
    Tuple(Box<[Box<Pat>]>),
    /// An invalid pattern.
    #[default]
    Err,
}

impl Display for PatKind {
    fn fmt(&self, f: &mut Formatter<'_>) -> fmt::Result {
        let mut indent = set_indentation(indented(f), 0);
        match self {
            PatKind::Bind(id, ty) => {
                write!(indent, "Bind:")?;
                indent = set_indentation(indent, 1);
                write!(indent, "\n{id}")?;
                if let Some(t) = ty {
                    write!(indent, "\n{t}")?;
                }
            }
            PatKind::Discard(d) => match d {
                Some(t) => {
                    write!(indent, "Discard:")?;
                    indent = set_indentation(indent, 1);
                    write!(indent, "\n{t}")?;
                }
                None => write!(indent, "Discard")?,
            },
            PatKind::Elided => write!(indent, "Elided")?,
            PatKind::Paren(p) => {
                write!(indent, "Paren:")?;
                indent = set_indentation(indent, 1);
                write!(indent, "\n{p}")?;
            }
            PatKind::Tuple(ps) => {
                if ps.is_empty() {
                    write!(indent, "Unit")?;
                } else {
                    write!(indent, "Tuple:")?;
                    indent = set_indentation(indent, 1);
                    for p in ps.iter() {
                        write!(indent, "\n{p}")?;
                    }
                }
            }
            PatKind::Err => write!(indent, "Err")?,
        }
        Ok(())
    }
}

/// A qubit initializer.
#[derive(Clone, Debug, PartialEq, Default)]
pub struct QubitInit {
    /// The node ID.
    pub id: NodeId,
    /// The span.
    pub span: Span,
    /// The qubit initializer kind.
    pub kind: Box<QubitInitKind>,
}

impl Display for QubitInit {
    fn fmt(&self, f: &mut Formatter<'_>) -> fmt::Result {
        write!(f, "QubitInit {} {} {}", self.id, self.span, self.kind)
    }
}

impl WithSpan for QubitInit {
    fn with_span(self, span: Span) -> Self {
        Self { span, ..self }
    }
}

/// A qubit initializer kind.
#[derive(Clone, Debug, PartialEq, Default)]
pub enum QubitInitKind {
    /// An array of qubits: `Qubit[a]`.
    Array(Box<Expr>),
    /// A parenthesized initializer: `(a)`.
    Paren(Box<QubitInit>),
    /// A single qubit: `Qubit()`.
    Single,
    /// A tuple: `(a, b, c)`.
    Tuple(Box<[Box<QubitInit>]>),
    /// An invalid initializer.
    #[default]
    Err,
}

impl Display for QubitInitKind {
    fn fmt(&self, f: &mut Formatter<'_>) -> fmt::Result {
        let mut indent = set_indentation(indented(f), 0);
        match self {
            QubitInitKind::Array(e) => {
                write!(indent, "Array:")?;
                indent = set_indentation(indent, 1);
                write!(indent, "\n{e}")?;
            }
            QubitInitKind::Paren(qi) => {
                write!(indent, "Parens:")?;
                indent = set_indentation(indent, 1);
                write!(indent, "\n{qi}")?;
            }
            QubitInitKind::Single => write!(indent, "Single")?,
            QubitInitKind::Tuple(qis) => {
                if qis.is_empty() {
                    write!(indent, "Unit")?;
                } else {
                    write!(indent, "Tuple:")?;
                    indent = set_indentation(indent, 1);
                    for qi in qis.iter() {
                        write!(indent, "\n{qi}")?;
                    }
                }
            }
            QubitInitKind::Err => write!(indent, "Err")?,
        }
        Ok(())
    }
}

/// A path to a declaration.
#[derive(Clone, Debug, Eq, Hash, PartialEq, Default)]
pub struct Path {
    /// The node ID.
    pub id: NodeId,
    /// The span.
    pub span: Span,
    /// The namespace.
    pub namespace: Option<Idents>,
    /// The declaration name.
    pub name: Box<Ident>,
}

<<<<<<< HEAD
impl Path {
    /// Appends another path to this path.
    /// Notably, uses the span of the latter path.
    /// This is useful for more readable error messages when dealing with nested imports.
    /// For example:
    /// `Foo.{Bar, Baz}` produces two paths: `Foo.Bar` and `Foo.Baz`. The span for these would be
    /// just `Bar` and `Baz`, because if the span for `Baz` went all the way from `Foo` to `Baz`,
    /// it would not be very useful in error reporting. E.g.,
    /// ```
    /// import Foo.{Bar, Baz}'
    ///        ^^^^^^^^^^^^^ `Foo.Baz` not found
    /// ```
    /// is less intuitive than
    /// ```
    /// import Foo.{Bar, Baz}'
    ///                  ^^^ `Foo.Baz` not found
    /// ```
    #[must_use]
    pub fn append(self, other: Path) -> Path {
        Path {
            namespace: match self.namespace {
                Some(ns) => Some(
                    [
                        &*ns.0,
                        &[*self.name.clone()][..],
                        &other.namespace.unwrap_or_default().0,
                    ]
                    .concat()
                    .into(),
                ),
                None => Some(vec![*self.name].into()),
            },
            id: NodeId::default(),
            span: other.span,
            name: other.name,
        }
    }

    /// Pretty-prints the path as a string.
    #[must_use]
    pub fn name(&self) -> String {
        let mut buf = String::new();
        if let Some(ns) = &self.namespace {
            for ident in ns.0.iter() {
                buf.push_str(&ident.name);
                buf.push('.');
            }
        }
        buf.push_str(&self.name.name);
        buf
    }
}

=======
>>>>>>> 86546ef8
impl From<Path> for Vec<Ident> {
    fn from(val: Path) -> Self {
        let mut buf = val.namespace.unwrap_or_default().0.to_vec();
        buf.push(*val.name);
        buf
    }
}

impl From<Vec<Ident>> for Path {
    fn from(mut v: Vec<Ident>) -> Self {
        let name = v
            .pop()
            .expect("parser should never produce empty vector of idents");
        let namespace: Option<Idents> = if v.is_empty() { None } else { Some(v.into()) };
        let span = Span {
            lo: namespace.as_ref().map_or(name.span.lo, |ns| ns.span().lo),
            hi: name.span.hi,
        };
        Self {
            namespace,
            name: name.into(),
            span,
            id: NodeId::default(),
        }
    }
}

impl Display for Path {
    fn fmt(&self, f: &mut Formatter<'_>) -> fmt::Result {
        if let Some(ns) = &self.namespace {
            write!(f, "Path {} {} ({}) ({})", self.id, self.span, ns, self.name)?;
        } else {
            write!(f, "Path {} {} ({})", self.id, self.span, self.name)?;
        }
        Ok(())
    }
}

impl WithSpan for Path {
    fn with_span(self, span: Span) -> Self {
        Self { span, ..self }
    }
}

/// An identifier.
#[derive(Clone, Debug, Eq, Hash, PartialEq)]
pub struct Ident {
    /// The node ID.
    pub id: NodeId,
    /// The span.
    pub span: Span,
    /// The identifier name.
    pub name: Rc<str>,
}

/// A [`Idents`] represents a sequence of idents. It provides a helpful abstraction
/// that is more powerful than a simple `Vec<Ident>`, and is primarily used to represent
/// dot-separated paths.
#[derive(Clone, Debug, Eq, Hash, PartialEq, Default)]
pub struct Idents(pub Box<[Ident]>);

impl From<Idents> for Vec<Rc<str>> {
    fn from(v: Idents) -> Self {
        v.0.iter().map(|i| i.name.clone()).collect()
    }
}

impl From<&Idents> for Vec<Rc<str>> {
    fn from(v: &Idents) -> Self {
        v.0.iter().map(|i| i.name.clone()).collect()
    }
}

impl From<Vec<Ident>> for Idents {
    fn from(v: Vec<Ident>) -> Self {
        Idents(v.into_boxed_slice())
    }
}

impl From<Idents> for Vec<Ident> {
    fn from(v: Idents) -> Self {
        v.0.to_vec()
    }
}

impl Display for Idents {
    fn fmt(&self, f: &mut Formatter<'_>) -> fmt::Result {
        let mut buf = Vec::with_capacity(self.0.len());

        for ident in self.0.iter() {
            buf.push(format!("{ident}"));
        }
        if buf.len() > 1 {
            // use square brackets only if there are more than one ident
            write!(f, "[{}]", buf.join(", "))
        } else {
            write!(f, "{}", buf[0])
        }
    }
}

impl<'a> IntoIterator for &'a Idents {
    type IntoIter = std::slice::Iter<'a, Ident>;
    type Item = &'a Ident;
    fn into_iter(self) -> Self::IntoIter {
        self.iter()
    }
}

impl<'a> From<&'a Idents> for IdentsStrIter<'a> {
    fn from(v: &'a Idents) -> Self {
        IdentsStrIter(v)
    }
}

/// An iterator which yields string slices of the names of the idents in a [`Idents`].
/// Note that [`Idents`] itself only implements [`IntoIterator`] where the item is an [`Ident`].
pub struct IdentsStrIter<'a>(pub &'a Idents);

impl<'a> IntoIterator for IdentsStrIter<'a> {
    type IntoIter = std::iter::Map<std::slice::Iter<'a, Ident>, fn(&'a Ident) -> &'a str>;
    type Item = &'a str;
    fn into_iter(self) -> Self::IntoIter {
        self.0.iter().map(|i| i.name.as_ref())
    }
}

impl FromIterator<Ident> for Idents {
    fn from_iter<T: IntoIterator<Item = Ident>>(iter: T) -> Self {
        Idents(iter.into_iter().collect())
    }
}

impl From<Path> for Idents {
    fn from(p: Path) -> Self {
        let mut buf = p.namespace.unwrap_or_default().0.to_vec();
        buf.push(*p.name);
        Self(buf.into_boxed_slice())
    }
}

impl Idents {
    /// constructs an iterator over the [Ident]s that this contains.
    /// see [`Self::str_iter`] for an iterator over the string slices of the [Ident]s.
    pub fn iter(&self) -> std::slice::Iter<'_, Ident> {
        self.0.iter()
    }

    /// constructs an iterator over the elements of `self` as string slices.
    /// see [`Self::iter`] for an iterator over the [Ident]s.
    #[must_use]
    pub fn str_iter(&self) -> IdentsStrIter {
        self.into()
    }

    /// the conjoined span of all idents in the `Idents`
    #[must_use]
    pub fn span(&self) -> Span {
        Span {
            lo: self.0.first().map(|i| i.span.lo).unwrap_or_default(),
            hi: self.0.last().map(|i| i.span.hi).unwrap_or_default(),
        }
    }

    /// The stringified dot-separated path of the idents in this [`Idents`]
    /// E.g. `a.b.c`
    #[must_use]
    pub fn name(&self) -> Rc<str> {
        if self.0.len() == 1 {
            return self.0[0].name.clone();
        }
        let mut buf = String::new();
        for ident in self.0.iter() {
            if !buf.is_empty() {
                buf.push('.');
            }
            buf.push_str(&ident.name);
        }
        Rc::from(buf)
    }

    /// Appends another ident to this [`Idents`].
    /// Returns a new [`Idents`] with the appended ident.
    #[must_use = "this method returns a new value and does not mutate the original value"]
    pub fn push(&self, other: Ident) -> Self {
        let mut buf = self.0.to_vec();
        buf.push(other);
        Self(buf.into_boxed_slice())
    }
}

impl Default for Ident {
    fn default() -> Self {
        Ident {
            id: NodeId::default(),
            span: Span::default(),
            name: "".into(),
        }
    }
}

impl WithSpan for Ident {
    fn with_span(self, span: Span) -> Self {
        Self { span, ..self }
    }
}

impl Display for Ident {
    fn fmt(&self, f: &mut Formatter<'_>) -> fmt::Result {
        write!(f, "Ident {} {} \"{}\"", self.id, self.span, self.name)
    }
}

/// A declaration visibility kind.
#[derive(Clone, Copy, Debug, Eq, Hash, PartialEq)]
pub enum VisibilityKind {
    /// Visible everywhere.
    Public,
    /// Visible within a package.
    Internal,
}

/// A callable kind.
#[derive(Clone, Copy, Debug, Eq, Hash, PartialEq)]
pub enum CallableKind {
    /// A function.
    Function,
    /// An operation.
    Operation,
}

/// The mutability of a binding.
#[derive(Clone, Copy, Debug, Eq, Hash, PartialEq)]
pub enum Mutability {
    /// An immutable binding.
    Immutable,
    /// A mutable binding.
    Mutable,
}

/// The source of an allocated qubit.
#[derive(Clone, Copy, Debug, Eq, Hash, PartialEq)]
pub enum QubitSource {
    /// A qubit initialized to the zero state.
    Fresh,
    /// A qubit borrowed from another part of the program that may be in any state, and is expected
    /// to be returned to that state before being released.
    Dirty,
}

/// A literal.
#[derive(Clone, Debug, PartialEq)]
pub enum Lit {
    /// A big integer literal.
    BigInt(Box<BigInt>),
    /// A boolean literal.
    Bool(bool),
    /// A floating-point literal.
    Double(f64),
    /// An integer literal.
    Int(i64),
    /// A Pauli operator literal.
    Pauli(Pauli),
    /// A measurement result literal.
    Result(Result),
    /// A string literal.
    String(Rc<str>),
}

impl Display for Lit {
    fn fmt(&self, f: &mut Formatter<'_>) -> fmt::Result {
        match self {
            Lit::BigInt(val) => write!(f, "BigInt({val})")?,
            Lit::Bool(val) => write!(f, "Bool({val})")?,
            Lit::Double(val) => write!(f, "Double({val})")?,
            Lit::Int(val) => write!(f, "Int({val})")?,
            Lit::Pauli(val) => write!(f, "Pauli({val:?})")?,
            Lit::Result(val) => write!(f, "Result({val:?})")?,
            Lit::String(val) => write!(f, "String({val:?})")?,
        }
        Ok(())
    }
}

/// A measurement result.
#[derive(Clone, Copy, Debug, Eq, Hash, PartialEq)]
pub enum Result {
    /// The zero eigenvalue.
    Zero,
    /// The one eigenvalue.
    One,
}

/// A Pauli operator.
#[derive(Clone, Copy, Debug, Eq, Hash, PartialEq)]
pub enum Pauli {
    /// The Pauli I operator.
    I,
    /// The Pauli X operator.
    X,
    /// The Pauli Y operator.
    Y,
    /// The Pauli Z operator.
    Z,
}

/// A functor that may be applied to an operation.
#[derive(Clone, Copy, Debug, Eq, Hash, PartialEq)]
pub enum Functor {
    /// The adjoint functor.
    Adj,
    /// The controlled functor.
    Ctl,
}

/// A specialization that may be implemented for an operation.
#[derive(Clone, Copy, Debug, Eq, Hash, PartialEq)]
pub enum Spec {
    /// The default specialization.
    Body,
    /// The adjoint specialization.
    Adj,
    /// The controlled specialization.
    Ctl,
    /// The controlled adjoint specialization.
    CtlAdj,
}

impl Display for Spec {
    fn fmt(&self, f: &mut Formatter) -> fmt::Result {
        match self {
            Spec::Body => f.write_str("body"),
            Spec::Adj => f.write_str("adjoint"),
            Spec::Ctl => f.write_str("controlled"),
            Spec::CtlAdj => f.write_str("controlled adjoint"),
        }
    }
}

/// A strategy for generating a specialization.
#[derive(Clone, Copy, Debug, Eq, Hash, PartialEq)]
pub enum SpecGen {
    /// Choose a strategy automatically.
    Auto,
    /// Distributes controlled qubits.
    Distribute,
    /// A specialization implementation is not generated, but is instead left as an opaque
    /// declaration.
    Intrinsic,
    /// Inverts the order of operations.
    Invert,
    /// Uses the body specialization without modification.
    Slf,
}

/// A unary operator.
#[derive(Clone, Copy, Debug, Eq, Hash, PartialEq)]
pub enum UnOp {
    /// A functor application.
    Functor(Functor),
    /// Negation: `-`.
    Neg,
    /// Bitwise NOT: `~~~`.
    NotB,
    /// Logical NOT: `not`.
    NotL,
    /// A leading `+`.
    Pos,
    /// Unwrap a user-defined type: `!`.
    Unwrap,
}

impl Display for UnOp {
    fn fmt(&self, f: &mut Formatter<'_>) -> fmt::Result {
        match self {
            UnOp::Functor(func) => write!(f, "Functor {func:?}")?,
            _ => fmt::Debug::fmt(self, f)?,
        }
        Ok(())
    }
}

/// A binary operator.
#[derive(Clone, Copy, Debug, Eq, Hash, PartialEq)]
pub enum BinOp {
    /// Addition: `+`.
    Add,
    /// Bitwise AND: `&&&`.
    AndB,
    /// Logical AND: `and`.
    AndL,
    /// Division: `/`.
    Div,
    /// Equality: `==`.
    Eq,
    /// Exponentiation: `^`.
    Exp,
    /// Greater than: `>`.
    Gt,
    /// Greater than or equal: `>=`.
    Gte,
    /// Less than: `<`.
    Lt,
    /// Less than or equal: `<=`.
    Lte,
    /// Modulus: `%`.
    Mod,
    /// Multiplication: `*`.
    Mul,
    /// Inequality: `!=`.
    Neq,
    /// Bitwise OR: `|||`.
    OrB,
    /// Logical OR: `or`.
    OrL,
    /// Shift left: `<<<`.
    Shl,
    /// Shift right: `>>>`.
    Shr,
    /// Subtraction: `-`.
    Sub,
    /// Bitwise XOR: `^^^`.
    XorB,
}

/// A ternary operator.
#[derive(Clone, Copy, Debug, Eq, Hash, PartialEq)]
pub enum TernOp {
    /// Conditional: `a ? b | c`.
    Cond,
    /// Aggregate update: `a w/ b <- c`.
    Update,
}

/// A set operator.
#[derive(Clone, Copy, Debug, Eq, Hash, PartialEq)]
pub enum SetOp {
    /// The set union.
    Union,
    /// The set intersection.
    Intersect,
}

#[derive(Clone, Debug, PartialEq, Eq)]
/// Represents an export declaration.
pub struct ImportOrExportDecl {
    /// The span.
    pub span: Span,
    /// The items being exported from this namespace.
    pub items: Box<[ImportOrExportItem]>,
    /// Whether this is an export declaration or not. If `false`, then this is an `Import`.
    is_export: bool,
}

impl Display for ImportOrExportDecl {
    fn fmt(&self, f: &mut Formatter<'_>) -> fmt::Result {
        let items_str = self
            .items
            .iter()
            .map(std::string::ToString::to_string)
            .collect::<Vec<_>>()
            .join(", ");
        write!(f, "ImportOrExportDecl {}: [{items_str}]", self.span)
    }
}

impl ImportOrExportDecl {
    /// Creates a new `ImportOrExportDecl` with the given span, items, and export flag.
    #[must_use]
    pub fn new(span: Span, items: Box<[ImportOrExportItem]>, is_export: bool) -> Self {
        Self {
            span,
            items,
            is_export,
        }
    }

    /// Returns true if this is an export declaration.
    #[must_use]
    pub fn is_export(&self) -> bool {
        self.is_export
    }

    /// Returns true if this is an import declaration.
    #[must_use]
    pub fn is_import(&self) -> bool {
        !self.is_export
    }

    /// Returns an iterator over the items being exported from this namespace.
    pub fn items(&self) -> impl Iterator<Item = &ImportOrExportItem> {
        self.items.iter()
    }
}

/// An individual item within an [`ExportDecl`]. This can be a path or a path with an alias.
#[derive(Clone, Debug, PartialEq, Eq, Default)]
pub struct ImportOrExportItem {
    /// The path to the item being exported.
    pub path: Path,
    /// An optional alias for the item being exported.
    pub alias: Option<Ident>,
}

impl Display for ImportOrExportItem {
    fn fmt(&self, f: &mut Formatter<'_>) -> fmt::Result {
        let ImportOrExportItem {
            ref path,
            ref alias,
        } = self;
        match alias {
            Some(alias) => write!(f, "{path} as {alias}"),
            None => write!(f, "{path}"),
        }
    }
}

impl WithSpan for ImportOrExportItem {
    fn with_span(self, span: Span) -> Self {
        ImportOrExportItem {
            path: self.path.with_span(span),
            alias: self.alias.map(|x| x.with_span(span)),
        }
    }
}

impl ImportOrExportItem {
    /// Returns the span of the export item. This includes the path and , if any exists, the alias.
    #[must_use]
    pub fn span(&self) -> Span {
        match self.alias {
            Some(ref alias) => {
                // join the path and alias spans
                Span {
                    lo: self.path.span.lo,
                    hi: alias.span.hi,
                }
            }
            None => self.path.span,
        }
    }

    /// Returns the alias ident, if any, or the name from the path if no alias is present.
    #[must_use]
    pub fn name(&self) -> &Ident {
        match self.alias {
            Some(ref alias) => alias,
            None => &self.path.name,
        }
    }
<<<<<<< HEAD
}

/// An import declaration, which is used to pull in individual symbols into the current
/// scope.
#[derive(Clone, Debug, PartialEq, Eq)]
pub struct ImportDecl {
    /// The span.
    pub span: Span,
    /// The items being imported from this namespace.
    pub items: Vec<ImportItem>,
}

impl Display for ImportDecl {
    fn fmt(&self, f: &mut Formatter<'_>) -> fmt::Result {
        let items_str = self
            .items
            .iter()
            .map(std::string::ToString::to_string)
            .collect::<Vec<_>>()
            .join(", ");
        write!(f, "ImportDecl {}: [{items_str}]", self.span)
    }
}

/// An individual item being imported by an import statement.
/// e.g. `import Foo.{Bar, Baz}` is two import items:
/// one for `Foo.Bar` and one for `Foo.Baz`.
#[derive(Clone, Debug, PartialEq, Eq)]
pub struct ImportItem {
    /// The span.
    pub span: Span,
    /// The items being imported from this namespace.
    pub path: Path,
    /// The alias of the imported item.
    pub alias: Option<Ident>,
    /// Whether or not this is a glob import.
    pub is_glob: bool,
}

impl Display for ImportItem {
    fn fmt(&self, f: &mut Formatter<'_>) -> fmt::Result {
        write!(
            f,
            "{} ImportItem {}: {} {}",
            if self.is_glob { "Glob" } else { "" },
            self.span,
            self.path.name(),
            if let Some(ref alias) = self.alias {
                format!("as {alias}")
            } else {
                String::new()
            }
        )
    }
}

impl WithSpan for ImportItem {
    fn with_span(self, span: Span) -> Self {
        Self { span, ..self }
    }
=======
>>>>>>> 86546ef8
}<|MERGE_RESOLUTION|>--- conflicted
+++ resolved
@@ -1292,7 +1292,6 @@
     pub name: Box<Ident>,
 }
 
-<<<<<<< HEAD
 impl Path {
     /// Appends another path to this path.
     /// Notably, uses the span of the latter path.
@@ -1346,8 +1345,6 @@
     }
 }
 
-=======
->>>>>>> 86546ef8
 impl From<Path> for Vec<Ident> {
     fn from(val: Path) -> Self {
         let mut buf = val.namespace.unwrap_or_default().0.to_vec();
@@ -1850,6 +1847,8 @@
     pub path: Path,
     /// An optional alias for the item being exported.
     pub alias: Option<Ident>,
+    /// Whether this is a glob import/export.
+    pub is_glob: bool,
 }
 
 impl Display for ImportOrExportItem {
@@ -1857,9 +1856,10 @@
         let ImportOrExportItem {
             ref path,
             ref alias,
+            is_glob,
         } = self;
         match alias {
-            Some(alias) => write!(f, "{path} as {alias}"),
+            Some(alias) => write!(f, "{path}{} as {alias}", if *is_glob { ".*" } else { "" }),
             None => write!(f, "{path}"),
         }
     }
@@ -1870,6 +1870,7 @@
         ImportOrExportItem {
             path: self.path.with_span(span),
             alias: self.alias.map(|x| x.with_span(span)),
+            is_glob: self.is_glob,
         }
     }
 }
@@ -1898,67 +1899,4 @@
             None => &self.path.name,
         }
     }
-<<<<<<< HEAD
-}
-
-/// An import declaration, which is used to pull in individual symbols into the current
-/// scope.
-#[derive(Clone, Debug, PartialEq, Eq)]
-pub struct ImportDecl {
-    /// The span.
-    pub span: Span,
-    /// The items being imported from this namespace.
-    pub items: Vec<ImportItem>,
-}
-
-impl Display for ImportDecl {
-    fn fmt(&self, f: &mut Formatter<'_>) -> fmt::Result {
-        let items_str = self
-            .items
-            .iter()
-            .map(std::string::ToString::to_string)
-            .collect::<Vec<_>>()
-            .join(", ");
-        write!(f, "ImportDecl {}: [{items_str}]", self.span)
-    }
-}
-
-/// An individual item being imported by an import statement.
-/// e.g. `import Foo.{Bar, Baz}` is two import items:
-/// one for `Foo.Bar` and one for `Foo.Baz`.
-#[derive(Clone, Debug, PartialEq, Eq)]
-pub struct ImportItem {
-    /// The span.
-    pub span: Span,
-    /// The items being imported from this namespace.
-    pub path: Path,
-    /// The alias of the imported item.
-    pub alias: Option<Ident>,
-    /// Whether or not this is a glob import.
-    pub is_glob: bool,
-}
-
-impl Display for ImportItem {
-    fn fmt(&self, f: &mut Formatter<'_>) -> fmt::Result {
-        write!(
-            f,
-            "{} ImportItem {}: {} {}",
-            if self.is_glob { "Glob" } else { "" },
-            self.span,
-            self.path.name(),
-            if let Some(ref alias) = self.alias {
-                format!("as {alias}")
-            } else {
-                String::new()
-            }
-        )
-    }
-}
-
-impl WithSpan for ImportItem {
-    fn with_span(self, span: Span) -> Self {
-        Self { span, ..self }
-    }
-=======
->>>>>>> 86546ef8
 }