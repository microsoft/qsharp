--- conflicted
+++ resolved
@@ -128,7 +128,7 @@
             vis.visit_ident(ident);
             vis.visit_ty_def(def);
         }
-<<<<<<< HEAD
+        ItemKind::Struct(decl) => vis.visit_struct_decl(decl),
         ItemKind::ImportOrExport(export) => {
             vis.visit_span(&mut export.span);
             for item in export.items.iter_mut() {
@@ -138,9 +138,6 @@
                 }
             }
         }
-=======
-        ItemKind::Struct(decl) => vis.visit_struct_decl(decl),
->>>>>>> 6640e8f6
     }
 }
 
