// Copyright (c) Microsoft Corporation.
// Licensed under the MIT License.

use expect_test::{expect, Expect};
use indoc::indoc;
use qsc_frontend::compile::{compile, PackageStore};

use crate::Evaluator;

fn check_expression(expr: &str, expect: &Expect) {
    let unit = compile(&PackageStore::new(), &[], &[], expr);
    assert!(unit.context.errors().is_empty());
    match Evaluator::new(&unit).run() {
        Ok(result) => expect.assert_eq(&result.to_string()),
        Err(e) => expect.assert_debug_eq(&e),
    }
}

#[test]
fn array_expr() {
    check_expression("[1, 2, 3]", &expect!["[1, 2, 3]"]);
}

#[test]
fn array_repeat_expr() {
    check_expression("[4, size = 3]", &expect!["[4, 4, 4]"]);
}

#[test]
fn array_repeat_type_error_expr() {
    check_expression(
        "[4, size = true]",
        &expect![[r#"
            Error {
                span: Span {
                    lo: 11,
                    hi: 15,
                },
                kind: Type(
                    "Int",
                    "Bool",
                ),
            }
        "#]],
    );
}

#[test]
fn block_expr() {
    check_expression(
        indoc! { "{
            let x = 1;
            let y = x;
            y
        }"},
        &expect!["1"],
    );
}

#[test]
fn block_shadowing_expr() {
    check_expression(
        indoc! { "{
            let x = 1;
            let x = 2;
            x
        }"},
        &expect!["2"],
    );
}

#[test]
fn block_nested_shadowing_expr() {
    check_expression(
        indoc! { "{
            let x = 1;
            let y = {
                let x = 2;
                x
            };
            (y, x)
        }"},
        &expect!["(2, 1)"],
    );
}

#[test]
fn block_let_bind_tuple_expr() {
    check_expression(
        indoc! {"{
            let x = (1, 2);
            let (y, z) = x;
            (z, y)
        }"},
        &expect!["(2, 1)"],
    );
}

#[test]
fn block_let_bind_tuple_arity_error_expr() {
    check_expression(
        indoc! {"{
            let (x, y, z) = (0, 1);
        }"},
        &expect![[r#"
            Error {
                span: Span {
                    lo: 10,
                    hi: 19,
                },
                kind: TupleArity(
                    3,
                    2,
                ),
            }
        "#]],
    );
}

#[test]
fn block_mutable_expr() {
    check_expression(
        indoc! {"{
            mutable x = 0;
            x
        }"},
        &expect!["0"],
    );
}

#[test]
fn block_mutable_update_expr() {
    check_expression(
        indoc! {"{
            mutable x = 0;
            set x = 1;
            x
        }"},
        &expect!["1"],
    );
}

#[test]
fn block_mutable_update_tuple_expr() {
    check_expression(
        indoc! {"{
            mutable x = (0, 1);
            set x = (1, 2);
            x
        }"},
        &expect!["(1, 2)"],
    );
}

#[test]
fn block_mutable_update_tuple_item_expr() {
    check_expression(
        indoc! {"{
            mutable (x, y) = (0, 1);
            set (x, y) = (1, 2);
            (x, y)
        }"},
        &expect!["(1, 2)"],
    );
}

#[test]
fn block_mutable_update_tuple_hole_expr() {
    check_expression(
        indoc! {"{
            mutable (x, y) = (0, 1);
            set (_, y) = (1, 2);
            (x, y)
        }"},
        &expect!["(0, 2)"],
    );
}

#[test]
fn block_mutable_update_tuple_arity_error_expr() {
    check_expression(
        indoc! {"{
            mutable (x, y) = (0, 1);
            set (x, y) = (1, 2, 3);
            x
        }"},
        &expect![[r#"
            Error {
                span: Span {
                    lo: 39,
                    hi: 45,
                },
                kind: TupleArity(
                    2,
                    3,
                ),
            }
        "#]],
    );
}

#[test]
fn block_mutable_nested_scopes_expr() {
    check_expression(
        indoc! {"{
            mutable x = 0;
            {
                mutable y = 1;
                set x = y;
            }
            x
        }"},
        &expect!["1"],
    );
}

#[test]
fn block_mutable_nested_scopes_shadowing_expr() {
    check_expression(
        indoc! {"{
            mutable x = 0;
            {
                mutable x = 1;
                set x = 2;
            }
            x
        }"},
        &expect!["0"],
    );
}

#[test]
fn block_mutable_immutable_expr() {
    check_expression(
        indoc! {"{
            let x = 0;
            set x = 1;
        }"},
        &expect![[r#"
            Error {
                span: Span {
                    lo: 25,
                    hi: 26,
                },
                kind: Mutability,
            }
        "#]],
    );
}

#[test]
fn assign_invalid_expr() {
    check_expression(
        "set 0 = 1",
        &expect![[r#"
            Error {
                span: Span {
                    lo: 4,
                    hi: 5,
                },
                kind: Unassignable,
            }
        "#]],
    );
}

#[test]
fn fail_expr() {
    check_expression(
        r#"fail "This is a failure""#,
        &expect![[r#"
            Error {
                span: Span {
                    lo: 0,
                    hi: 24,
                },
                kind: UserFail(
                    "This is a failure",
                ),
            }
        "#]],
    );
}

#[test]
fn fail_shortcut_expr() {
    check_expression(
        r#"{ fail "Got Here!"; fail "Shouldn't get here..."; }"#,
        &expect![[r#"
            Error {
                span: Span {
                    lo: 2,
                    hi: 18,
                },
                kind: UserFail(
                    "Got Here!",
                ),
            }
        "#]],
    );
}

#[test]
fn array_index_expr() {
    check_expression("[1, 2, 3][1]", &expect!["2"]);
}

#[test]
<<<<<<< HEAD
fn array_slice_start_end_expr() {
    check_expression("[1, 2, 3, 4, 5][0..2]", &expect!["[1, 2, 3]"]);
}

#[test]
fn array_slice_start_step_end_expr() {
    check_expression("[1, 2, 3, 4, 5][0..2..2]", &expect!["[1, 3]"]);
}

#[test]
fn array_slice_start_expr() {
    check_expression("[1, 2, 3, 4, 5][2...]", &expect!["[3, 4, 5]"]);
}

#[test]
fn array_slice_end_expr() {
    check_expression("[1, 2, 3, 4, 5][...2]", &expect!["[1, 2, 3]"]);
}

#[test]
fn array_slice_step_end_expr() {
    check_expression("[1, 2, 3, 4, 5][...2..3]", &expect!["[1, 3]"]);
}

#[test]
fn array_slice_step_expr() {
    check_expression("[1, 2, 3, 4, 5][...2...]", &expect!["[1, 3, 5]"]);
}

// Cannot test until negation is supported.
// #[test]
#[allow(dead_code)]
fn array_slice_reverse_expr() {
    check_expression("[1, 2, 3, 4, 5][2..-1..0]", &expect!["[3, 2, 1]"]);
}

// Cannot test until negation is supported.
// #[test]
#[allow(dead_code)]
fn array_slice_reverse_end_expr() {
    check_expression("[1, 2, 3, 4, 5][...-1..2]", &expect!["[5, 4, 3]"]);
}

// Cannot test until negation is supported.
// #[test]
#[allow(dead_code)]
fn array_slice_reverse_start_expr() {
    check_expression("[1, 2, 3, 4, 5][2..-1...]", &expect!["[3, 2, 1]"]);
}

// Cannot test until negation is supported.
// #[test]
#[allow(dead_code)]
fn array_slice_reverse_all_expr() {
    check_expression("[1, 2, 3, 4, 5][...-1...]", &expect!["[5, 4, 3, 2, 1]"]);
}

#[test]
fn array_slice_all_expr() {
    check_expression("[1, 2, 3, 4, 5][...]", &expect!["[1, 2, 3, 4, 5]"]);
}

#[test]
fn array_slice_none_expr() {
    check_expression("[1, 2, 3, 4, 5][1..0]", &expect!["[]"]);
}

// #[test]
#[allow(dead_code)]
fn array_slice_reverse_none_expr() {
    check_expression("[1, 2, 3, 4, 5][0..-1..1]", &expect!["[]"]);
}

#[test]
fn array_slice_step_zero_expr() {
    check_expression(
        "[1, 2, 3, 4, 5][...0...]",
        &expect![[r#"
        Error {
            span: Span {
                lo: 16,
                hi: 23,
            },
            kind: RangeStepZero,
        }
    "#]],
    );
}

#[test]
fn array_slice_out_of_range_expr() {
    check_expression(
        "[1, 2, 3, 4, 5][0..7]",
        &expect![[r#"
            Error {
                span: Span {
                    lo: 16,
                    hi: 20,
                },
                kind: OutOfRange(
                    5,
=======
fn array_index_negative_expr() {
    check_expression(
        "[1, 2, 3][-2]",
        &expect![[r#"
            Error {
                span: Span {
                    lo: 10,
                    hi: 12,
                },
                kind: Index(
                    -2,
>>>>>>> 03d35d08
                ),
            }
        "#]],
    );
}

#[test]
fn array_index_out_of_range_expr() {
    check_expression(
        "[1, 2, 3][4]",
        &expect![[r#"
            Error {
                span: Span {
                    lo: 10,
                    hi: 11,
                },
                kind: OutOfRange(
                    4,
                ),
            }
        "#]],
    );
}

#[test]
fn array_index_type_error_expr() {
    check_expression(
        "[1, 2, 3][false]",
        &expect![[r#"
            Error {
                span: Span {
                    lo: 10,
                    hi: 15,
                },
                kind: Type(
                    "Int or Range",
                    "Bool",
                ),
            }
        "#]],
    );
}

#[test]
fn literal_big_int_expr() {
    check_expression(
        "9_223_372_036_854_775_808L",
        &expect!["9223372036854775808"],
    );
}

#[test]
fn literal_bool_false_expr() {
    check_expression("false", &expect!["false"]);
}

#[test]
fn literal_bool_true_expr() {
    check_expression("true", &expect!["true"]);
}

#[test]
fn literal_double_expr() {
    check_expression("4.2", &expect!["4.2"]);
}

#[test]
fn literal_double_trailing_dot_expr() {
    check_expression("4.", &expect!["4.0"]);
}

#[test]
fn literal_int_expr() {
    check_expression("42", &expect!["42"]);
}

#[test]
fn literal_int_too_big_expr() {
    check_expression(
        "9_223_372_036_854_775_808",
        &expect!["-9223372036854775808"],
    );
}

#[test]
fn literal_pauli_i_expr() {
    check_expression("PauliI", &expect!["PauliI"]);
}

#[test]
fn literal_pauli_x_expr() {
    check_expression("PauliX", &expect!["PauliX"]);
}

#[test]
fn literal_pauli_y_expr() {
    check_expression("PauliY", &expect!["PauliY"]);
}

#[test]
fn literal_pauli_z_expr() {
    check_expression("PauliZ", &expect!["PauliZ"]);
}

#[test]
fn literal_result_one_expr() {
    check_expression("One", &expect!["One"]);
}

#[test]
fn literal_result_zero_expr() {
    check_expression("Zero", &expect!["Zero"]);
}

#[test]
fn literal_string_expr() {
    check_expression(r#""foo""#, &expect!["foo"]);
}

#[test]
fn paren_expr() {
    check_expression("(42)", &expect!["42"]);
}

#[test]
fn range_all_expr() {
    check_expression("...", &expect!["..."]);
}

#[test]
fn range_end_expr() {
    check_expression("...3", &expect!["...3"]);
}

#[test]
fn range_step_end_expr() {
    check_expression("...2..3", &expect!["...2..3"]);
}

#[test]
fn range_start_expr() {
    check_expression("1...", &expect!["1..."]);
}

#[test]
fn range_start_end_expr() {
    check_expression("1..3", &expect!["1..3"]);
}

#[test]
fn range_start_step_expr() {
    check_expression("1..2...", &expect!["1..2..."]);
}

#[test]
fn range_start_step_end_expr() {
    check_expression("1..2..3", &expect!["1..2..3"]);
}

#[test]
fn return_expr() {
    check_expression("return 4", &expect!["4"]);
}

#[test]
fn return_shortcut_expr() {
    check_expression(
        r#"{return 4; fail "Shouldn't get here...";}"#,
        &expect!["4"],
    );
}

#[test]
fn tuple_expr() {
    check_expression("(1, 2, 3)", &expect!["(1, 2, 3)"]);
}

#[test]
fn unop_negate_big_int_expr() {
    check_expression(
        "-(9_223_372_036_854_775_808L)",
        &expect!["-9223372036854775808"],
    );
}

#[test]
fn unop_negate_bool_expr() {
    check_expression(
        "-(false)",
        &expect![[r#"
        Error {
            span: Span {
                lo: 1,
                hi: 8,
            },
            kind: Type(
                "Int, BigInt, or Double",
                "Bool",
            ),
        }
    "#]],
    );
}

#[test]
fn unop_negate_double_expr() {
    check_expression("-(3.4)", &expect!["-3.4"]);
}

#[test]
fn unop_negate_int_expr() {
    check_expression("-(13)", &expect!["-13"]);
}

#[test]
fn unop_negate_int_overflow_expr() {
    check_expression(
        "-(9_223_372_036_854_775_808)",
        &expect!["-9223372036854775808"],
    );
}

#[test]
fn unop_negate_negative_int_expr() {
    check_expression("-(-(13))", &expect!["13"]);
}

#[test]
fn unop_positive_big_int_expr() {
    check_expression(
        "+(9_223_372_036_854_775_808L)",
        &expect!["9223372036854775808"],
    );
}

#[test]
fn unop_positive_bool_expr() {
    check_expression(
        "+(false)",
        &expect![[r#"
        Error {
            span: Span {
                lo: 1,
                hi: 8,
            },
            kind: Type(
                "Int, BigInt, or Double",
                "Bool",
            ),
        }
    "#]],
    );
}

#[test]
fn unop_positive_double_expr() {
    check_expression("+(3.4)", &expect!["3.4"]);
}

#[test]
fn unop_positive_int_expr() {
    check_expression("+(13)", &expect!["13"]);
}

#[test]
fn if_true_expr() {
    check_expression(r#"if true {return "Got Here!";}"#, &expect!["Got Here!"]);
}

#[test]
fn if_false_expr() {
    check_expression(
        r#"if false {return "Shouldn't get here...";}"#,
        &expect!["()"],
    );
}

#[test]
fn if_type_error_expr() {
    check_expression(
        "if 4 { 3 }",
        &expect![[r#"
            Error {
                span: Span {
                    lo: 3,
                    hi: 4,
                },
                kind: Type(
                    "Bool",
                    "Int",
                ),
            }
        "#]],
    );
}

#[test]
fn if_else_true_expr() {
    check_expression(
        r#"if true {return "Got Here!";} else {return "Shouldn't get here..."}"#,
        &expect!["Got Here!"],
    );
}

#[test]
fn if_else_false_expr() {
    check_expression(
        r#"if false {return "Shouldn't get here...";} else {return "Got Here!"}"#,
        &expect!["Got Here!"],
    );
}

#[test]
fn if_elif_true_true_expr() {
    check_expression(
        r#"if true {return "Got Here!";} elif true {return"Shouldn't get here..."}"#,
        &expect!["Got Here!"],
    );
}

#[test]
fn if_elif_false_true_expr() {
    check_expression(
        r#"if false {return "Shouldn't get here...";} elif true {return "Got Here!"}"#,
        &expect!["Got Here!"],
    );
}

#[test]
fn if_elif_false_false_expr() {
    check_expression(
        r#"if false {return "Shouldn't get here...";} elif false {return "Shouldn't get here..."}"#,
        &expect!["()"],
    );
}

#[test]
fn if_elif_else_true_true_expr() {
    check_expression(
        r#"if true {return "Got Here!";} elif true {return "Shouldn't get here..."} else {return "Shouldn't get here..."}"#,
        &expect!["Got Here!"],
    );
}

#[test]
fn if_elif_else_false_true_expr() {
    check_expression(
        r#"if false {return "Shouldn't get here...";} elif true {return "Got Here!"} else {return "Shouldn't get here..."}"#,
        &expect!["Got Here!"],
    );
}

#[test]
fn if_elif_else_false_false_expr() {
    check_expression(
        r#"if false {return "Shouldn't get here...";} elif false {return "Shouldn't get here..."} else {return "Got Here!"}"#,
        &expect!["Got Here!"],
    );
}<|MERGE_RESOLUTION|>--- conflicted
+++ resolved
@@ -306,7 +306,6 @@
 }
 
 #[test]
-<<<<<<< HEAD
 fn array_slice_start_end_expr() {
     check_expression("[1, 2, 3, 4, 5][0..2]", &expect!["[1, 2, 3]"]);
 }
@@ -401,14 +400,20 @@
     check_expression(
         "[1, 2, 3, 4, 5][0..7]",
         &expect![[r#"
-            Error {
-                span: Span {
-                    lo: 16,
-                    hi: 20,
-                },
-                kind: OutOfRange(
-                    5,
-=======
+        Error {
+            span: Span {
+                lo: 16,
+                hi: 20,
+            },
+            kind: OutOfRange(
+                5,
+            ),
+        }
+    "#]],
+    );
+}
+
+#[test]
 fn array_index_negative_expr() {
     check_expression(
         "[1, 2, 3][-2]",
@@ -418,9 +423,8 @@
                     lo: 10,
                     hi: 12,
                 },
-                kind: Index(
+                kind: IndexVal(
                     -2,
->>>>>>> 03d35d08
                 ),
             }
         "#]],
