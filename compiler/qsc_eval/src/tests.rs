// Copyright (c) Microsoft Corporation.
// Licensed under the MIT License.

use crate::{
    backend::{Backend, SparseSim},
    debug::Frame,
    exec_graph_section,
    output::{GenericReceiver, Receiver},
    val, Env, Error, State, StepAction, StepResult, Value,
};
use expect_test::{expect, Expect};
use indoc::indoc;
use qsc_data_structures::{language_features::LanguageFeatures, target::TargetCapabilityFlags};
use qsc_fir::fir::{self, ExecGraph, StmtId};
use qsc_fir::fir::{PackageId, PackageStoreLookup};
use qsc_frontend::compile::{self, compile, PackageStore, SourceMap};
use qsc_lowerer::map_hir_package_to_fir;
use qsc_passes::{run_core_passes, run_default_passes, PackageType};

/// Evaluates the given control flow graph with the given context.
/// Creates a new environment and simulator.
/// # Errors
/// Returns the first error encountered during execution.
pub(super) fn eval_graph(
    graph: ExecGraph,
    sim: &mut impl Backend<ResultType = impl Into<val::Result>>,
    globals: &impl PackageStoreLookup,
    package: PackageId,
    env: &mut Env,
    out: &mut impl Receiver,
) -> Result<Value, (Error, Vec<Frame>)> {
    let mut state = State::new(package, graph, None);
    let StepResult::Return(value) =
        state.eval(globals, env, sim, out, &[], StepAction::Continue)?
    else {
        unreachable!("eval_expr should always return a value");
    };
    Ok(value)
}

fn check_expr(file: &str, expr: &str, expect: &Expect) {
    let mut fir_lowerer = qsc_lowerer::Lowerer::new();
    let mut core = compile::core();
    run_core_passes(&mut core);
    let fir_store = fir::PackageStore::new();
    // store can be empty since core doesn't have any dependencies
    let core_fir = fir_lowerer.lower_package(&core.package, &fir_store);
    let mut store = PackageStore::new(core);

    let mut std = compile::std(&store, TargetCapabilityFlags::all());
    assert!(std.errors.is_empty());
    assert!(run_default_passes(store.core(), &mut std, PackageType::Lib).is_empty());
    let std_fir = fir_lowerer.lower_package(&std.package, &fir_store);
    let std_id = store.insert(std);

    let sources = SourceMap::new([("test".into(), file.into())], Some(expr.into()));
    let mut unit = compile(
        &store,
        &[(std_id, None)],
        sources,
        TargetCapabilityFlags::all(),
        LanguageFeatures::default(),
    );
    assert!(unit.errors.is_empty(), "{:?}", unit.errors);
    let pass_errors = run_default_passes(store.core(), &mut unit, PackageType::Lib);
    assert!(pass_errors.is_empty(), "{pass_errors:?}");
    let unit_fir = fir_lowerer.lower_package(&unit.package, &fir_store);
    let entry = unit_fir.entry_exec_graph.clone();
    let id = store.insert(unit);

    let mut fir_store = fir::PackageStore::new();
    fir_store.insert(
        map_hir_package_to_fir(qsc_hir::hir::PackageId::CORE),
        core_fir,
    );
    fir_store.insert(map_hir_package_to_fir(std_id), std_fir);
    fir_store.insert(map_hir_package_to_fir(id), unit_fir);

    let mut out = Vec::new();
    match eval_graph(
        entry,
        &mut SparseSim::new(),
        &fir_store,
        map_hir_package_to_fir(id),
        &mut Env::default(),
        &mut GenericReceiver::new(&mut out),
    ) {
        Ok(value) => expect.assert_eq(&value.to_string()),
        Err((err, _)) => expect.assert_debug_eq(&err),
    }
}

fn check_partial_eval_stmt(
    file: &str,
    expr: &str,
    stmts: &[StmtId],
    fir_expect: &Expect,
    result_expect: &Expect,
) {
    let mut core = compile::core();
    run_core_passes(&mut core);
    let fir_store = fir::PackageStore::new();
    let core_fir = qsc_lowerer::Lowerer::new().lower_package(&core.package, &fir_store);
    let mut store = PackageStore::new(core);

    let mut std = compile::std(&store, TargetCapabilityFlags::all());
    assert!(std.errors.is_empty());
    assert!(run_default_passes(store.core(), &mut std, PackageType::Lib).is_empty());
    let std_fir = qsc_lowerer::Lowerer::new().lower_package(&std.package, &fir_store);
    let std_id = store.insert(std);

    let sources = SourceMap::new([("test".into(), file.into())], Some(expr.into()));
    let mut unit = compile(
        &store,
        &[(std_id, None)],
        sources,
        TargetCapabilityFlags::all(),
        LanguageFeatures::default(),
    );
    assert!(unit.errors.is_empty(), "{:?}", unit.errors);
    let pass_errors = run_default_passes(store.core(), &mut unit, PackageType::Lib);
    assert!(pass_errors.is_empty(), "{pass_errors:?}");
    let unit_fir = qsc_lowerer::Lowerer::new().lower_package(&unit.package, &fir_store);
    fir_expect.assert_eq(&unit_fir.to_string());

    let entry = unit_fir.entry_exec_graph.clone();
    let id = store.insert(unit);

    let mut fir_store = fir::PackageStore::new();
    fir_store.insert(
        map_hir_package_to_fir(qsc_hir::hir::PackageId::CORE),
        core_fir,
    );
    fir_store.insert(map_hir_package_to_fir(std_id), std_fir);
    let id = map_hir_package_to_fir(id);
    fir_store.insert(id, unit_fir);

    let mut out = Vec::new();
    let mut env = Env::default();
    let (last_stmt, most_stmts) = stmts.split_last().expect("should have at least one stmt");
    for stmt_id in most_stmts {
        let stmt = fir_store.get_stmt((id, *stmt_id).into());
        match eval_graph(
            exec_graph_section(&entry, stmt.exec_graph_range.clone()),
            &mut SparseSim::new(),
            &fir_store,
            id,
            &mut env,
            &mut GenericReceiver::new(&mut out),
        ) {
            Ok(_) => {}
            Err(err) => panic!("Unexpected error: {err:?}"),
        }
    }

    let stmt = fir_store.get_stmt((id, *last_stmt).into());
    match eval_graph(
        exec_graph_section(&entry, stmt.exec_graph_range.clone()),
        &mut SparseSim::new(),
        &fir_store,
        id,
        &mut env,
        &mut GenericReceiver::new(&mut out),
    ) {
        Ok(value) => result_expect.assert_eq(&value.to_string()),
        Err(err) => result_expect.assert_debug_eq(&err),
    }
}

#[test]
fn array_expr() {
    check_expr("", "[1, 2, 3]", &expect!["[1, 2, 3]"]);
}

#[test]
fn array_repeat_expr() {
    check_expr("", "[4, size = 3]", &expect!["[4, 4, 4]"]);
}

#[test]
fn block_expr() {
    check_expr(
        "",
        indoc! { "{
            let x = 1;
            let y = x;
            y
        }"},
        &expect!["1"],
    );
}

#[test]
fn block_empty_is_unit_expr() {
    check_expr("", "{}", &expect!["()"]);
}

#[test]
fn block_shadowing_expr() {
    check_expr(
        "",
        indoc! { "{
            let x = 1;
            let x = 2;
            x
        }"},
        &expect!["2"],
    );
}

#[test]
fn block_nested_shadowing_expr() {
    check_expr(
        "",
        indoc! { "{
            let x = 1;
            let y = {
                let x = 2;
                x
            };
            (y, x)
        }"},
        &expect!["(2, 1)"],
    );
}

#[test]
fn block_let_bind_tuple_expr() {
    check_expr(
        "",
        indoc! {"{
            let x = (1, 2);
            let (y, z) = x;
            (z, y)
        }"},
        &expect!["(2, 1)"],
    );
}

#[test]
fn block_mutable_expr() {
    check_expr(
        "",
        indoc! {"{
            mutable x = 0;
            x
        }"},
        &expect!["0"],
    );
}

#[test]
fn block_mutable_update_expr() {
    check_expr(
        "",
        indoc! {"{
            mutable x = 0;
            set x = 1;
            x
        }"},
        &expect!["1"],
    );
}

#[test]
fn block_mutable_update_tuple_expr() {
    check_expr(
        "",
        indoc! {"{
            mutable x = (0, 1);
            set x = (1, 2);
            x
        }"},
        &expect!["(1, 2)"],
    );
}

#[test]
fn block_mutable_update_tuple_item_expr() {
    check_expr(
        "",
        indoc! {"{
            mutable (x, y) = (0, 1);
            set (x, y) = (1, 2);
            (x, y)
        }"},
        &expect!["(1, 2)"],
    );
}

#[test]
fn block_mutable_update_tuple_hole_expr() {
    check_expr(
        "",
        indoc! {"{
            mutable (x, y) = (0, 1);
            set (_, y) = (1, 2);
            (x, y)
        }"},
        &expect!["(0, 2)"],
    );
}

#[test]
fn block_mutable_nested_scopes_expr() {
    check_expr(
        "",
        indoc! {"{
            mutable x = 0;
            {
                mutable y = 1;
                set x = y;
            }
            x
        }"},
        &expect!["1"],
    );
}

#[test]
fn block_mutable_nested_scopes_shadowing_expr() {
    check_expr(
        "",
        indoc! {"{
            mutable x = 0;
            {
                mutable x = 1;
                set x = 2;
            }
            x
        }"},
        &expect!["0"],
    );
}

#[test]
fn block_qubit_use_expr() {
    check_expr(
        "",
        indoc! {"{
            use q = Qubit();
            q
        }"},
        &expect!["Qubit0"],
    );
}

#[test]
fn block_qubit_use_use_expr() {
    check_expr(
        "",
        indoc! {"{
            use q = Qubit();
            use q1 = Qubit();
            q1
        }"},
        &expect!["Qubit1"],
    );
}

#[test]
fn block_qubit_use_reuse_expr() {
    check_expr(
        "",
        indoc! {"{
            {
                use q = Qubit();
            }
            use q = Qubit();
            q
        }"},
        &expect!["Qubit0"],
    );
}

#[test]
fn block_qubit_use_scope_reuse_expr() {
    check_expr(
        "",
        indoc! {"{
            use q = Qubit() {
            }
            use q = Qubit();
            q
        }"},
        &expect!["Qubit0"],
    );
}

#[test]
fn block_qubit_use_array_expr() {
    check_expr(
        "",
        indoc! {"{
            use q = Qubit[3];
            q
        }"},
        &expect!["[Qubit0, Qubit1, Qubit2]"],
    );
}

#[test]
fn block_qubit_use_array_invalid_count_expr() {
    check_expr(
        "",
        indoc! {"{
            use q = Qubit[-3];
            q
        }"},
        &expect![[r#"
            UserFail(
                "Cannot allocate qubit array with a negative length",
                PackageSpan {
                    package: PackageId(
                        0,
                    ),
                    span: Span {
                        lo: 2050,
                        hi: 2107,
                    },
                },
            )
        "#]],
    );
}

#[test]
fn block_qubit_use_tuple_expr() {
    check_expr(
        "",
        indoc! {"{
            use q = (Qubit[3], Qubit(), Qubit());
            q
        }"},
        &expect!["([Qubit0, Qubit1, Qubit2], Qubit3, Qubit4)"],
    );
}

#[test]
fn block_qubit_use_nested_tuple_expr() {
    check_expr(
        "",
        indoc! {"{
            use q = (Qubit[3], (Qubit(), Qubit()));
            q
        }"},
        &expect!["([Qubit0, Qubit1, Qubit2], (Qubit3, Qubit4))"],
    );
}

#[test]
fn block_with_no_stmts_is_unit() {
    check_expr("", "{}", &expect!["()"]);
}

#[test]
fn block_with_semi_is_unit() {
    check_expr("", "{4;}", &expect!["()"]);
}

#[test]
fn binop_add_array() {
    check_expr("", "[1, 2] + [3, 4]", &expect!["[1, 2, 3, 4]"]);
}

#[test]
fn binop_add_bigint() {
    check_expr(
        "",
        "2L + 9_223_372_036_854_775_808L",
        &expect!["9223372036854775810"],
    );
}

#[test]
fn binop_add_double() {
    check_expr("", "2.8 + 5.4", &expect!["8.2"]);
}

#[test]
fn binop_add_int() {
    check_expr("", "28 + 54", &expect!["82"]);
}

#[test]
fn binop_add_int_wrap() {
    check_expr(
        "",
        "0x7FFFFFFFFFFFFFFF + 1",
        &expect!["-9223372036854775808"],
    );
}

#[test]
fn binop_add_string() {
    check_expr("", r#""Hello," + " World!""#, &expect!["Hello, World!"]);
}

#[test]
fn binop_andb_bigint() {
    check_expr("", "28L &&& 54L", &expect!["20"]);
}

#[test]
fn binop_andb_int() {
    check_expr("", "28 &&& 54", &expect!["20"]);
}

#[test]
fn binop_andl() {
    check_expr("", "true and true", &expect!["true"]);
}

#[test]
fn binop_andl_false() {
    check_expr("", "true and false", &expect!["false"]);
}

#[test]
fn binop_andl_shortcut() {
    check_expr("", r#"false and (fail "Should Fail")"#, &expect!["false"]);
}

#[test]
fn binop_andl_no_shortcut() {
    check_expr(
        "",
        r#"true and (fail "Should Fail")"#,
        &expect![[r#"
            UserFail(
                "Should Fail",
                PackageSpan {
                    package: PackageId(
                        2,
                    ),
                    span: Span {
                        lo: 10,
                        hi: 28,
                    },
                },
            )
        "#]],
    );
}

#[test]
fn binop_div_bigint() {
    check_expr("", "12L / 3L", &expect!["4"]);
}

#[test]
fn binop_div_bigint_zero() {
    check_expr(
        "",
        "12L / 0L",
        &expect![[r#"
            DivZero(
                PackageSpan {
                    package: PackageId(
                        2,
                    ),
                    span: Span {
                        lo: 6,
                        hi: 8,
                    },
                },
            )
        "#]],
    );
}

#[test]
fn binop_div_int() {
    check_expr("", "12 / 3", &expect!["4"]);
}

#[test]
fn binop_div_int_wrap() {
    check_expr(
        "",
        "(-0x8000000000000000) / (-1)",
        &expect!["-9223372036854775808"],
    );
}

#[test]
fn binop_div_int_zero() {
    check_expr(
        "",
        "12 / 0",
        &expect![[r#"
            DivZero(
                PackageSpan {
                    package: PackageId(
                        2,
                    ),
                    span: Span {
                        lo: 5,
                        hi: 6,
                    },
                },
            )
        "#]],
    );
}

#[test]
fn binop_div_double() {
    check_expr("", "1.2 / 0.3", &expect!["4.0"]);
}

#[test]
fn binop_div_double_inf() {
    check_expr("", "1.2 / 0.0", &expect!["inf"]);
}

#[test]
fn binop_div_double_neg_inf() {
    check_expr("", "1.2 / -0.0", &expect!["-inf"]);
}

#[test]
fn binop_div_double_nan() {
    check_expr("", "0.0 / 0.0", &expect!["NaN"]);
}

#[test]
fn binop_eq_double() {
    check_expr("", "1.2 / 0.3", &expect!["4.0"]);
}

#[test]
fn binop_equal_array() {
    check_expr("", "[1, 2, 3] == [1, 2, 3]", &expect!["true"]);
}

#[test]
fn binop_equal_array_false_content() {
    check_expr("", "[1, 2, 3] == [1, 0, 3]", &expect!["false"]);
}

#[test]
fn binop_equal_array_false_length() {
    check_expr("", "[1, 2, 3] == [1, 2, 3, 4]", &expect!["false"]);
}

#[test]
fn binop_equal_bigint() {
    check_expr("", "18L == 18L", &expect!["true"]);
}

#[test]
fn binop_equal_bigint_false() {
    check_expr("", "18L == 8L", &expect!["false"]);
}

#[test]
fn binop_equal_bool() {
    check_expr("", "false == false", &expect!["true"]);
}

#[test]
fn binop_equal_bool_false() {
    check_expr("", "false == true", &expect!["false"]);
}

#[test]
fn binop_equal_double() {
    check_expr("", "1.254 == 1.254", &expect!["true"]);
}

#[test]
fn binop_equal_double_false() {
    check_expr("", "1.254 == 1.25", &expect!["false"]);
}

#[test]
fn binop_equal_int() {
    check_expr("", "42 == 42", &expect!["true"]);
}

#[test]
fn binop_equal_int_false() {
    check_expr("", "42 == 43", &expect!["false"]);
}

#[test]
fn binop_equal_pauli() {
    check_expr("", "PauliX == PauliX", &expect!["true"]);
}

#[test]
fn binop_equal_pauli_false() {
    check_expr("", "PauliX == PauliZ", &expect!["false"]);
}

#[test]
fn binop_equal_range() {
    check_expr("", "(0..4) == (0..4)", &expect!["true"]);
}

#[test]
fn binop_equal_range_false() {
    check_expr("", "(0..2..4) == (0..4)", &expect!["false"]);
}

#[test]
fn binop_equal_result() {
    check_expr("", "One == One", &expect!["true"]);
}

#[test]
fn binop_equal_result_false() {
    check_expr("", "One == Zero", &expect!["false"]);
}

#[test]
fn binop_equal_string() {
    check_expr("", r#""foo" == "foo""#, &expect!["true"]);
}

#[test]
fn binop_equal_string_false() {
    check_expr("", r#""foo" == "bar""#, &expect!["false"]);
}

#[test]
fn binop_equal_tuple() {
    check_expr("", "(1, 2, 3) == (1, 2, 3)", &expect!["true"]);
}

#[test]
fn binop_equal_tuple_false_content() {
    check_expr("", "(1, 2, 3) == (1, -2, 3)", &expect!["false"]);
}

#[test]
fn binop_exp_bigint() {
    check_expr("", "2L^3", &expect!["8"]);
}

#[test]
fn binop_exp_bigint_zero_exp() {
    check_expr("", "2L^0", &expect!["1"]);
}

#[test]
fn binop_exp_bigint_neg_zero_exp() {
    check_expr("", "(-2L)^0", &expect!["1"]);
}

#[test]
fn binop_exp_bigint_negative_exp() {
    check_expr(
        "",
        "2L^-3",
        &expect![[r#"
            InvalidNegativeInt(
                -3,
                PackageSpan {
                    package: PackageId(
                        2,
                    ),
                    span: Span {
                        lo: 3,
                        hi: 5,
                    },
                },
            )
        "#]],
    );
}

#[test]
fn binop_exp_bigint_too_large() {
    check_expr(
        "",
        "2L^9_223_372_036_854_775_807",
        &expect![[r#"
            IntTooLarge(
                9223372036854775807,
                PackageSpan {
                    package: PackageId(
                        2,
                    ),
                    span: Span {
                        lo: 3,
                        hi: 28,
                    },
                },
            )
        "#]],
    );
}

#[test]
fn binop_exp_double() {
    check_expr("", "2.3^3.1", &expect!["13.22380059125472"]);
}

#[test]
fn binop_exp_double_negative_exp() {
    check_expr("", "2.3^-3.1", &expect!["0.07562122501010253"]);
}

#[test]
fn binop_exp_int() {
    check_expr("", "2^3", &expect!["8"]);
}

#[test]
fn binop_exp_int_zero_exp() {
    check_expr("", "2^0", &expect!["1"]);
}

#[test]
fn binop_exp_int_neg_zero_exp() {
    check_expr("", "(-2)^0", &expect!["1"]);
}

#[test]
fn binop_exp_int_negative_exp() {
    check_expr(
        "",
        "2^-3",
        &expect![[r#"
            InvalidNegativeInt(
                -3,
                PackageSpan {
                    package: PackageId(
                        2,
                    ),
                    span: Span {
                        lo: 2,
                        hi: 4,
                    },
                },
            )
        "#]],
    );
}

#[test]
fn binop_exp_int_too_large() {
    check_expr(
        "",
        "100^50",
        &expect![[r#"
            IntTooLarge(
                50,
                PackageSpan {
                    package: PackageId(
                        2,
                    ),
                    span: Span {
                        lo: 4,
                        hi: 6,
                    },
                },
            )
        "#]],
    );
}

#[test]
fn binop_gt_bigint() {
    check_expr("", "23L > 3L", &expect!["true"]);
}

#[test]
fn binop_gt_bigint_false() {
    check_expr("", "2L > 3L", &expect!["false"]);
}

#[test]
fn binop_gt_int() {
    check_expr("", "23 > 3", &expect!["true"]);
}

#[test]
fn binop_gt_int_false() {
    check_expr("", "2 > 3", &expect!["false"]);
}

#[test]
fn binop_gt_double() {
    check_expr("", "2.3 > 0.3", &expect!["true"]);
}

#[test]
fn binop_gt_double_false() {
    check_expr("", "0.2 > 0.3", &expect!["false"]);
}

#[test]
fn binop_gte_bigint() {
    check_expr("", "23L >= 3L", &expect!["true"]);
}

#[test]
fn binop_gte_bigint_false() {
    check_expr("", "2L >= 3L", &expect!["false"]);
}

#[test]
fn binop_gte_bigint_eq() {
    check_expr("", "3L >= 3L", &expect!["true"]);
}

#[test]
fn binop_gte_int() {
    check_expr("", "23 >= 3", &expect!["true"]);
}

#[test]
fn binop_gte_int_false() {
    check_expr("", "2 >= 3", &expect!["false"]);
}

#[test]
fn binop_gte_int_eq() {
    check_expr("", "3 >= 3", &expect!["true"]);
}

#[test]
fn binop_gte_double() {
    check_expr("", "2.3 >= 0.3", &expect!["true"]);
}

#[test]
fn binop_gte_double_false() {
    check_expr("", "0.2 >= 0.3", &expect!["false"]);
}

#[test]
fn binop_gte_double_eq() {
    check_expr("", "0.3 >= 0.3", &expect!["true"]);
}

#[test]
fn binop_lt_bigint_false() {
    check_expr("", "23L < 3L", &expect!["false"]);
}

#[test]
fn binop_lt_bigint() {
    check_expr("", "2L < 3L", &expect!["true"]);
}

#[test]
fn binop_lt_int_false() {
    check_expr("", "23 < 3", &expect!["false"]);
}

#[test]
fn binop_lt_int() {
    check_expr("", "2 < 3", &expect!["true"]);
}

#[test]
fn binop_lt_double_false() {
    check_expr("", "2.3 < 0.3", &expect!["false"]);
}

#[test]
fn binop_lt_double() {
    check_expr("", "0.2 < 0.3", &expect!["true"]);
}

#[test]
fn binop_lte_bigint_false() {
    check_expr("", "23L <= 3L", &expect!["false"]);
}

#[test]
fn binop_lte_bigint() {
    check_expr("", "2L <= 3L", &expect!["true"]);
}

#[test]
fn binop_lte_bigint_eq() {
    check_expr("", "3L <= 3L", &expect!["true"]);
}

#[test]
fn binop_lte_int_false() {
    check_expr("", "23 <= 3", &expect!["false"]);
}

#[test]
fn binop_lte_int() {
    check_expr("", "2 <= 3", &expect!["true"]);
}

#[test]
fn binop_lte_int_eq() {
    check_expr("", "3 <= 3", &expect!["true"]);
}

#[test]
fn binop_lte_double_false() {
    check_expr("", "2.3 <= 0.3", &expect!["false"]);
}

#[test]
fn binop_lte_double() {
    check_expr("", "0.2 <= 0.3", &expect!["true"]);
}

#[test]
fn binop_lte_double_eq() {
    check_expr("", "0.3 <= 0.3", &expect!["true"]);
}

#[test]
fn binop_mod_bigint() {
    check_expr("", "8L % 6L", &expect!["2"]);
}

#[test]
fn binop_mod_bigint_zero() {
    check_expr(
        "",
        "12L % 0L",
        &expect![[r#"
            DivZero(
                PackageSpan {
                    package: PackageId(
                        2,
                    ),
                    span: Span {
                        lo: 6,
                        hi: 8,
                    },
                },
            )
        "#]],
    );
}

#[test]
fn binop_mod_int() {
    check_expr("", "8 % 6", &expect!["2"]);
}

#[test]
fn binop_mod_int_wrap() {
    check_expr("", "(-0x8000000000000000) % (-1)", &expect!["0"]);
}

#[test]
fn binop_mod_int_zero() {
    check_expr(
        "",
        "12 % 0",
        &expect![[r#"
            DivZero(
                PackageSpan {
                    package: PackageId(
                        2,
                    ),
                    span: Span {
                        lo: 5,
                        hi: 6,
                    },
                },
            )
        "#]],
    );
}

#[test]
fn binop_mod_double() {
    check_expr("", "8.411 % 6.833", &expect!["1.5779999999999994"]);
}

#[test]
fn binop_mod_double_zero() {
    check_expr(
        "",
        "1.2 % 0.0",
        &expect![[r#"
            DivZero(
                PackageSpan {
                    package: PackageId(
                        2,
                    ),
                    span: Span {
                        lo: 6,
                        hi: 9,
                    },
                },
            )
        "#]],
    );
}

#[test]
fn binop_mul_bigint() {
    check_expr("", "8L * 6L", &expect!["48"]);
}

#[test]
fn binop_mul_int() {
    check_expr("", "8 * 6", &expect!["48"]);
}
#[test]
fn binop_mul_int_wrap() {
    check_expr(
        "",
        "0x7FFFFFFFFFFFFFFF * 0xFF",
        &expect!["9223372036854775553"],
    );
}

#[test]
fn binop_mul_double() {
    check_expr("", "8.411 * 6.833", &expect!["57.472363"]);
}

#[test]
fn binop_neq_array() {
    check_expr("", "[1, 2, 3] != [1, 2, 3]", &expect!["false"]);
}

#[test]
fn binop_neq_array_true_content() {
    check_expr("", "[1, 2, 3] != [1, 0, 3]", &expect!["true"]);
}

#[test]
fn binop_neq_array_true_length() {
    check_expr("", "[1, 2, 3] != [1, 2, 3, 4]", &expect!["true"]);
}

#[test]
fn binop_neq_bigint() {
    check_expr("", "18L != 18L", &expect!["false"]);
}

#[test]
fn binop_neq_bigint_true() {
    check_expr("", "18L != 8L", &expect!["true"]);
}

#[test]
fn binop_neq_bool() {
    check_expr("", "false != false", &expect!["false"]);
}

#[test]
fn binop_neq_bool_true() {
    check_expr("", "false != true", &expect!["true"]);
}

#[test]
fn binop_neq_double() {
    check_expr("", "1.254 != 1.254", &expect!["false"]);
}

#[test]
fn binop_neq_double_true() {
    check_expr("", "1.254 != 1.25", &expect!["true"]);
}

#[test]
fn binop_neq_int() {
    check_expr("", "42 != 42", &expect!["false"]);
}

#[test]
fn binop_neq_int_true() {
    check_expr("", "42 != 43", &expect!["true"]);
}

#[test]
fn binop_neq_pauli() {
    check_expr("", "PauliX != PauliX", &expect!["false"]);
}

#[test]
fn binop_neq_pauli_true() {
    check_expr("", "PauliX != PauliZ", &expect!["true"]);
}

#[test]
fn binop_neq_range() {
    check_expr("", "(0..4) != (0..4)", &expect!["false"]);
}

#[test]
fn binop_neq_range_true() {
    check_expr("", "(0..2..4) != (0..4)", &expect!["true"]);
}

#[test]
fn binop_neq_result() {
    check_expr("", "One != One", &expect!["false"]);
}

#[test]
fn binop_neq_result_true() {
    check_expr("", "One != Zero", &expect!["true"]);
}

#[test]
fn binop_neq_string() {
    check_expr("", r#""foo" != "foo""#, &expect!["false"]);
}

#[test]
fn binop_neq_string_true() {
    check_expr("", r#""foo" != "bar""#, &expect!["true"]);
}

#[test]
fn binop_neq_tuple() {
    check_expr("", "(1, 2, 3) != (1, 2, 3)", &expect!["false"]);
}

#[test]
fn binop_neq_tuple_true_content() {
    check_expr("", "(1, 2, 3) != (1, -2, 3)", &expect!["true"]);
}

#[test]
fn binop_orb_bigint() {
    check_expr("", "28L ||| 54L", &expect!["62"]);
}

#[test]
fn binop_orb_int() {
    check_expr("", "28 ||| 54", &expect!["62"]);
}

#[test]
fn binop_orl() {
    check_expr("", "true or true", &expect!["true"]);
}

#[test]
fn binop_orl_true_lhs() {
    check_expr("", "true or false", &expect!["true"]);
}

#[test]
fn binop_orl_true_rhs() {
    check_expr("", "false or true", &expect!["true"]);
}

#[test]
fn binop_orl_false() {
    check_expr("", "false or false", &expect!["false"]);
}

#[test]
fn binop_orl_shortcut() {
    check_expr("", r#"true or (fail "Shouldn't Fail")"#, &expect!["true"]);
}

#[test]
fn binop_shl_bigint() {
    check_expr("", "4L <<< 2", &expect!["16"]);
}

#[test]
fn binop_shl_bigint_negative() {
    check_expr("", "4L <<< -2", &expect!["1"]);
}

#[test]
fn binop_shl_int() {
    check_expr("", "4 <<< 2", &expect!["16"]);
}

#[test]
fn binop_shl_int_negative() {
    check_expr("", "4 <<< -2", &expect!["1"]);
}

#[test]
fn binop_shl_int_truncate() {
    check_expr("", "1 <<< 63", &expect!["-9223372036854775808"]);
    check_expr("", "2 <<< 63", &expect!["0"]);
}

#[test]
fn binop_shl_int_overflow() {
    check_expr(
        "",
        "1 <<< 64",
        &expect![[r#"
            IntTooLarge(
                64,
                PackageSpan {
                    package: PackageId(
                        2,
                    ),
                    span: Span {
                        lo: 6,
                        hi: 8,
                    },
                },
            )
        "#]],
    );
}

#[test]
fn binop_shr_bigint() {
    check_expr("", "4L >>> 2", &expect!["1"]);
}

#[test]
fn binop_shr_bigint_negative() {
    check_expr("", "4L >>> -2", &expect!["16"]);
}

#[test]
fn binop_shr_int() {
    check_expr("", "4 >>> 2", &expect!["1"]);
}

#[test]
fn binop_shr_int_negative() {
    check_expr("", "4 >>> -2", &expect!["16"]);
}

#[test]
fn binop_shr_int_truncate() {
    check_expr("", "(-9223372036854775808) >>> 63", &expect!["-1"]);
    check_expr("", "1 >>> 63", &expect!["0"]);
}

#[test]
fn binop_shr_int_overflow() {
    check_expr(
        "",
        "1 >>> 64",
        &expect![[r#"
            IntTooLarge(
                64,
                PackageSpan {
                    package: PackageId(
                        2,
                    ),
                    span: Span {
                        lo: 6,
                        hi: 8,
                    },
                },
            )
        "#]],
    );
}

#[test]
fn binop_sub_bigint() {
    check_expr("", "4L - 2L", &expect!["2"]);
}

#[test]
fn binop_sub_int() {
    check_expr("", "4 - 2", &expect!["2"]);
}

#[test]
fn binop_sub_int_wrap() {
    check_expr(
        "",
        "-0x8000000000000000 - 1",
        &expect!["9223372036854775807"],
    );
}

#[test]
fn binop_sub_double() {
    check_expr("", "4.7 - 2.5", &expect!["2.2"]);
}

#[test]
fn binop_xorb_bigint() {
    check_expr("", "28L ^^^ 54L", &expect!["42"]);
}

#[test]
fn binop_xorb_int() {
    check_expr("", "28 ^^^ 54", &expect!["42"]);
}

#[test]
fn assignop_add_expr() {
    check_expr(
        "",
        indoc! {"{
            mutable x = 0;
            set x += 1;
            x
        }"},
        &expect!["1"],
    );
}

#[test]
fn assignop_add_concat() {
    check_expr(
        "",
        indoc! {"{
            mutable x = [1, 2];
            set x += [3, 4];
            x
        }"},
        &expect!["[1, 2, 3, 4]"],
    );
}

#[test]
fn assignop_add_concat_copy() {
    check_expr(
        "",
        indoc! {"{
            let x = [1, 2];
            mutable y = x;
            set y += [3, 4];
            (x, y)
        }"},
        &expect!["([1, 2], [1, 2, 3, 4])"],
    );
}

#[test]
fn assignop_sub_expr() {
    check_expr(
        "",
        indoc! {"{
            mutable x = 0;
            set x -= 1;
            x
        }"},
        &expect!["-1"],
    );
}

#[test]
fn assignop_orl_expr() {
    check_expr(
        "",
        indoc! {"{
            mutable x = false;
            set x or= true;
            x
        }"},
        &expect!["true"],
    );
}

#[test]
fn fail_expr() {
    check_expr(
        "",
        r#"fail "This is a failure""#,
        &expect![[r#"
            UserFail(
                "This is a failure",
                PackageSpan {
                    package: PackageId(
                        2,
                    ),
                    span: Span {
                        lo: 0,
                        hi: 24,
                    },
                },
            )
        "#]],
    );
}

#[test]
fn fail_shortcut_expr() {
    check_expr(
        "",
        r#"{ fail "Got Here!"; fail "Shouldn't get here..."; }"#,
        &expect![[r#"
            UserFail(
                "Got Here!",
                PackageSpan {
                    package: PackageId(
                        2,
                    ),
                    span: Span {
                        lo: 2,
                        hi: 18,
                    },
                },
            )
        "#]],
    );
}

#[test]
fn field_range_start_expr() {
    check_expr("", "(0..2..8)::Start", &expect!["0"]);
}

#[test]
fn field_range_step_expr() {
    check_expr("", "(0..2..8)::Step", &expect!["2"]);
}

#[test]
fn field_range_step_missing_treated_as_1_expr() {
    check_expr("", "(0..8)::Step", &expect!["1"]);
}

#[test]
fn field_range_end_expr() {
    check_expr("", "(0..2..8)::End", &expect!["8"]);
}

#[test]
fn for_loop_range_expr() {
    check_expr(
        "",
        indoc! {"{
            mutable x = 0;
            for i in 0..10 {
                set x = x + i;
            }
            x
        }"},
        &expect!["55"],
    );
}

#[test]
fn for_loop_array_expr() {
    check_expr(
        "",
        indoc! {"{
            mutable x = 0;
            for i in [5, size = 5] {
                set x = x + i;
            }
            x
        }"},
        &expect!["25"],
    );
}

#[test]
fn for_loop_ignore_iterator_expr() {
    check_expr(
        "",
        indoc! {"{
            mutable x = 0;
            for _ in [5, size = 5] {
                set x = x + 1;
            }
            x
        }"},
        &expect!["5"],
    );
}

#[test]
fn array_index_expr() {
    check_expr("", "[1, 2, 3][1]", &expect!["2"]);
}

#[test]
fn array_slice_start_end_expr() {
    check_expr("", "[1, 2, 3, 4, 5][0..2]", &expect!["[1, 2, 3]"]);
}

#[test]
fn array_slice_start_step_end_expr() {
    check_expr("", "[1, 2, 3, 4, 5][0..2..2]", &expect!["[1, 3]"]);
}

#[test]
fn array_slice_start_expr() {
    check_expr("", "[1, 2, 3, 4, 5][2...]", &expect!["[3, 4, 5]"]);
}

#[test]
fn array_slice_end_expr() {
    check_expr("", "[1, 2, 3, 4, 5][...2]", &expect!["[1, 2, 3]"]);
}

#[test]
fn array_slice_step_end_expr() {
    check_expr("", "[1, 2, 3, 4, 5][...2..3]", &expect!["[1, 3]"]);
}

#[test]
fn array_slice_step_expr() {
    check_expr("", "[1, 2, 3, 4, 5][...2...]", &expect!["[1, 3, 5]"]);
}

#[test]
fn array_slice_reverse_expr() {
    check_expr("", "[1, 2, 3, 4, 5][2..-1..0]", &expect!["[3, 2, 1]"]);
}

#[test]
fn array_slice_reverse_end_expr() {
    check_expr("", "[1, 2, 3, 4, 5][...-1..2]", &expect!["[5, 4, 3]"]);
}

#[test]
fn array_slice_reverse_start_expr() {
    check_expr("", "[1, 2, 3, 4, 5][2..-1...]", &expect!["[3, 2, 1]"]);
}

#[test]
fn array_slice_reverse_all_expr() {
    check_expr("", "[1, 2, 3, 4, 5][...-1...]", &expect!["[5, 4, 3, 2, 1]"]);
}

#[test]
fn array_slice_all_expr() {
    check_expr("", "[1, 2, 3, 4, 5][...]", &expect!["[1, 2, 3, 4, 5]"]);
}

#[test]
fn array_slice_none_expr() {
    check_expr("", "[1, 2, 3, 4, 5][1..0]", &expect!["[]"]);
}

#[test]
fn array_slice_reverse_none_expr() {
    check_expr("", "[1, 2, 3, 4, 5][0..-1..1]", &expect!["[]"]);
}

#[test]
fn array_slice_step_zero_expr() {
    check_expr(
        "",
        "[1, 2, 3, 4, 5][...0...]",
        &expect![[r#"
            RangeStepZero(
                PackageSpan {
                    package: PackageId(
                        2,
                    ),
                    span: Span {
                        lo: 16,
                        hi: 23,
                    },
                },
            )
        "#]],
    );
}

#[test]
fn array_slice_out_of_range_expr() {
    check_expr(
        "",
        "[1, 2, 3, 4, 5][0..7]",
        &expect![[r#"
            IndexOutOfRange(
                5,
                PackageSpan {
                    package: PackageId(
                        2,
                    ),
                    span: Span {
                        lo: 16,
                        hi: 20,
                    },
                },
            )
        "#]],
    );
}

#[test]
fn array_index_negative_expr() {
    check_expr(
        "",
        "[1, 2, 3][-2]",
        &expect![[r#"
            InvalidIndex(
                -2,
                PackageSpan {
                    package: PackageId(
                        2,
                    ),
                    span: Span {
                        lo: 10,
                        hi: 12,
                    },
                },
            )
        "#]],
    );
}

#[test]
fn array_index_out_of_range_expr() {
    check_expr(
        "",
        "[1, 2, 3][4]",
        &expect![[r#"
            IndexOutOfRange(
                4,
                PackageSpan {
                    package: PackageId(
                        2,
                    ),
                    span: Span {
                        lo: 10,
                        hi: 11,
                    },
                },
            )
        "#]],
    );
}

#[test]
fn literal_big_int_expr() {
    check_expr(
        "",
        "9_223_372_036_854_775_808L",
        &expect!["9223372036854775808"],
    );
}

#[test]
fn literal_bool_false_expr() {
    check_expr("", "false", &expect!["false"]);
}

#[test]
fn literal_bool_true_expr() {
    check_expr("", "true", &expect!["true"]);
}

#[test]
fn literal_double_expr() {
    check_expr("", "4.2", &expect!["4.2"]);
}

#[test]
fn literal_double_trailing_dot_expr() {
    check_expr("", "4.", &expect!["4.0"]);
}

#[test]
fn literal_int_expr() {
    check_expr("", "42", &expect!["42"]);
}

#[test]
fn literal_int_too_big_expr() {
    check_expr(
        "",
        "9_223_372_036_854_775_808",
        &expect!["-9223372036854775808"],
    );
}

#[test]
fn literal_pauli_i_expr() {
    check_expr("", "PauliI", &expect!["PauliI"]);
}

#[test]
fn literal_pauli_x_expr() {
    check_expr("", "PauliX", &expect!["PauliX"]);
}

#[test]
fn literal_pauli_y_expr() {
    check_expr("", "PauliY", &expect!["PauliY"]);
}

#[test]
fn literal_pauli_z_expr() {
    check_expr("", "PauliZ", &expect!["PauliZ"]);
}

#[test]
fn literal_result_one_expr() {
    check_expr("", "One", &expect!["One"]);
}

#[test]
fn literal_result_zero_expr() {
    check_expr("", "Zero", &expect!["Zero"]);
}

#[test]
fn literal_string_expr() {
    check_expr("", r#""foo""#, &expect!["foo"]);
}

#[test]
fn literal_tuple_expr() {
    check_expr("", "(1, 2, 3)", &expect!["(1, 2, 3)"]);
}

#[test]
fn literal_tuple_singleton_expr() {
    check_expr("", "(1,)", &expect!["(1,)"]);
}

#[test]
fn literal_tuple_mixed_expr() {
    check_expr(
        "",
        "(1, One, 1.0, [1, 2, 3])",
        &expect!["(1, One, 1.0, [1, 2, 3])"],
    );
}

#[test]
fn paren_expr() {
    check_expr("", "(42)", &expect!["42"]);
}

#[test]
fn range_all_expr() {
    check_expr("", "...", &expect!["..."]);
}

#[test]
fn range_end_expr() {
    check_expr("", "...3", &expect!["...3"]);
}

#[test]
fn range_step_end_expr() {
    check_expr("", "...2..3", &expect!["...2..3"]);
}

#[test]
fn range_start_expr() {
    check_expr("", "1...", &expect!["1..."]);
}

#[test]
fn range_start_end_expr() {
    check_expr("", "1..3", &expect!["1..3"]);
}

#[test]
fn range_start_step_expr() {
    check_expr("", "1..2...", &expect!["1..2..."]);
}

#[test]
fn range_start_step_end_expr() {
    check_expr("", "1..2..3", &expect!["1..2..3"]);
}

#[test]
fn repeat_until_expr() {
    check_expr(
        "",
        indoc! {"{
            mutable x = 0;
            repeat {
                set x = x + 1;
            }
            until x >= 3;
            x
        }"},
        &expect!["3"],
    );
}

#[test]
fn repeat_until_fixup_expr() {
    check_expr(
        "",
        indoc! {"{
            mutable x = 0;
            repeat {}
            until x >= 3
            fixup {
                set x = x + 1;
            }
            x
        }"},
        &expect!["3"],
    );
}

#[test]
fn return_expr() {
    check_expr("", "return 4", &expect!["4"]);
}

#[test]
fn return_shortcut_expr() {
    check_expr(
        "",
        r#"{return 4; fail "Shouldn't get here...";}"#,
        &expect!["4"],
    );
}

#[test]
fn tuple_expr() {
    check_expr("", "(1, 2, 3)", &expect!["(1, 2, 3)"]);
}

#[test]
fn unop_bitwise_not_big_int_expr() {
    check_expr(
        "",
        "~~~(9_223_372_036_854_775_808L)",
        &expect!["-9223372036854775809"],
    );
}

#[test]
fn while_expr() {
    check_expr(
        "",
        indoc! {"{
            mutable x = 0;
            while x < 10 {
                set x = x + 1;
            }
            x
        }"},
        &expect!["10"],
    );
}

#[test]
fn while_false_shortcut_expr() {
    check_expr(
        "",
        r#"while false { fail "Shouldn't fail" }"#,
        &expect!["()"],
    );
}

#[test]
fn cond_expr() {
    check_expr("", "true ? 1 | 0", &expect!["1"]);
}

#[test]
fn cond_false_expr() {
    check_expr("", "false ? 1 | 0", &expect!["0"]);
}

#[test]
fn cond_shortcircuit_expr() {
    check_expr("", r#"true ? 1 | fail "Shouldn't fail""#, &expect!["1"]);
}

#[test]
fn cond_false_shortcircuit_expr() {
    check_expr("", r#"false ? fail "Shouldn't fail" | 0"#, &expect!["0"]);
}

#[test]
fn update_expr() {
    check_expr("", "[1, 2, 3] w/ 2 <- 4", &expect!["[1, 2, 4]"]);
}

#[test]
fn update_invalid_index_range_expr() {
    check_expr(
        "",
        "[1, 2, 3] w/ 7 <- 4",
        &expect![[r#"
            IndexOutOfRange(
                7,
                PackageSpan {
                    package: PackageId(
                        2,
                    ),
                    span: Span {
                        lo: 13,
                        hi: 14,
                    },
                },
            )
        "#]],
    );
}

#[test]
fn update_invalid_index_negative_expr() {
    check_expr(
        "",
        "[1, 2, 3] w/ -1 <- 4",
        &expect![[r#"
            InvalidNegativeInt(
                -1,
                PackageSpan {
                    package: PackageId(
                        2,
                    ),
                    span: Span {
                        lo: 13,
                        hi: 15,
                    },
                },
            )
        "#]],
    );
}

#[test]
fn update_array_index_var() {
    check_expr(
        "",
        indoc! {"{
            let xs = [2];
            let i = 0;
            xs w/ i <- 3
        }"},
        &expect!["[3]"],
    );
}

#[test]
fn update_array_index_expr() {
    check_expr(
        "",
        indoc! {"{
            let xs = [1, 2];
            let i = 0;
            xs w/ i + 1 <- 3
        }"},
        &expect!["[1, 3]"],
    );
}

#[test]
fn struct_cons() {
    check_expr(
        indoc! {"
            namespace A {
                struct Pair { First : Int, Second : Int }
            }
        "},
        indoc! {"{
            open A;
            new Pair { First = 1, Second = 2}
        }"},
        &expect!["(1, 2)"],
    );
}

#[test]
fn struct_copy_cons() {
    check_expr(
        indoc! {"
            namespace A {
                struct Pair { First : Int, Second : Int }
            }
        "},
        indoc! {"{
            open A;
            let p = new Pair { First = 1, Second = 2};
            new Pair { ...p, First = 3 }
        }"},
        &expect!["(3, 2)"],
    );
}

#[test]
fn update_udt_known_field_name() {
    check_expr(
        indoc! {"
            namespace A {
                newtype Pair = (First : Int, Second : Int);
            }
        "},
        indoc! {"{
            open A;
            let p = Pair(1, 2);
            p w/ First <- 3
        }"},
        &expect!["(3, 2)"],
    );
}

#[test]
fn update_udt_nested_field() {
    check_expr(
        indoc! {"
            namespace A {
                newtype Triple = (First : Int, (Second : Int, Third : Int));
            }
        "},
        indoc! {"{
            open A;
            let p = Triple(1, (2, 3));
            p w/ Third <- 4
        }"},
        &expect!["(1, (2, 4))"],
    );
}

#[test]
fn update_range_start() {
    check_expr("", "1..2..3 w/ Start <- 10", &expect!["10..2..3"]);
}

#[test]
fn update_range_from_start() {
    check_expr("", "1..2... w/ Start <- 10", &expect!["10..2..."]);
}

#[test]
fn update_range_step() {
    check_expr("", "1..2..3 w/ Step <- 10", &expect!["1..10..3"]);
}

#[test]
fn update_range_from_step() {
    check_expr("", "1..2... w/ Step <- 10", &expect!["1..10..."]);
}

#[test]
fn update_range_to_step() {
    check_expr("", "...2..3 w/ Step <- 10", &expect!["...10..3"]);
}

#[test]
fn update_range_full_step() {
    check_expr("", "...2... w/ Step <- 10", &expect!["...10..."]);
}

#[test]
fn update_range_end() {
    check_expr("", "1..2..3 w/ End <- 10", &expect!["1..2..10"]);
}

#[test]
fn update_range_to_end() {
    check_expr("", "...2..3 w/ End <- 10", &expect!["...2..10"]);
}

#[test]
fn update_array_with_range() {
    check_expr("", "[0, 1, 2] w/ 1..2 <- [10, 11]", &expect!["[0, 10, 11]"]);
}

#[test]
fn update_array_with_range_start() {
    check_expr(
        "",
        "[0, 1, 2, 3] w/ 1... <- [10, 11]",
        &expect!["[0, 10, 11, 3]"],
    );
}

#[test]
fn update_array_with_range_step() {
    check_expr(
        "",
        "[0, 1, 2, 3] w/ ...2... <- [10, 11]",
        &expect!["[10, 1, 11, 3]"],
    );
}

#[test]
fn update_array_with_range_end() {
    check_expr(
        "",
        "[0, 1, 2, 3] w/ ...2 <- [10, 11, 12, 13]",
        &expect!["[10, 11, 12, 3]"],
    );
}

#[test]
fn update_array_with_range_fully_open() {
    check_expr(
        "",
        "[0, 1, 2, 3] w/ ... <- [10, 11, 12, 13]",
        &expect!["[10, 11, 12, 13]"],
    );
}

#[test]
fn update_array_with_range_reverse() {
    check_expr(
        "",
        "[0, 1, 2, 3] w/ 2..-1..0 <- [10, 11]",
        &expect!["[0, 11, 10, 3]"],
    );
}

#[test]
fn update_array_with_range_out_of_range_err() {
    check_expr(
        "",
        "[0, 1, 2, 3] w/ 1..5 <- [10, 11, 12, 13]",
        &expect![[r#"
            IndexOutOfRange(
                4,
                PackageSpan {
                    package: PackageId(
                        2,
                    ),
                    span: Span {
                        lo: 16,
                        hi: 20,
                    },
                },
            )
        "#]],
    );
}

#[test]
fn update_array_with_range_negative_index_err() {
    check_expr(
        "",
        "[0, 1, 2, 3] w/ -1..0 <- [10, 11, 12, 13]",
        &expect![[r#"
            InvalidIndex(
                -1,
                PackageSpan {
                    package: PackageId(
                        2,
                    ),
                    span: Span {
                        lo: 16,
                        hi: 21,
                    },
                },
            )
        "#]],
    );
}

#[test]
fn update_array_with_range_zero_step_err() {
    check_expr(
        "",
        "[0, 1, 2, 3] w/ ...0... <- [10, 11, 12, 13]",
        &expect![[r#"
            RangeStepZero(
                PackageSpan {
                    package: PackageId(
                        2,
                    ),
                    span: Span {
                        lo: 16,
                        hi: 23,
                    },
                },
            )
        "#]],
    );
}

#[test]
fn update_array_with_range_bigger_than_update() {
    check_expr(
        "",
        "[0, 1, 2, 3] w/ 1..3 <- [10]",
        &expect!["[0, 10, 2, 3]"],
    );
}

#[test]
fn update_array_with_range_smaller_than_update() {
    check_expr(
        "",
        "[0, 1, 2, 3] w/ 1..3 <- [10, 11, 12, 13]",
        &expect!["[0, 10, 11, 12]"],
    );
}

#[test]
fn update_array_with_range_open_ended_bigger_than_update() {
    check_expr(
        "",
        "[0, 1, 2, 3] w/ 1... <- [10]",
        &expect!["[0, 10, 2, 3]"],
    );
}

#[test]
fn update_array_with_range_open_ended_smaller_than_update() {
    check_expr(
        "",
        "[0, 1, 2, 3] w/ 1... <- [10, 11, 12, 13]",
        &expect!["[0, 10, 11, 12]"],
    );
}

#[test]
fn update_array_with_range_empty_update() {
    check_expr("", "[0, 1, 2, 3] w/ 1..3 <- []", &expect!["[0, 1, 2, 3]"]);
}

#[test]
fn assignupdate_expr() {
    check_expr(
        "",
        indoc! {"{
            mutable x = [1, 2, 3];
            set x w/= 2 <- 4;
            x
        }"},
        &expect!["[1, 2, 4]"],
    );
}

#[test]
fn assignupdate_on_copy_should_work() {
    check_expr(
        "",
        indoc! {"{
            let x = [1, 2, 3];
            mutable y = x;
            set y w/= 2 <- 4;
            (x, y)
        }"},
        &expect!["([1, 2, 3], [1, 2, 4])"],
    );
}

#[test]
fn assignupdate_out_of_range_err() {
    check_expr(
        "",
        indoc! {"{
            mutable x = [1, 2, 3];
            set x w/= 4 <- 4;
            x
        }"},
        &expect![[r#"
            IndexOutOfRange(
                4,
                PackageSpan {
                    package: PackageId(
                        2,
                    ),
                    span: Span {
                        lo: 43,
                        hi: 44,
                    },
                },
            )
        "#]],
    );
}

#[test]
fn assignupdate_expr_negative_index_err() {
    check_expr(
        "",
        indoc! {"{
            mutable x = [1, 2, 3];
            set x w/= -1 <- 4;
            x
        }"},
        &expect![[r#"
            InvalidNegativeInt(
                -1,
                PackageSpan {
                    package: PackageId(
                        2,
                    ),
                    span: Span {
                        lo: 43,
                        hi: 45,
                    },
                },
            )
        "#]],
    );
}

#[test]
fn assignupdate_expr_using_field_name() {
    check_expr(
        indoc! {"
        namespace A {
            newtype Pair = (First : Int, Second : Int);
        }
    "},
        indoc! {"{
            open A;
            mutable p = Pair(1, 2);
            set p w/= First <- 3;
            p
        }"},
        &expect!["(3, 2)"],
    );
}

#[test]
fn assignupdate_expr_using_range() {
    check_expr(
        "",
        indoc! {"{
            mutable x = [1, 2, 3];
            set x w/= 1..2 <- [10, 11];
            x
        }"},
        &expect!["[1, 10, 11]"],
    );
}

#[test]
fn assignupdate_expr_using_range_start() {
    check_expr(
        "",
        indoc! {"{
            mutable x = [1, 2, 3, 4];
            set x w/= 1... <- [10, 11];
            x
        }"},
        &expect!["[1, 10, 11, 4]"],
    );
}

#[test]
fn assignupdate_expr_using_range_step() {
    check_expr(
        "",
        indoc! {"{
            mutable x = [1, 2, 3, 4];
            set x w/= ...2... <- [10, 11];
            x
        }"},
        &expect!["[10, 2, 11, 4]"],
    );
}

#[test]
fn assignupdate_expr_using_range_end() {
    check_expr(
        "",
        indoc! {"{
            mutable x = [1, 2, 3, 4];
            set x w/= ...2 <- [10, 11, 12, 13];
            x
        }"},
        &expect!["[10, 11, 12, 4]"],
    );
}

#[test]
fn assignupdate_expr_using_range_fully_open() {
    check_expr(
        "",
        indoc! {"{
            mutable x = [1, 2, 3, 4];
            set x w/= ... <- [10, 11, 12, 13];
            x
        }"},
        &expect!["[10, 11, 12, 13]"],
    );
}

#[test]
fn assignupdate_expr_using_range_reverse() {
    check_expr(
        "",
        indoc! {"{
            mutable x = [1, 2, 3, 4];
            set x w/= 2..-1..0 <- [10, 11];
            x
        }"},
        &expect!["[1, 11, 10, 4]"],
    );
}

#[test]
fn assignupdate_expr_using_range_bigger_than_update() {
    check_expr(
        "",
        indoc! {"{
            mutable x = [1, 2, 3, 4];
            set x w/= 1..3 <- [10];
            x
        }"},
        &expect!["[1, 10, 3, 4]"],
    );
}

#[test]
fn assignupdate_expr_using_range_smaller_than_update() {
    check_expr(
        "",
        indoc! {"{
            mutable x = [1, 2, 3, 4];
            set x w/= 1..3 <- [10, 11, 12, 13];
            x
        }"},
        &expect!["[1, 10, 11, 12]"],
    );
}

#[test]
fn assignupdate_expr_using_range_open_ended_bigger_than_update() {
    check_expr(
        "",
        indoc! {"{
            mutable x = [1, 2, 3, 4];
            set x w/= 1... <- [10, 11];
            x
        }"},
        &expect!["[1, 10, 11, 4]"],
    );
}

#[test]
fn assignupdate_expr_using_range_open_ended_smaller_than_update() {
    check_expr(
        "",
        indoc! {"{
            mutable x = [1, 2, 3, 4];
            set x w/= 1... <- [10, 11, 12, 13];
            x
        }"},
        &expect!["[1, 10, 11, 12]"],
    );
}

#[test]
fn assignupdate_expr_using_range_empty_update() {
    check_expr(
        "",
        indoc! {"{
            mutable x = [1, 2, 3, 4];
            set x w/= 1..3 <- [];
            x
        }"},
        &expect!["[1, 2, 3, 4]"],
    );
}

#[test]
fn assignupdate_expr_using_range_out_of_range_err() {
    check_expr(
        "",
        indoc! {"{
            mutable x = [1, 2, 3, 4];
            set x w/= 1..5 <- [10, 11, 12, 13];
            x
        }"},
        &expect![[r#"
            IndexOutOfRange(
                4,
                PackageSpan {
                    package: PackageId(
                        2,
                    ),
                    span: Span {
                        lo: 46,
                        hi: 50,
                    },
                },
            )
        "#]],
    );
}

#[test]
fn assignupdate_expr_using_range_negative_index_err() {
    check_expr(
        "",
        indoc! {"{
            mutable x = [1, 2, 3, 4];
            set x w/= -1..0 <- [10, 11, 12, 13];
            x
        }"},
        &expect![[r#"
            InvalidNegativeInt(
                -1,
                PackageSpan {
                    package: PackageId(
                        2,
                    ),
                    span: Span {
                        lo: 46,
                        hi: 51,
                    },
                },
            )
        "#]],
    );
}

#[test]
fn unop_bitwise_not_int_expr() {
    check_expr("", "~~~(13)", &expect!["-14"]);
}

#[test]
fn unop_negate_big_int_expr() {
    check_expr(
        "",
        "-(9_223_372_036_854_775_808L)",
        &expect!["-9223372036854775808"],
    );
}

#[test]
fn unop_negate_double_expr() {
    check_expr("", "-(3.4)", &expect!["-3.4"]);
}

#[test]
fn unop_negate_int_expr() {
    check_expr("", "-(13)", &expect!["-13"]);
}

#[test]
fn unop_negate_int_overflow_expr() {
    check_expr(
        "",
        "-(9_223_372_036_854_775_808)",
        &expect!["-9223372036854775808"],
    );
}

#[test]
fn unop_negate_negative_int_expr() {
    check_expr("", "-(-(13))", &expect!["13"]);
}

#[test]
fn unop_not_bool_expr() {
    check_expr("", "not false", &expect!["true"]);
}

#[test]
fn unop_positive_big_int_expr() {
    check_expr(
        "",
        "+(9_223_372_036_854_775_808L)",
        &expect!["9223372036854775808"],
    );
}

#[test]
fn unop_positive_double_expr() {
    check_expr("", "+(3.4)", &expect!["3.4"]);
}

#[test]
fn unop_positive_int_expr() {
    check_expr("", "+(13)", &expect!["13"]);
}

#[test]
fn unop_adjoint_functor_expr() {
    check_expr(
        indoc! {"
            namespace Test {
                operation Foo() : Unit is Adj + Ctl {
                    body ... {}
                }
            }
        "},
        "Adjoint Test.Foo",
        &expect!["Adjoint <item 1 in package 2>"],
    );
}

#[test]
fn unop_controlled_functor_expr() {
    check_expr(
        indoc! {"
            namespace Test {
                operation Foo() : Unit is Adj + Ctl {
                    body ... {}
                }
            }
        "},
        "Controlled Test.Foo",
        &expect!["Controlled <item 1 in package 2>"],
    );
}

#[test]
fn unop_adjoint_adjoint_functor_expr() {
    check_expr(
        indoc! {"
            namespace Test {
                operation Foo() : Unit is Adj + Ctl {
                    body ... {}
                }
            }
        "},
        "Adjoint (Adjoint Test.Foo)",
        &expect!["<item 1 in package 2>"],
    );
}

#[test]
fn unop_controlled_adjoint_functor_expr() {
    check_expr(
        indoc! {"
            namespace Test {
                operation Foo() : Unit is Adj + Ctl {
                    body ... {}
                }
            }
        "},
        "Controlled Adjoint Test.Foo",
        &expect!["Controlled Adjoint <item 1 in package 2>"],
    );
}

#[test]
fn unop_adjoint_controlled_functor_expr() {
    check_expr(
        indoc! {"
            namespace Test {
                operation Foo() : Unit is Adj + Ctl {
                    body ... {}
                }
            }
        "},
        "Adjoint Controlled Test.Foo",
        &expect!["Controlled Adjoint <item 1 in package 2>"],
    );
}

#[test]
fn unop_controlled_controlled_functor_expr() {
    check_expr(
        indoc! {"
            namespace Test {
                operation Foo() : Unit is Adj + Ctl {
                    body ... {}
                }
            }
        "},
        "Controlled (Controlled Test.Foo)",
        &expect!["Controlled Controlled <item 1 in package 2>"],
    );
}

#[test]
fn if_true_expr() {
    check_expr(
        "",
        r#"if true {return "Got Here!";}"#,
        &expect!["Got Here!"],
    );
}

#[test]
fn if_false_expr() {
    check_expr(
        "",
        r#"if false {return "Shouldn't get here...";}"#,
        &expect!["()"],
    );
}

#[test]
fn if_else_true_expr() {
    check_expr(
        "",
        r#"if true {return "Got Here!";} else {return "Shouldn't get here..."}"#,
        &expect!["Got Here!"],
    );
}

#[test]
fn if_else_false_expr() {
    check_expr(
        "",
        r#"if false {return "Shouldn't get here...";} else {return "Got Here!"}"#,
        &expect!["Got Here!"],
    );
}

#[test]
fn if_elif_true_true_expr() {
    check_expr(
        "",
        r#"if true {return "Got Here!";} elif true {return"Shouldn't get here..."}"#,
        &expect!["Got Here!"],
    );
}

#[test]
fn if_elif_false_true_expr() {
    check_expr(
        "",
        r#"if false {return "Shouldn't get here...";} elif true {return "Got Here!"}"#,
        &expect!["Got Here!"],
    );
}

#[test]
fn if_elif_false_false_expr() {
    check_expr(
        "",
        r#"if false {return "Shouldn't get here...";} elif false {return "Shouldn't get here..."}"#,
        &expect!["()"],
    );
}

#[test]
fn if_elif_else_true_true_expr() {
    check_expr(
        "",
        r#"if true {return "Got Here!";} elif true {return "Shouldn't get here..."} else {return "Shouldn't get here..."}"#,
        &expect!["Got Here!"],
    );
}

#[test]
fn if_elif_else_false_true_expr() {
    check_expr(
        "",
        r#"if false {return "Shouldn't get here...";} elif true {return "Got Here!"} else {return "Shouldn't get here..."}"#,
        &expect!["Got Here!"],
    );
}

#[test]
fn if_elif_else_false_false_expr() {
    check_expr(
        "",
        r#"if false {return "Shouldn't get here...";} elif false {return "Shouldn't get here..."} else {return "Got Here!"}"#,
        &expect!["Got Here!"],
    );
}

#[test]
fn call_expr() {
    check_expr(
        indoc! {"
            namespace Test {
                function Answer() : Int {
                    42
                }
            }
        "},
        "Test.Answer()",
        &expect!["42"],
    );
}

#[test]
fn call_return_expr() {
    check_expr(
        indoc! {"
            namespace Test {
                function Answer() : Int {
                    return 42;
                }
            }
        "},
        "Test.Answer()",
        &expect!["42"],
    );
}

#[test]
fn call_args_expr() {
    check_expr(
        indoc! {"
            namespace Test {
                function Echo(val : Int) : Int {
                    return val;
                }
            }
        "},
        "Test.Echo(42)",
        &expect!["42"],
    );
}

#[test]
fn call_multiple_args_expr() {
    check_expr(
        indoc! {"
            namespace Test {
                function Echo(val1 : Int, val2 : Int) : (Int, Int) {
                    return (val1, val2);
                }
            }
        "},
        "Test.Echo(42, 43)",
        &expect!["(42, 43)"],
    );
}

#[test]
fn call_tuple_args_expr() {
    check_expr(
        indoc! {"
            namespace Test {
                function MakeList(val1 : (Int, Int), val2 : Int) : Int[] {
                    let (v1, v2) = val1;
                    return [v1, v2, val2];
                }
            }
        "},
        "Test.MakeList((42, 43), 44)",
        &expect!["[42, 43, 44]"],
    );
}

#[test]
fn call_call_expr() {
    check_expr(
        indoc! {"
            namespace Test {
                function TupleToList(tup : (Int, Int)) : Int[] {
                    let (val, size) = tup;
                    return MakeList(val, size);
                }
                function MakeList(val : Int, size : Int) : Int[] {
                    return [val, size = size];
                }
            }
        "},
        "Test.TupleToList((3, 2))",
        &expect!["[3, 3]"],
    );
}

#[test]
fn call_adjoint_expr() {
    check_expr(
        indoc! {r#"
            namespace Test {
                operation Foo() : Unit is Adj + Ctl {
                    body (...) {
                        fail "Body Implementation";
                    }
                    adjoint (...) {
                        fail "Adjoint Implementation";
                    }
                    controlled (ctls, ...) {
                        fail "Controlled Implementation";
                    }
                    controlled adjoint (ctls, ...) {
                        fail "Controlled Adjoint Implementation";
                    }
                }
            }
        "#},
        "Adjoint Test.Foo()",
        &expect![[r#"
            UserFail(
                "Adjoint Implementation",
                PackageSpan {
                    package: PackageId(
                        2,
                    ),
                    span: Span {
                        lo: 185,
                        hi: 214,
                    },
                },
            )
        "#]],
    );
}

#[test]
fn call_adjoint_adjoint_expr() {
    check_expr(
        indoc! {r#"
            namespace Test {
                operation Foo() : Unit is Adj + Ctl {
                    body (...) {
                        fail "Body Implementation";
                    }
                    adjoint (...) {
                        fail "Adjoint Implementation";
                    }
                    controlled (ctls, ...) {
                        fail "Controlled Implementation";
                    }
                    controlled adjoint (ctls, ...) {
                        fail "Controlled Adjoint Implementation";
                    }
                }
            }
        "#},
        "Adjoint Adjoint Test.Foo()",
        &expect![[r#"
            UserFail(
                "Body Implementation",
                PackageSpan {
                    package: PackageId(
                        2,
                    ),
                    span: Span {
                        lo: 119,
                        hi: 145,
                    },
                },
            )
        "#]],
    );
}

#[test]
fn call_adjoint_self_expr() {
    check_expr(
        indoc! {r#"
            namespace Test {
                operation Foo() : Unit is Adj + Ctl {
                    body (...) {
                        fail "Body Implementation";
                    }
                    adjoint self;
                    controlled (ctls, ...) {
                        fail "Controlled Implementation";
                    }
                }
            }
        "#},
        "Adjoint Test.Foo()",
        &expect![[r#"
            UserFail(
                "Body Implementation",
                PackageSpan {
                    package: PackageId(
                        2,
                    ),
                    span: Span {
                        lo: 111,
                        hi: 137,
                    },
                },
            )
        "#]],
    );
}

#[test]
fn check_ctls_count_expr() {
    check_expr(
        indoc! {r#"
            namespace Test {
                operation Foo() : Unit is Adj + Ctl {
                    body (...) {}
                    adjoint self;
                    controlled (ctls, ...) {
                        if Length(ctls) != 3 {
                            fail "Incorrect ctls count!";
                        }
                    }
                }
            }
        "#},
        indoc! {"
            {
                use qs = Qubit[3];
                Controlled Test.Foo(qs, ());
            }
        "},
        &expect!["()"],
    );
}

#[test]
fn check_ctls_count_nested_expr() {
    check_expr(
        indoc! {r#"
            namespace Test {
                operation Foo() : Unit is Adj + Ctl {
                    body (...) {}
                    adjoint self;
                    controlled (ctls, ...) {
                        if Length(ctls) != 3 {
                            fail "Incorrect ctls count!";
                        }
                    }
                }
            }
        "#},
        indoc! {"
            {
                use qs1 = Qubit[1];
                use qs2 = Qubit[2];
                Controlled Controlled Test.Foo(qs2, (qs1, ()));
            }
        "},
        &expect!["()"],
    );
}

#[test]
fn check_generated_ctl_expr() {
    check_expr(
        indoc! {r#"
            namespace Test {
                operation A() : Unit is Ctl {
                    body ... {}
                    controlled (ctls, ...) {
                        if Length(ctls) != 3 {
                            fail "Incorrect ctls count!";
                        }
                    }
                }
                operation B() : Unit is Ctl {
                    A();
                }
            }
        "#},
        "{use qs = Qubit[3]; Controlled Test.B(qs, ())}",
        &expect!["()"],
    );
}

#[test]
fn check_generated_ctladj_distrib_expr() {
    check_expr(
        indoc! {r#"
            namespace Test {
                operation A() : Unit is Ctl + Adj {
                    body ... { fail "Shouldn't get here"; }
                    adjoint self;
                    controlled (ctls, ...) {
                        if Length(ctls) != 3 {
                            fail "Incorrect ctls count!";
                        }
                    }
                    controlled adjoint (ctls, ...) {
                        if Length(ctls) != 2 {
                            fail "Incorrect ctls count!";
                        }
                    }
                }
                operation B() : Unit is Ctl + Adj {
                    body ... { A(); }
                    adjoint ... { Adjoint A(); }
                }
            }
        "#},
        "{use qs = Qubit[2]; Controlled Adjoint Test.B(qs, ())}",
        &expect!["()"],
    );
}

#[test]
fn global_callable_as_arg() {
    check_expr(
        indoc! {"
            namespace Test {
                function PlusOne(x : Int) : Int {
                    x + 1
                }
                function ApplyToIntArray(f : (Int -> Int)) : Int[] {
                    mutable arr = [1, size = 3];
                    for i in 0..2 {
                        set arr w/= i <- f(arr[i]);
                    }
                    arr
                }
            }
        "},
        "Test.ApplyToIntArray(Test.PlusOne)",
        &expect!["[2, 2, 2]"],
    );
}

#[test]
fn conjugate_output_preserved() {
    check_expr("", "{let x = within{}apply{4}; x}", &expect!["4"]);
}

#[test]
fn interpolated_string() {
    check_expr("", r#"$"string""#, &expect!["string"]);
}

#[test]
fn interpolated_string_var() {
    check_expr(
        "",
        indoc! {r#"{
            let x = 5;
            $"{x}"
        }"#},
        &expect!["5"],
    );
}

#[test]
fn interpolated_string_array_index() {
    check_expr(
        "",
        indoc! {r#"{
            let xs = [1, 2, 3];
            $"{xs[0]}"
        }"#},
        &expect!["1"],
    );
}

#[test]
fn interpolated_string_two_vars() {
    check_expr(
        "",
        indoc! {r#"{
            let x = 4;
            let y = (true, Zero);
            $"{x} {y}"
        }"#},
        &expect!["4 (true, Zero)"],
    );
}

#[test]
fn interpolated_string_nested_normal_string() {
    check_expr("", r#"$"{"{}"}""#, &expect!["{}"]);
}

#[test]
fn nested_interpolated_string() {
    check_expr(
        "",
        indoc! {r#"{
            let x = 4;
            $"{$"{x}"}"
        }"#},
        &expect!["4"],
    );
}

#[test]
fn nested_interpolated_string_with_exprs() {
    check_expr(
        "",
        indoc! {r#"{
            let x = "hello!";
            let y = 1.5;
            $"foo {x + $"bar {y}"} baz"
        }"#},
        &expect!["foo hello!bar 1.5 baz"],
    );
}

#[test]
fn udt_unwrap() {
    check_expr(
        "",
        "{
            newtype Foo = (Int, Bool);
            let foo = Foo(1, true);
            foo!
        }",
        &expect!["(1, true)"],
    );
}

#[test]
fn udt_fields() {
    check_expr(
        "",
        "{
            newtype Point = (X : Int, Y : Int);
            let p = Point(1, 2);
            (p::X, p::Y)
        }",
        &expect!["(1, 2)"],
    );
}

#[test]
fn udt_field_nested() {
    check_expr(
        "",
        "{
            newtype Point = (X : Int, (Y : Int, Z : Int));
            let p = Point(1, (2, 3));
            (p::Y, p::Z)
        }",
        &expect!["(2, 3)"],
    );
}

#[test]
fn lambda_function_empty_closure() {
    check_expr("", "{ let f = x -> x + 1; f(1) }", &expect!["2"]);
}

#[test]
fn lambda_function_empty_closure_passed() {
    check_expr(
        "",
        "{ function Foo(f : Int -> Int) : Int { f(2) }; Foo(x -> x + 1) }",
        &expect!["3"],
    );
}

#[test]
fn lambda_function_closure() {
    check_expr(
        "",
        "{ let x = 5; let f = y -> (x, y); f(2) }",
        &expect!["(5, 2)"],
    );
}

#[test]
fn lambda_function_closure_passed() {
    check_expr(
        "",
        "{ function Foo(f : Int -> (Int, Int)) : (Int, Int) { f(2) }; let x = 5; Foo(y -> (x, y)) }",
        &expect!["(5, 2)"],
    );
}

#[test]
fn lambda_function_nested_closure() {
    check_expr(
        "
            namespace A {
                function Foo(f : Int -> Int -> (Int, Int, Int, Int)) : (Int, Int, Int, Int) {
                    f(2)(3)
                }

                function Bar() : (Int, Int, Int, Int) {
                    let a = 5;
                    Foo(b -> {
                        let c = 1;
                        d -> (a, b, c, d)
                    })
                }
            }
        ",
        "A.Bar()",
        &expect!["(5, 2, 1, 3)"],
    );
}

#[test]
fn lambda_operation_empty_closure() {
    check_expr(
        "
            namespace A {
                operation Foo(op : Qubit => ()) : Result {
                    use q = Qubit();
                    op(q);
                    MResetZ(q)
                }

                operation Bar() : Result { Foo(q => X(q)) }
            }
        ",
        "A.Bar()",
        &expect!["One"],
    );
}

#[test]
fn lambda_operation_closure() {
    check_expr(
        "
            namespace A {
                operation Foo(op : () => Result) : Result { op() }
                operation Bar() : Result {
                    use q = Qubit();
                    X(q);
                    Foo(() => MResetZ(q))
                }
            }
        ",
        "A.Bar()",
        &expect!["One"],
    );
}

#[test]
fn lambda_operation_controlled() {
    check_expr(
        "
            namespace A {
                operation Foo(op : Qubit => Unit is Adj + Ctl, q : Qubit) : Unit is Adj + Ctl { op(q) }
                operation Bar() : Result[] {
                    mutable output = [];
                    use (ctls, q) = (Qubit[1], Qubit());
                    let op = q => X(q);
                    Foo(op, q);
                    set output += [MResetZ(q)];
                    Controlled Foo(ctls, (op, q));
                    set output += [MResetZ(q)];
                    X(ctls[0]);
                    Controlled Foo(ctls, (op, q));
                    set output += [MResetZ(q)];
                    ResetAll(ctls);
                    output
                }
            }
        ",
        "A.Bar()",
        &expect!["[One, Zero, One]"],
    );
}

#[test]
fn lambda_operation_controlled_controlled() {
    check_expr(
        "
            namespace A {
                operation Foo(op : Qubit => Unit is Adj + Ctl, q : Qubit) : Unit is Adj + Ctl { op(q) }
                operation Bar() : Result[] {
                    mutable output = [];
                    use (ctls1, ctls2, q) = (Qubit[1], Qubit[1], Qubit());
                    let op = q => X(q);
                    Foo(op, q);
                    set output += [MResetZ(q)];
                    Controlled Controlled Foo(ctls1, (ctls2, (op, q)));
                    set output += [MResetZ(q)];
                    X(ctls1[0]);
                    X(ctls2[0]);
                    Controlled Controlled Foo(ctls1, (ctls2, (op, q)));
                    set output += [MResetZ(q)];
                    ResetAll(ctls1 + ctls2);
                    output
                }
            }
        ",
        "A.Bar()",
        &expect!["[One, Zero, One]"],
    );
}

#[test]
fn partial_app_all_holes() {
    check_expr(
        "",
        "{
            function F(x : Int, y : Int) : Int { x + y }
            let f = F(_, _);
            f(1, 2)
        }",
        &expect!["3"],
    );
}

#[test]
fn partial_app_one_fixed_arg() {
    check_expr(
        "",
        "{
            function F(x : Int, y : Int) : Int { x + y }
            let f = F(_, 2);
            f(1)
        }",
        &expect!["3"],
    );
}

#[test]
fn partial_app_nested_tuple() {
    check_expr(
        "",
        "{
            function F(a : Int, (b : Int, c : Int, d : Int)) : (Int, Int, Int, Int) { (a, b, c, d) }
            let f = F(_, (_, 3, _));
            f(1, (2, 4))
        }",
        &expect!["(1, 2, 3, 4)"],
    );
}

#[test]
fn partial_app_arg_with_side_effect() {
    check_expr(
        "",
        "{
            operation F(_ : (), x : Int) : Int { x }
            use q = Qubit();
            let f = F(X(q), _);
            let r1 = M(q);
            f(1);
            let r2 = M(q);
            f(2);
            let r3 = M(q);
            Reset(q);
            (r1, r2, r3)
        }",
        &expect!["(One, One, One)"],
    );
}

#[test]
fn partial_app_mutable_arg() {
    check_expr(
        "",
        "{
            function F(a : Int, b : Int) : (Int, Int) { (a, b) }
            mutable x = 0;
            let f = F(x, _);
            let r1 = f(1);
            set x = 1;
            let r2 = f(2);
            (r1, r2)
        }",
        &expect!["((0, 1), (0, 2))"],
    );
}

#[test]
fn controlled_operation_with_duplicate_controls_fails() {
    check_expr(
        "",
        "{
            use ctl = Qubit();
            use q = Qubit();
            Controlled I([ctl, ctl], q);
        }",
        &expect![[r#"
<<<<<<< HEAD
            (
                QubitUniqueness(
                    PackageSpan {
                        package: PackageId(
                            2,
                        ),
                        span: Span {
                            lo: 86,
                            hi: 101,
                        },
                    },
                ),
                [
                    Frame {
                        span: Span {
                            lo: 74,
                            hi: 101,
                        },
                        id: StoreItemId {
                            package: PackageId(
                                1,
                            ),
                            item: LocalItemId(
                                140,
                            ),
                        },
                        caller: PackageId(
                            2,
                        ),
                        functor: FunctorApp {
                            adjoint: false,
                            controlled: 1,
                        },
=======
            QubitUniqueness(
                PackageSpan {
                    package: PackageId(
                        2,
                    ),
                    span: Span {
                        lo: 86,
                        hi: 101,
>>>>>>> 7159856c
                    },
                },
            )
        "#]],
    );
}

#[test]
fn controlled_operation_with_target_in_controls_fails() {
    check_expr(
        "",
        "{
            use ctl = Qubit();
            use q = Qubit();
            Controlled I([ctl, q], q);
        }",
        &expect![[r#"
<<<<<<< HEAD
            (
                QubitUniqueness(
                    PackageSpan {
                        package: PackageId(
                            2,
                        ),
                        span: Span {
                            lo: 86,
                            hi: 99,
                        },
                    },
                ),
                [
                    Frame {
                        span: Span {
                            lo: 74,
                            hi: 99,
                        },
                        id: StoreItemId {
                            package: PackageId(
                                1,
                            ),
                            item: LocalItemId(
                                140,
                            ),
                        },
                        caller: PackageId(
                            2,
                        ),
                        functor: FunctorApp {
                            adjoint: false,
                            controlled: 1,
                        },
=======
            QubitUniqueness(
                PackageSpan {
                    package: PackageId(
                        2,
                    ),
                    span: Span {
                        lo: 86,
                        hi: 99,
>>>>>>> 7159856c
                    },
                },
            )
        "#]],
    );
}

#[test]
fn controlled_operation_with_unique_controls_duplicate_targets_allowed() {
    check_expr(
        "",
        "{
            operation DoubleI(q0 : Qubit, q1 : Qubit) : Unit is Ctl {
                I(q0);
                I(q1);
            }
            use ctl = Qubit();
            use q = Qubit();
            Controlled DoubleI([ctl], (q, q));
        }",
        &expect!["()"],
    );
}

#[test]
fn partial_eval_simple_stmt() {
    check_partial_eval_stmt(
        "",
        "{3; {4} 5;}",
        &[2_u32.into()],
        &expect![[r#"
            Package:
                Entry Expression: 0
                Items:
                    Item 0 [12-12] (Public):
                        Namespace (Ident 0 [12-12] "test"): <empty>
                Blocks:
                    Block 0 [0-11] [Type Unit]:
                        0
                        1
                        3
                    Block 1 [4-7] [Type Int]:
                        2
                Stmts:
                    Stmt 0 [1-3]: Semi: 1
                    Stmt 1 [4-7]: Expr: 2
                    Stmt 2 [5-6]: Expr: 3
                    Stmt 3 [8-10]: Semi: 4
                Exprs:
                    Expr 0 [0-11] [Type Unit]: Expr Block: 0
                    Expr 1 [1-2] [Type Int]: Lit: Int(3)
                    Expr 2 [4-7] [Type Int]: Expr Block: 1
                    Expr 3 [5-6] [Type Int]: Lit: Int(4)
                    Expr 4 [8-9] [Type Int]: Lit: Int(5)
                Pats:"#]],
        &expect!["4"],
    );
}

#[test]
fn partial_eval_stmt_with_bound_variable() {
    check_partial_eval_stmt(
        "",
        "{let x = 3; {x} ()}",
        &[0_u32.into(), 2_u32.into()],
        &expect![[r#"
            Package:
                Entry Expression: 0
                Items:
                    Item 0 [20-20] (Public):
                        Namespace (Ident 1 [20-20] "test"): <empty>
                Blocks:
                    Block 0 [0-19] [Type Unit]:
                        0
                        1
                        3
                    Block 1 [12-15] [Type Int]:
                        2
                Stmts:
                    Stmt 0 [1-11]: Local (Immutable):
                        0
                        1
                    Stmt 1 [12-15]: Expr: 2
                    Stmt 2 [13-14]: Expr: 3
                    Stmt 3 [16-18]: Expr: 4
                Exprs:
                    Expr 0 [0-19] [Type Unit]: Expr Block: 0
                    Expr 1 [9-10] [Type Int]: Lit: Int(3)
                    Expr 2 [12-15] [Type Int]: Expr Block: 1
                    Expr 3 [13-14] [Type Int]: Var: Local 0
                    Expr 4 [16-18] [Type Unit]: Unit
                Pats:
                    Pat 0 [5-6] [Type Int]: Bind: Ident 0 [5-6] "x""#]],
        &expect!["3"],
    );
}

#[test]
fn partial_eval_stmt_with_mutable_variable_update() {
    check_partial_eval_stmt(
        "",
        "{mutable x = 0; set x += 1; {x} set x = -1;}",
        &[0_u32.into(), 1_u32.into(), 2_u32.into()],
        &expect![[r#"
            Package:
                Entry Expression: 0
                Items:
                    Item 0 [45-45] (Public):
                        Namespace (Ident 1 [45-45] "test"): <empty>
                Blocks:
                    Block 0 [0-44] [Type Unit]:
                        0
                        1
                        2
                        4
                    Block 1 [28-31] [Type Int]:
                        3
                Stmts:
                    Stmt 0 [1-15]: Local (Mutable):
                        0
                        1
                    Stmt 1 [16-27]: Semi: 2
                    Stmt 2 [28-31]: Expr: 5
                    Stmt 3 [29-30]: Expr: 6
                    Stmt 4 [32-43]: Semi: 7
                Exprs:
                    Expr 0 [0-44] [Type Unit]: Expr Block: 0
                    Expr 1 [13-14] [Type Int]: Lit: Int(0)
                    Expr 2 [16-26] [Type Unit]: AssignOp (Add):
                        3
                        4
                    Expr 3 [20-21] [Type Int]: Var: Local 0
                    Expr 4 [25-26] [Type Int]: Lit: Int(1)
                    Expr 5 [28-31] [Type Int]: Expr Block: 1
                    Expr 6 [29-30] [Type Int]: Var: Local 0
                    Expr 7 [32-42] [Type Unit]: Assign:
                        8
                        9
                    Expr 8 [36-37] [Type Int]: Var: Local 0
                    Expr 9 [40-42] [Type Int]: UnOp (Neg):
                        10
                    Expr 10 [41-42] [Type Int]: Lit: Int(1)
                Pats:
                    Pat 0 [9-10] [Type Int]: Bind: Ident 0 [9-10] "x""#]],
        &expect!["1"],
    );
}

#[test]
fn partial_eval_stmt_with_mutable_variable_update_out_of_order_works() {
    check_partial_eval_stmt(
        "",
        "{mutable x = 0; set x += 1; {x} set x = -1;}",
        &[0_u32.into(), 4_u32.into(), 3_u32.into()],
        &expect![[r#"
            Package:
                Entry Expression: 0
                Items:
                    Item 0 [45-45] (Public):
                        Namespace (Ident 1 [45-45] "test"): <empty>
                Blocks:
                    Block 0 [0-44] [Type Unit]:
                        0
                        1
                        2
                        4
                    Block 1 [28-31] [Type Int]:
                        3
                Stmts:
                    Stmt 0 [1-15]: Local (Mutable):
                        0
                        1
                    Stmt 1 [16-27]: Semi: 2
                    Stmt 2 [28-31]: Expr: 5
                    Stmt 3 [29-30]: Expr: 6
                    Stmt 4 [32-43]: Semi: 7
                Exprs:
                    Expr 0 [0-44] [Type Unit]: Expr Block: 0
                    Expr 1 [13-14] [Type Int]: Lit: Int(0)
                    Expr 2 [16-26] [Type Unit]: AssignOp (Add):
                        3
                        4
                    Expr 3 [20-21] [Type Int]: Var: Local 0
                    Expr 4 [25-26] [Type Int]: Lit: Int(1)
                    Expr 5 [28-31] [Type Int]: Expr Block: 1
                    Expr 6 [29-30] [Type Int]: Var: Local 0
                    Expr 7 [32-42] [Type Unit]: Assign:
                        8
                        9
                    Expr 8 [36-37] [Type Int]: Var: Local 0
                    Expr 9 [40-42] [Type Int]: UnOp (Neg):
                        10
                    Expr 10 [41-42] [Type Int]: Lit: Int(1)
                Pats:
                    Pat 0 [9-10] [Type Int]: Bind: Ident 0 [9-10] "x""#]],
        &expect!["-1"],
    );
}

#[test]
fn partial_eval_stmt_with_mutable_variable_update_repeat_stmts_works() {
    check_partial_eval_stmt(
        "",
        "{mutable x = 0; set x += 1; {x} set x = -1;}",
        &[0_u32.into(), 1_u32.into(), 1_u32.into(), 3_u32.into()],
        &expect![[r#"
            Package:
                Entry Expression: 0
                Items:
                    Item 0 [45-45] (Public):
                        Namespace (Ident 1 [45-45] "test"): <empty>
                Blocks:
                    Block 0 [0-44] [Type Unit]:
                        0
                        1
                        2
                        4
                    Block 1 [28-31] [Type Int]:
                        3
                Stmts:
                    Stmt 0 [1-15]: Local (Mutable):
                        0
                        1
                    Stmt 1 [16-27]: Semi: 2
                    Stmt 2 [28-31]: Expr: 5
                    Stmt 3 [29-30]: Expr: 6
                    Stmt 4 [32-43]: Semi: 7
                Exprs:
                    Expr 0 [0-44] [Type Unit]: Expr Block: 0
                    Expr 1 [13-14] [Type Int]: Lit: Int(0)
                    Expr 2 [16-26] [Type Unit]: AssignOp (Add):
                        3
                        4
                    Expr 3 [20-21] [Type Int]: Var: Local 0
                    Expr 4 [25-26] [Type Int]: Lit: Int(1)
                    Expr 5 [28-31] [Type Int]: Expr Block: 1
                    Expr 6 [29-30] [Type Int]: Var: Local 0
                    Expr 7 [32-42] [Type Unit]: Assign:
                        8
                        9
                    Expr 8 [36-37] [Type Int]: Var: Local 0
                    Expr 9 [40-42] [Type Int]: UnOp (Neg):
                        10
                    Expr 10 [41-42] [Type Int]: Lit: Int(1)
                Pats:
                    Pat 0 [9-10] [Type Int]: Bind: Ident 0 [9-10] "x""#]],
        &expect!["2"],
    );
}

#[test]
fn partial_eval_stmt_with_bool_short_circuit() {
    check_partial_eval_stmt(
        "",
        "{let x = true; { x or false } ();}",
        &[0_u32.into(), 2_u32.into()],
        &expect![[r#"
            Package:
                Entry Expression: 0
                Items:
                    Item 0 [35-35] (Public):
                        Namespace (Ident 1 [35-35] "test"): <empty>
                Blocks:
                    Block 0 [0-34] [Type Unit]:
                        0
                        1
                        3
                    Block 1 [15-29] [Type Bool]:
                        2
                Stmts:
                    Stmt 0 [1-14]: Local (Immutable):
                        0
                        1
                    Stmt 1 [15-29]: Expr: 2
                    Stmt 2 [17-27]: Expr: 3
                    Stmt 3 [30-33]: Semi: 6
                Exprs:
                    Expr 0 [0-34] [Type Unit]: Expr Block: 0
                    Expr 1 [9-13] [Type Bool]: Lit: Bool(true)
                    Expr 2 [15-29] [Type Bool]: Expr Block: 1
                    Expr 3 [17-27] [Type Bool]: BinOp (OrL):
                        4
                        5
                    Expr 4 [17-18] [Type Bool]: Var: Local 0
                    Expr 5 [22-27] [Type Bool]: Lit: Bool(false)
                    Expr 6 [30-32] [Type Unit]: Unit
                Pats:
                    Pat 0 [5-6] [Type Bool]: Bind: Ident 0 [5-6] "x""#]],
        &expect!["true"],
    );
}

#[test]
fn partial_eval_stmt_with_bool_no_short_circuit() {
    check_partial_eval_stmt(
        "",
        "{let x = false; { x or true } ();}",
        &[0_u32.into(), 2_u32.into()],
        &expect![[r#"
            Package:
                Entry Expression: 0
                Items:
                    Item 0 [35-35] (Public):
                        Namespace (Ident 1 [35-35] "test"): <empty>
                Blocks:
                    Block 0 [0-34] [Type Unit]:
                        0
                        1
                        3
                    Block 1 [16-29] [Type Bool]:
                        2
                Stmts:
                    Stmt 0 [1-15]: Local (Immutable):
                        0
                        1
                    Stmt 1 [16-29]: Expr: 2
                    Stmt 2 [18-27]: Expr: 3
                    Stmt 3 [30-33]: Semi: 6
                Exprs:
                    Expr 0 [0-34] [Type Unit]: Expr Block: 0
                    Expr 1 [9-14] [Type Bool]: Lit: Bool(false)
                    Expr 2 [16-29] [Type Bool]: Expr Block: 1
                    Expr 3 [18-27] [Type Bool]: BinOp (OrL):
                        4
                        5
                    Expr 4 [18-19] [Type Bool]: Var: Local 0
                    Expr 5 [23-27] [Type Bool]: Lit: Bool(true)
                    Expr 6 [30-32] [Type Unit]: Unit
                Pats:
                    Pat 0 [5-6] [Type Bool]: Bind: Ident 0 [5-6] "x""#]],
        &expect!["true"],
    );
}

#[test]
fn partial_eval_stmt_with_loop() {
    check_partial_eval_stmt(
        "",
        "{mutable x = 0; while x < 3 { set x += 1; } {x} ();}",
        &[0_u32.into(), 1_u32.into(), 4_u32.into()],
        &expect![[r#"
            Package:
                Entry Expression: 0
                Items:
                    Item 0 [53-53] (Public):
                        Namespace (Ident 1 [53-53] "test"): <empty>
                Blocks:
                    Block 0 [0-52] [Type Unit]:
                        0
                        1
                        3
                        5
                    Block 1 [28-43] [Type Unit]:
                        2
                    Block 2 [44-47] [Type Int]:
                        4
                Stmts:
                    Stmt 0 [1-15]: Local (Mutable):
                        0
                        1
                    Stmt 1 [16-43]: Expr: 2
                    Stmt 2 [30-41]: Semi: 6
                    Stmt 3 [44-47]: Expr: 9
                    Stmt 4 [45-46]: Expr: 10
                    Stmt 5 [48-51]: Semi: 11
                Exprs:
                    Expr 0 [0-52] [Type Unit]: Expr Block: 0
                    Expr 1 [13-14] [Type Int]: Lit: Int(0)
                    Expr 2 [16-43] [Type Unit]: While:
                        3
                        1
                    Expr 3 [22-27] [Type Bool]: BinOp (Lt):
                        4
                        5
                    Expr 4 [22-23] [Type Int]: Var: Local 0
                    Expr 5 [26-27] [Type Int]: Lit: Int(3)
                    Expr 6 [30-40] [Type Unit]: AssignOp (Add):
                        7
                        8
                    Expr 7 [34-35] [Type Int]: Var: Local 0
                    Expr 8 [39-40] [Type Int]: Lit: Int(1)
                    Expr 9 [44-47] [Type Int]: Expr Block: 2
                    Expr 10 [45-46] [Type Int]: Var: Local 0
                    Expr 11 [48-50] [Type Unit]: Unit
                Pats:
                    Pat 0 [9-10] [Type Int]: Bind: Ident 0 [9-10] "x""#]],
        &expect!["3"],
    );
}

#[test]
fn partial_eval_stmt_function_calls() {
    check_partial_eval_stmt(
        indoc! {"
            namespace Test {
                function Add1(x : Int) : Int { x + 1 }
            }
        "},
        "{let x = Test.Add1(4); {x} Test.Add1(3)}",
        &[0_u32.into(), 2_u32.into()],
        &expect![[r#"
            Package:
                Entry Expression: 0
                Items:
                    Item 0 [41-102] (Public):
                        Namespace (Ident 1 [51-55] "Test"): Item 1
                    Item 1 [62-100] (Internal):
                        Parent: 0
                        Callable 0 [62-100] (function):
                            name: Ident 0 [71-75] "Add1"
                            input: 1
                            output: Int
                            functors: empty set
                            implementation: Spec:
                                SpecImpl:
                                    body: SpecDecl 1 [62-100]: None 2
                                    adj: <none>
                                    ctl: <none>
                                    ctl-adj: <none>
                Blocks:
                    Block 0 [0-40] [Type Int]:
                        0
                        1
                        3
                    Block 1 [23-26] [Type Int]:
                        2
                    Block 2 [91-100] [Type Int]:
                        4
                Stmts:
                    Stmt 0 [1-22]: Local (Immutable):
                        0
                        1
                    Stmt 1 [23-26]: Expr: 4
                    Stmt 2 [24-25]: Expr: 5
                    Stmt 3 [27-39]: Expr: 6
                    Stmt 4 [93-98]: Expr: 9
                Exprs:
                    Expr 0 [0-40] [Type Int]: Expr Block: 0
                    Expr 1 [9-21] [Type Int]: Call:
                        2
                        3
                    Expr 2 [9-18] [Type (Int -> Int)]: Var: Item 1
                    Expr 3 [19-20] [Type Int]: Lit: Int(4)
                    Expr 4 [23-26] [Type Int]: Expr Block: 1
                    Expr 5 [24-25] [Type Int]: Var: Local 0
                    Expr 6 [27-39] [Type Int]: Call:
                        7
                        8
                    Expr 7 [27-36] [Type (Int -> Int)]: Var: Item 1
                    Expr 8 [37-38] [Type Int]: Lit: Int(3)
                    Expr 9 [93-98] [Type Int]: BinOp (Add):
                        10
                        11
                    Expr 10 [93-94] [Type Int]: Var: Local 1
                    Expr 11 [97-98] [Type Int]: Lit: Int(1)
                Pats:
                    Pat 0 [5-6] [Type Int]: Bind: Ident 0 [5-6] "x"
                    Pat 1 [76-83] [Type Int]: Bind: Ident 1 [76-77] "x""#]],
        &expect!["5"],
    );
}

#[test]
fn partial_eval_stmt_function_calls_from_library() {
    check_partial_eval_stmt(
        "",
        "{let x = [1, 2, 3]; {Length(x)} 3}",
        &[0_u32.into(), 2_u32.into()],
        &expect![[r#"
            Package:
                Entry Expression: 0
                Items:
                    Item 0 [35-35] (Public):
                        Namespace (Ident 1 [35-35] "test"): <empty>
                Blocks:
                    Block 0 [0-34] [Type Int]:
                        0
                        1
                        3
                    Block 1 [20-31] [Type Int]:
                        2
                Stmts:
                    Stmt 0 [1-19]: Local (Immutable):
                        0
                        1
                    Stmt 1 [20-31]: Expr: 5
                    Stmt 2 [21-30]: Expr: 6
                    Stmt 3 [32-33]: Expr: 9
                Exprs:
                    Expr 0 [0-34] [Type Int]: Expr Block: 0
                    Expr 1 [9-18] [Type (Int)[]]: Array:
                        2
                        3
                        4
                    Expr 2 [10-11] [Type Int]: Lit: Int(1)
                    Expr 3 [13-14] [Type Int]: Lit: Int(2)
                    Expr 4 [16-17] [Type Int]: Lit: Int(3)
                    Expr 5 [20-31] [Type Int]: Expr Block: 1
                    Expr 6 [21-30] [Type Int]: Call:
                        7
                        8
                    Expr 7 [21-27] [Type ((Int)[] -> Int)]: Var:
                        res: Item 1 (Package 0)
                        generics:
                            Int
                    Expr 8 [28-29] [Type (Int)[]]: Var: Local 0
                    Expr 9 [32-33] [Type Int]: Lit: Int(3)
                Pats:
                    Pat 0 [5-6] [Type (Int)[]]: Bind: Ident 0 [5-6] "x""#]],
        &expect!["3"],
    );
}<|MERGE_RESOLUTION|>--- conflicted
+++ resolved
@@ -3518,41 +3518,6 @@
             Controlled I([ctl, ctl], q);
         }",
         &expect![[r#"
-<<<<<<< HEAD
-            (
-                QubitUniqueness(
-                    PackageSpan {
-                        package: PackageId(
-                            2,
-                        ),
-                        span: Span {
-                            lo: 86,
-                            hi: 101,
-                        },
-                    },
-                ),
-                [
-                    Frame {
-                        span: Span {
-                            lo: 74,
-                            hi: 101,
-                        },
-                        id: StoreItemId {
-                            package: PackageId(
-                                1,
-                            ),
-                            item: LocalItemId(
-                                140,
-                            ),
-                        },
-                        caller: PackageId(
-                            2,
-                        ),
-                        functor: FunctorApp {
-                            adjoint: false,
-                            controlled: 1,
-                        },
-=======
             QubitUniqueness(
                 PackageSpan {
                     package: PackageId(
@@ -3561,7 +3526,6 @@
                     span: Span {
                         lo: 86,
                         hi: 101,
->>>>>>> 7159856c
                     },
                 },
             )
@@ -3579,41 +3543,6 @@
             Controlled I([ctl, q], q);
         }",
         &expect![[r#"
-<<<<<<< HEAD
-            (
-                QubitUniqueness(
-                    PackageSpan {
-                        package: PackageId(
-                            2,
-                        ),
-                        span: Span {
-                            lo: 86,
-                            hi: 99,
-                        },
-                    },
-                ),
-                [
-                    Frame {
-                        span: Span {
-                            lo: 74,
-                            hi: 99,
-                        },
-                        id: StoreItemId {
-                            package: PackageId(
-                                1,
-                            ),
-                            item: LocalItemId(
-                                140,
-                            ),
-                        },
-                        caller: PackageId(
-                            2,
-                        ),
-                        functor: FunctorApp {
-                            adjoint: false,
-                            controlled: 1,
-                        },
-=======
             QubitUniqueness(
                 PackageSpan {
                     package: PackageId(
@@ -3622,7 +3551,6 @@
                     span: Span {
                         lo: 86,
                         hi: 99,
->>>>>>> 7159856c
                     },
                 },
             )
