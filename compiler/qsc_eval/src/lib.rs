--- conflicted
+++ resolved
@@ -240,9 +240,6 @@
                 }
                 ControlFlow::Continue(Value::Tuple(val_tup))
             }
-<<<<<<< HEAD
-            ExprKind::AssignOp(_, _, _)
-=======
             ExprKind::UnOp(op, rhs) => {
                 let val = self.eval_expr(rhs)?;
                 match op {
@@ -261,9 +258,7 @@
                     }
                 }
             }
-            ExprKind::ArrayRepeat(_, _)
-            | ExprKind::AssignOp(_, _, _)
->>>>>>> 03d35d08
+            ExprKind::AssignOp(_, _, _)
             | ExprKind::AssignUpdate(_, _, _)
             | ExprKind::BinOp(_, _, _)
             | ExprKind::Call(_, _)
