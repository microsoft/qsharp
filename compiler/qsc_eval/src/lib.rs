// Copyright (c) Microsoft Corporation.
// Licensed under the MIT License.

#![warn(clippy::mod_module_files, clippy::pedantic, clippy::unwrap_used)]

#[cfg(test)]
mod tests;

pub mod val;

use std::collections::{hash_map::Entry, HashMap};

use qir_backend::Pauli;
use qsc_ast::ast::{
    self, Block, CallableDecl, Expr, ExprKind, Lit, Mutability, NodeId, Pat, PatKind, Span, Stmt,
    StmtKind,
};
use qsc_frontend::{symbol::DefId, CompiledPackage};
use val::{ConversionError, Value};

#[derive(Debug)]
pub struct Error {
    pub span: Span,
    pub kind: ErrorKind,
}

#[derive(Debug)]
pub enum ErrorKind {
    EmptyExpr,
    Index(i64),
    Mutability,
    OutOfRange(i64),
    Type(&'static str, &'static str),
    TupleArity(usize, usize),
    Unassignable,
    Unimplemented,
    UserFail(String),
}

impl Error {
    fn unimpl(span: Span) -> Result<Value, Error> {
        Err(Self {
            span,
            kind: ErrorKind::Unimplemented,
        })
    }
}

trait WithSpan {
    type Output;

    fn with_span(self, span: Span) -> Self::Output;
}

impl<T> WithSpan for Result<T, ConversionError> {
    type Output = Result<T, Error>;

    fn with_span(self, span: Span) -> Result<T, Error> {
        self.map_err(|e| Error {
            span,
            kind: ErrorKind::Type(e.expected, e.actual),
        })
    }
}

#[derive(Debug)]
struct Variable {
    value: Value,
    mutability: Mutability,
}

impl Variable {
    fn is_mutable(&self) -> bool {
        self.mutability == Mutability::Mutable
    }
}

#[allow(dead_code)]
pub struct Evaluator<'a> {
<<<<<<< HEAD
    package: &'a CompiledPackage,
    scopes: Vec<HashMap<DefId, Value>>,
    globals: HashMap<DefId, &'a CallableDecl>,
=======
    package: &'a Package,
    context: &'a Context,
    scopes: Vec<HashMap<symbol::Id, Variable>>,
    globals: HashMap<symbol::Id, &'a CallableDecl>,
>>>>>>> c2fc8b61
}

impl<'a> Evaluator<'a> {
    #[must_use]
    pub fn new(package: &'a CompiledPackage) -> Self {
        Self {
            package,
            scopes: vec![],
            globals: HashMap::default(),
        }
    }

    /// Evaluates the entry expression from the current context.
    /// # Errors
    /// Returns the first error encountered during execution.
    pub fn run(&mut self) -> Result<Value, Error> {
        if let Some(expr) = &self.package.package.entry {
            self.eval_expr(expr)
        } else {
            Err(Error {
                span: Span { lo: 0, hi: 0 },
                kind: ErrorKind::EmptyExpr,
            })
        }
    }

    fn eval_expr(&mut self, expr: &Expr) -> Result<Value, Error> {
        match &expr.kind {
            ExprKind::Array(arr) => {
                let mut val_arr = vec![];
                for expr in arr {
                    val_arr.push(self.eval_expr(expr)?);
                }
                Ok(Value::Array(val_arr))
            }
            ExprKind::Assign(lhs, rhs) => {
                let val = self.eval_expr(rhs)?;
                self.update_binding(lhs, val)
            }
            ExprKind::Block(block) => self.eval_block(block),
            ExprKind::Fail(msg) => Err(Error {
                span: expr.span,
                kind: ErrorKind::UserFail(self.eval_expr(msg)?.try_into().with_span(msg.span)?),
            }),
            ExprKind::If(cond, then, els) => {
                if self.eval_expr(cond)?.try_into().with_span(cond.span)? {
                    self.eval_block(then)
                } else if let Some(els) = els {
                    self.eval_expr(els)
                } else {
                    Ok(Value::Tuple(vec![]))
                }
            }
            ExprKind::Index(arr, index) => {
                let arr = self.eval_expr(arr)?.try_into_array().with_span(arr.span)?;
                let index_val: i64 = self.eval_expr(index)?.try_into().with_span(index.span)?;
                let i: usize = index_val.try_into().map_err(|_| Error {
                    span: index.span,
                    kind: ErrorKind::Index(index_val),
                })?;
                match arr.get(i) {
                    Some(v) => Ok(v.clone()),
                    None => Err(Error {
                        span: index.span,
                        kind: ErrorKind::OutOfRange(index_val),
                    }),
                }
            }
            ExprKind::Lit(lit) => Ok(lit_to_val(lit)),
            ExprKind::Paren(expr) => self.eval_expr(expr),
            ExprKind::Path(path) => Ok(self.resolve_binding(path.id)),
            ExprKind::Range(start, step, end) => self.eval_range(start, step, end),
            ExprKind::Tuple(tup) => {
                let mut val_tup = vec![];
                for expr in tup {
                    val_tup.push(self.eval_expr(expr)?);
                }
                Ok(Value::Tuple(val_tup))
            }
            ExprKind::ArrayRepeat(_, _)
            | ExprKind::AssignOp(_, _, _)
            | ExprKind::AssignUpdate(_, _, _)
            | ExprKind::BinOp(_, _, _)
            | ExprKind::Call(_, _)
            | ExprKind::Conjugate(_, _)
            | ExprKind::Err
            | ExprKind::Field(_, _)
            | ExprKind::For(_, _, _)
            | ExprKind::Hole
            | ExprKind::Lambda(_, _, _)
            | ExprKind::Repeat(_, _, _)
            | ExprKind::Return(_)
            | ExprKind::TernOp(_, _, _, _)
            | ExprKind::UnOp(_, _)
            | ExprKind::While(_, _) => Error::unimpl(expr.span),
        }
    }

    fn eval_range(
        &mut self,
        start: &Option<Box<Expr>>,
        step: &Option<Box<Expr>>,
        end: &Option<Box<Expr>>,
    ) -> Result<Value, Error> {
        Ok(Value::Range(
            start
                .as_ref()
                .map(|expr| self.eval_expr(expr)?.try_into().with_span(expr.span))
                .transpose()?,
            step.as_ref()
                .map(|expr| self.eval_expr(expr)?.try_into().with_span(expr.span))
                .transpose()?,
            end.as_ref()
                .map(|expr| self.eval_expr(expr)?.try_into().with_span(expr.span))
                .transpose()?,
        ))
    }

    fn eval_block(&mut self, block: &Block) -> Result<Value, Error> {
        self.scopes.push(HashMap::default());
        let result = if let Some((last, most)) = block.stmts.split_last() {
            for stmt in most {
                let _ = self.eval_stmt(stmt)?;
            }
            self.eval_stmt(last)
        } else {
            Ok(Value::Tuple(vec![]))
        };
        let _ = self.scopes.pop();
        result
    }

    fn eval_stmt(&mut self, stmt: &Stmt) -> Result<Value, Error> {
        match &stmt.kind {
            StmtKind::Expr(expr) => self.eval_expr(expr),
            StmtKind::Local(mutability, pat, expr) => {
                let val = self.eval_expr(expr)?;
                self.bind_value(pat, val, expr.span, *mutability)?;
                Ok(Value::Tuple(vec![]))
            }
            StmtKind::Semi(expr) => {
                let _ = self.eval_expr(expr)?;
                Ok(Value::Tuple(vec![]))
            }
            StmtKind::Qubit(..) => Error::unimpl(stmt.span),
        }
    }

    fn bind_value(
        &mut self,
        pat: &Pat,
        value: Value,
        span: Span,
        mutability: Mutability,
    ) -> Result<(), Error> {
        match &pat.kind {
            PatKind::Bind(variable, _) => {
                let id = self
                    .package
                    .context
                    .symbols()
                    .get(variable.id)
                    .unwrap_or_else(|| {
                        panic!(
                            "Symbol resolution error: no symbol ID for {:?}",
                            variable.id
                        );
                    });
                let scope = self.scopes.last_mut().expect("Binding requires a scope.");
                match scope.entry(id) {
                    Entry::Vacant(entry) => entry.insert(Variable { value, mutability }),
                    Entry::Occupied(_) => panic!("{id:?} is already bound"),
                };
                Ok(())
            }
            PatKind::Discard(_) => Ok(()),
            PatKind::Elided => panic!("Elided pattern not valid syntax in binding"),
            PatKind::Paren(pat) => self.bind_value(pat, value, span, mutability),
            PatKind::Tuple(tup) => {
                let val_tup = value.try_into_tuple().with_span(span)?;
                if val_tup.len() == tup.len() {
                    for (pat, val) in tup.iter().zip(val_tup.into_iter()) {
                        self.bind_value(pat, val, span, mutability)?;
                    }
                    Ok(())
                } else {
                    Err(Error {
                        span: pat.span,
                        kind: ErrorKind::TupleArity(tup.len(), val_tup.len()),
                    })
                }
            }
        }
    }

    fn resolve_binding(&self, id: NodeId) -> Value {
        let id = self.package.context.symbols().get(id).unwrap_or_else(|| {
            panic!("Symbol resolution error: {id:?} not found in symbol table.");
        });
        self.scopes
            .iter()
            .rev()
            .find_map(|scope| scope.get(&id))
            .unwrap_or_else(|| panic!("Symbol resolution error: {id:?} is not bound."))
            .value
            .clone()
    }

    fn update_binding(&mut self, lhs: &Expr, rhs: Value) -> Result<Value, Error> {
        match (&lhs.kind, rhs) {
            (ExprKind::Path(path), rhs) => {
                let id = self.context.symbols().get(path.id).unwrap_or_else(|| {
                    panic!("Symbol resolution error: no symbol ID for {:?}", path.id);
                });
                let mut variable = self
                    .scopes
                    .iter_mut()
                    .rev()
                    .find_map(|scope| scope.get_mut(&id))
                    .unwrap_or_else(|| panic!("{id:?} is not bound"));
                if variable.is_mutable() {
                    variable.value = rhs;
                } else {
                    Err(Error {
                        span: path.span,
                        kind: ErrorKind::Mutability,
                    })?;
                }
                Ok(Value::Tuple(vec![]))
            }
            (ExprKind::Hole, _) => Ok(Value::Tuple(vec![])),
            (ExprKind::Paren(expr), rhs) => self.update_binding(expr, rhs),
            (ExprKind::Tuple(var_tup), Value::Tuple(mut tup)) => {
                if var_tup.len() == tup.len() {
                    for (expr, val) in var_tup.iter().zip(tup.drain(..)) {
                        self.update_binding(expr, val)?;
                    }
                    Ok(Value::Tuple(vec![]))
                } else {
                    Err(Error {
                        span: lhs.span,
                        kind: ErrorKind::TupleArity(var_tup.len(), tup.len()),
                    })
                }
            }
            _ => Err(Error {
                span: lhs.span,
                kind: ErrorKind::Unassignable,
            }),
        }
    }
}

fn lit_to_val(lit: &Lit) -> Value {
    match lit {
        Lit::BigInt(v) => Value::BigInt(v.clone()),
        Lit::Bool(v) => Value::Bool(*v),
        Lit::Double(v) => Value::Double(*v),
        Lit::Int(v) => Value::Int(*v),
        Lit::Pauli(v) => Value::Pauli(match v {
            ast::Pauli::I => Pauli::I,
            ast::Pauli::X => Pauli::X,
            ast::Pauli::Y => Pauli::Y,
            ast::Pauli::Z => Pauli::Z,
        }),
        Lit::Result(v) => Value::Result(match v {
            ast::Result::Zero => false,
            ast::Result::One => true,
        }),
        Lit::String(v) => Value::String(v.clone()),
    }
}<|MERGE_RESOLUTION|>--- conflicted
+++ resolved
@@ -77,16 +77,9 @@
 
 #[allow(dead_code)]
 pub struct Evaluator<'a> {
-<<<<<<< HEAD
     package: &'a CompiledPackage,
-    scopes: Vec<HashMap<DefId, Value>>,
+    scopes: Vec<HashMap<DefId, Variable>>,
     globals: HashMap<DefId, &'a CallableDecl>,
-=======
-    package: &'a Package,
-    context: &'a Context,
-    scopes: Vec<HashMap<symbol::Id, Variable>>,
-    globals: HashMap<symbol::Id, &'a CallableDecl>,
->>>>>>> c2fc8b61
 }
 
 impl<'a> Evaluator<'a> {
@@ -298,9 +291,14 @@
     fn update_binding(&mut self, lhs: &Expr, rhs: Value) -> Result<Value, Error> {
         match (&lhs.kind, rhs) {
             (ExprKind::Path(path), rhs) => {
-                let id = self.context.symbols().get(path.id).unwrap_or_else(|| {
-                    panic!("Symbol resolution error: no symbol ID for {:?}", path.id);
-                });
+                let id = self
+                    .package
+                    .context
+                    .symbols()
+                    .get(path.id)
+                    .unwrap_or_else(|| {
+                        panic!("Symbol resolution error: no symbol ID for {:?}", path.id);
+                    });
                 let mut variable = self
                     .scopes
                     .iter_mut()
