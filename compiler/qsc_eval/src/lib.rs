--- conflicted
+++ resolved
@@ -237,11 +237,7 @@
                 let _ = self.eval_expr(expr)?;
                 Ok(Value::Tuple(vec![]))
             }
-<<<<<<< HEAD
-            StmtKind::Borrow(_, _, _) | StmtKind::Use(_, _, _) => Error::unimpl(stmt.span),
-=======
             StmtKind::Local(..) | StmtKind::Qubit(..) => Error::unimpl(stmt.span),
->>>>>>> 8ad2e1c0
         }
     }
 
