// Copyright (c) Microsoft Corporation.
// Licensed under the MIT License.

#![warn(clippy::mod_module_files, clippy::pedantic, clippy::unwrap_used)]

#[cfg(test)]
mod tests;

mod intrinsic;
pub mod output;
pub mod stateful;
pub mod stateless;
pub mod val;

use crate::val::{ConversionError, FunctorApp, Value};
use intrinsic::invoke_intrinsic;
use miette::Diagnostic;
use num_bigint::BigInt;
use output::Receiver;
use qir_backend::{
    __quantum__rt__initialize, __quantum__rt__qubit_allocate, __quantum__rt__qubit_release,
};
use qsc_data_structures::span::Span;
use qsc_hir::hir::{
    self, BinOp, Block, CallableBody, CallableDecl, Expr, ExprKind, Functor, Lit, Mutability,
    NodeId, PackageId, Pat, PatKind, PrimField, QubitInit, QubitInitKind, Res, Spec, SpecBody,
    SpecGen, Stmt, StmtKind, TernOp, UnOp,
};
use std::{
    collections::{hash_map::Entry, HashMap},
    fmt::{Display, Formatter},
    mem::take,
    ops::{
        ControlFlow::{self, Break, Continue},
        Neg,
    },
    ptr::null_mut,
};
use thiserror::Error;
use val::{GlobalId, Qubit};

#[derive(Debug, Error)]
pub struct AggregateError<T: std::error::Error + Clone>(pub Vec<T>);

impl<T: std::error::Error + Clone> Display for AggregateError<T> {
    fn fmt(&self, f: &mut Formatter<'_>) -> std::fmt::Result {
        for error in &self.0 {
            writeln!(f, "{error}")?;
        }
        Ok(())
    }
}

impl<T: std::error::Error + Clone> Clone for AggregateError<T> {
    fn clone(&self) -> Self {
        Self(self.0.clone())
    }
}

#[derive(Clone, Debug, Diagnostic, Error)]
pub enum Error {
    #[error("array too large")]
    ArrayTooLarge(#[label("this array has too many items")] Span),

    #[error("invalid array length: {0}")]
    Count(i64, #[label("cannot be used as a length")] Span),

    #[error("division by zero")]
    DivZero(#[label("cannot divide by zero")] Span),

    #[error("empty range")]
    EmptyRange(#[label("the range cannot be empty")] Span),

    #[error("{0} type does not support equality comparison")]
    Equality(&'static str, #[label("does not support comparison")] Span),

    #[error("value cannot be used as an index: {0}")]
    IndexVal(i64, #[label("invalid index")] Span),

    #[error("integer too large for operation")]
    IntTooLarge(i64, #[label("this value is too large")] Span),

    #[error("missing specialization: {0}")]
    MissingSpec(Spec, #[label("callable has no {0} specialization")] Span),

    #[error("reassigning immutable variable")]
    Mutability(#[label("variable declared as immutable")] Span),

    #[error("iterable ranges cannot be open-ended")]
    OpenEnded(#[label("open-ended range used as iterator")] Span),

    #[error("index out of range: {0}")]
    OutOfRange(i64, #[label("out of range")] Span),

    #[error("negative integers cannot be used here: {0}")]
    Negative(i64, #[label("invalid negative integer")] Span),

    #[error("type {0} is not iterable")]
    NotIterable(&'static str, #[label("not iterable")] Span),

    #[error("output failure")]
    Output(#[label("failed to generate output")] Span),

    #[error("range with step size of zero")]
    RangeStepZero(#[label("invalid range")] Span),

    #[error("mismatched types")]
    Type(
        &'static str,
        &'static str,
        #[label("expected {0}, found {1}")] Span,
    ),

    #[error("mismatched tuples")]
    TupleArity(
        usize,
        usize,
        #[label("expected {0}-tuple, found {1}-tuple")] Span,
    ),

    #[error("invalid left-hand side of assignment")]
    #[diagnostic(help("the left-hand side must be a variable or tuple of variables"))]
    Unassignable(#[label("not assignable")] Span),

    #[error("{0} support is not implemented")]
    #[diagnostic(help("this language feature is not yet supported"))]
    Unimplemented(&'static str, #[label("cannot evaluate this")] Span),

    #[error("unknown intrinsic")]
    UnknownIntrinsic(#[label("callable has no implementation")] Span),

    #[error("program failed: {0}")]
    UserFail(String, #[label("explicit fail")] Span),
}

#[derive(Debug)]
enum Reason {
    Error(Error),
    Return(Value),
}

trait WithSpan {
    type Output;

    fn with_span(self, span: Span) -> Self::Output;
}

impl<T> WithSpan for Result<T, ConversionError> {
    type Output = ControlFlow<Reason, T>;

    fn with_span(self, span: Span) -> Self::Output {
        match self {
            Ok(c) => Continue(c),
            Err(e) => Break(Reason::Error(Error::Type(e.expected, e.actual, span))),
        }
    }
}

trait AsIndex {
    type Output;

    fn as_index(&self, span: Span) -> Self::Output;
}

impl AsIndex for i64 {
    type Output = ControlFlow<Reason, usize>;

    fn as_index(&self, span: Span) -> ControlFlow<Reason, usize> {
        match (*self).try_into() {
            Ok(index) => Continue(index),
            Err(_) => Break(Reason::Error(Error::IndexVal(*self, span))),
        }
    }
}

#[derive(Debug)]
struct Variable {
    value: Value,
    mutability: Mutability,
}

impl Variable {
    fn is_mutable(&self) -> bool {
        self.mutability == Mutability::Mutable
    }
}

struct Range {
    step: i64,
    end: i64,
    curr: i64,
}

impl Iterator for Range {
    type Item = i64;

    fn next(&mut self) -> Option<Self::Item> {
        let curr = self.curr;
        self.curr += self.step;
        if (self.step > 0 && curr <= self.end) || (self.step < 0 && curr >= self.end) {
            Some(curr)
        } else {
            None
        }
    }
}

impl Range {
    fn new(start: i64, step: i64, end: i64) -> Self {
        Range {
            step,
            end,
            curr: start,
        }
    }
}

trait GlobalLookup<'a> {
    fn callable(&self, id: GlobalId) -> Option<&'a CallableDecl>;
}

impl<'a, F: Fn(GlobalId) -> Option<&'a CallableDecl>> GlobalLookup<'a> for F {
    fn callable(&self, id: GlobalId) -> Option<&'a CallableDecl> {
        self(id)
    }
}

/// Evaluates the given statement with the given context.
/// # Errors
/// Returns the first error encountered during execution.
fn eval_stmt<'a>(
    stmt: &Stmt,
    globals: &'a impl GlobalLookup<'a>,
    package: PackageId,
    env: &mut Env,
    out: &'a mut dyn Receiver,
) -> Result<Value, Error> {
    let mut eval = Evaluator {
        globals,
        package,
        env: take(env),
        out: Some(out),
    };
    let res = match eval.eval_stmt(stmt) {
        Continue(res) | Break(Reason::Return(res)) => Ok(res),
        Break(Reason::Error(error)) => Err(error),
    };
    *env = take(&mut eval.env);
    res
}

/// Evaluates the given expression with the given context.
/// # Errors
/// Returns the first error encountered during execution.
fn eval_expr<'a>(
    expr: &Expr,
    globals: &'a impl GlobalLookup<'a>,
    package: PackageId,
    env: &mut Env,
    out: &'a mut dyn Receiver,
) -> Result<Value, Error> {
    let mut eval = Evaluator {
        globals,
        package,
        env: take(env),
        out: Some(out),
    };
    let res = match eval.eval_expr(expr) {
        Continue(res) | Break(Reason::Return(res)) => Ok(res),
        Break(Reason::Error(error)) => Err(error),
    };
    *env = take(&mut eval.env);
    res
}

fn init() {
    __quantum__rt__initialize(null_mut());
}

#[derive(Default)]
struct Env(Vec<Scope>);

impl Env {
    fn get(&self, id: NodeId) -> Option<&Variable> {
        self.0
            .iter()
            .rev()
            .find_map(|scope| scope.bindings.get(&id))
    }

    fn get_mut(&mut self, id: NodeId) -> Option<&mut Variable> {
        self.0
            .iter_mut()
            .rev()
            .find_map(|scope| scope.bindings.get_mut(&id))
    }
}

#[derive(Default)]
struct Scope {
    bindings: HashMap<NodeId, Variable>,
    qubits: Vec<Qubit>,
}

impl Env {
    #[must_use]
    pub fn with_empty_scope() -> Self {
        Self(vec![Scope::default()])
    }
}

struct Evaluator<'a, G> {
    globals: &'a G,
    package: PackageId,
    env: Env,
    out: Option<&'a mut dyn Receiver>,
}

impl<'a, G: GlobalLookup<'a>> Evaluator<'a, G> {
    #[allow(clippy::too_many_lines)]
    fn eval_expr(&mut self, expr: &Expr) -> ControlFlow<Reason, Value> {
        match &expr.kind {
            ExprKind::Array(arr) => {
                let mut val_arr = vec![];
                for expr in arr {
                    val_arr.push(self.eval_expr(expr)?);
                }
                Continue(Value::Array(val_arr))
            }
            ExprKind::ArrayRepeat(item, size) => {
                let item_val = self.eval_expr(item)?;
                let size_val: i64 = self.eval_expr(size)?.try_into().with_span(size.span)?;
                let s = match size_val.try_into() {
                    Ok(i) => Continue(i),
                    Err(_) => Break(Reason::Error(Error::Count(size_val, size.span))),
                }?;
                Continue(Value::Array(vec![item_val; s]))
            }
            ExprKind::Assign(lhs, rhs) => {
                let val = self.eval_expr(rhs)?;
                self.update_binding(lhs, val)
            }
            ExprKind::AssignOp(op, lhs, rhs) => {
                let update = self.eval_binop(*op, lhs, rhs)?;
                self.update_binding(lhs, update)
            }
            ExprKind::AssignUpdate(lhs, mid, rhs) => {
                let update = self.eval_ternop_update(lhs, mid, rhs)?;
                self.update_binding(lhs, update)
            }
            ExprKind::BinOp(op, lhs, rhs) => self.eval_binop(*op, lhs, rhs),
            ExprKind::Block(block) => self.eval_block(block),
            ExprKind::Call(call, args) => self.eval_call(call, args),
            ExprKind::Fail(msg) => {
                let msg = self.eval_expr(msg)?.try_into_string().with_span(msg.span)?;
                Break(Reason::Error(Error::UserFail(msg.to_string(), expr.span)))
            }
            ExprKind::Field(record, field) => self.eval_field(expr.span, record, *field),
            ExprKind::For(pat, expr, block) => self.eval_for_loop(pat, expr, block),
            ExprKind::If(cond, then, els) => {
                if self.eval_expr(cond)?.try_into().with_span(cond.span)? {
                    self.eval_block(then)
                } else if let Some(els) = els {
                    self.eval_expr(els)
                } else {
                    Continue(Value::UNIT)
                }
            }
            ExprKind::Index(arr, index_expr) => {
                let arr = self.eval_expr(arr)?.try_into_array().with_span(arr.span)?;
                let index_val = self.eval_expr(index_expr)?;
                match &index_val {
                    Value::Int(index) => index_array(&arr, *index, index_expr.span),
                    &Value::Range(start, step, end) => {
                        slice_array(&arr, start, step, end, index_expr.span)
                    }
                    _ => Break(Reason::Error(Error::Type(
                        "Int or Range",
                        index_val.type_name(),
                        index_expr.span,
                    ))),
                }
            }
            ExprKind::Lit(lit) => Continue(lit_to_val(lit)),
            ExprKind::Paren(expr) => self.eval_expr(expr),
            ExprKind::Range(start, step, end) => self.eval_range(start, step, end),
            ExprKind::Repeat(repeat, cond, fixup) => self.eval_repeat_loop(repeat, cond, fixup),
            &ExprKind::Name(res) => Continue(self.resolve_binding(res)),
            ExprKind::Return(expr) => Break(Reason::Return(self.eval_expr(expr)?)),
            ExprKind::TernOp(ternop, lhs, mid, rhs) => match *ternop {
                TernOp::Cond => self.eval_ternop_cond(lhs, mid, rhs),
                TernOp::Update => self.eval_ternop_update(lhs, mid, rhs),
            },
            ExprKind::Tuple(tup) => {
                let mut val_tup = vec![];
                for expr in tup {
                    val_tup.push(self.eval_expr(expr)?);
                }
                Continue(Value::Tuple(val_tup))
            }
            ExprKind::While(cond, block) => {
                while self.eval_expr(cond)?.try_into().with_span(cond.span)? {
                    self.eval_block(block)?;
                }
                Continue(Value::UNIT)
            }
            ExprKind::UnOp(op, rhs) => self.eval_unop(expr, *op, rhs),
            ExprKind::Conjugate(..) => {
                Break(Reason::Error(Error::Unimplemented("conjugate", expr.span)))
            }
            ExprKind::Err => Break(Reason::Error(Error::Unimplemented("error", expr.span))),
            ExprKind::Hole => Break(Reason::Error(Error::Unimplemented("hole", expr.span))),
            ExprKind::Lambda(..) => Break(Reason::Error(Error::Unimplemented("lambda", expr.span))),
        }
    }

    fn eval_range(
        &mut self,
        start: &Option<Box<Expr>>,
        step: &Option<Box<Expr>>,
        end: &Option<Box<Expr>>,
    ) -> ControlFlow<Reason, Value> {
        let mut to_opt_i64 = |e: &Option<Box<Expr>>| match e {
            Some(expr) => Continue(Some(self.eval_expr(expr)?.try_into().with_span(expr.span)?)),
            None => Continue(None),
        };
        Continue(Value::Range(
            to_opt_i64(start)?,
            to_opt_i64(step)?.unwrap_or(val::DEFAULT_RANGE_STEP),
            to_opt_i64(end)?,
        ))
    }

    fn eval_block(&mut self, block: &Block) -> ControlFlow<Reason, Value> {
        self.enter_scope();
        let result = if let Some((last, most)) = block.stmts.split_last() {
            for stmt in most {
                self.eval_stmt(stmt)?;
            }
            self.eval_stmt(last)
        } else {
            Continue(Value::UNIT)
        };
        self.leave_scope();
        result
    }

    fn eval_stmt(&mut self, stmt: &Stmt) -> ControlFlow<Reason, Value> {
        match &stmt.kind {
            StmtKind::Empty => Continue(Value::UNIT),
            StmtKind::Expr(expr) => self.eval_expr(expr),
            StmtKind::Local(mutability, pat, expr) => {
                let val = self.eval_expr(expr)?;
                self.bind_value(pat, val, expr.span, *mutability)?;
                Continue(Value::UNIT)
            }
            StmtKind::Semi(expr) => {
                self.eval_expr(expr)?;
                Continue(Value::UNIT)
            }
            StmtKind::Qubit(_, pat, qubit_init, block) => {
                let (qubit_val, qubits) = self.eval_qubit_init(qubit_init)?;
                if let Some(block) = block {
                    self.enter_scope();
                    self.track_qubits(qubits);
                    self.bind_value(pat, qubit_val, stmt.span, Mutability::Immutable)?;
                    self.eval_block(block)?;
                    self.leave_scope();
                } else {
                    self.track_qubits(qubits);
                    self.bind_value(pat, qubit_val, stmt.span, Mutability::Immutable)?;
                }
                Continue(Value::UNIT)
            }
        }
    }

    fn eval_for_loop(
        &mut self,
        pat: &Pat,
        expr: &Expr,
        block: &Block,
    ) -> ControlFlow<Reason, Value> {
        let iterable = self.eval_expr(expr)?;
        let iterable = match iterable {
            Value::Array(arr) => arr,
            Value::Range(start, step, end) => Range::new(
                start.map_or_else(
                    || Break(Reason::Error(Error::OpenEnded(expr.span))),
                    Continue,
                )?,
                step,
                end.map_or_else(
                    || Break(Reason::Error(Error::OpenEnded(expr.span))),
                    Continue,
                )?,
            )
            .map(Value::Int)
            .collect::<Vec<_>>(),
            _ => Break(Reason::Error(Error::NotIterable(
                iterable.type_name(),
                expr.span,
            )))?,
        };

        for value in iterable {
            self.enter_scope();
            self.bind_value(pat, value, expr.span, Mutability::Immutable);
            self.eval_block(block)?;
            self.leave_scope();
        }

        Continue(Value::UNIT)
    }

    fn eval_repeat_loop(
        &mut self,
        repeat: &Block,
        cond: &Expr,
        fixup: &Option<Block>,
    ) -> ControlFlow<Reason, Value> {
        self.enter_scope();

        for stmt in &repeat.stmts {
            self.eval_stmt(stmt)?;
        }
        while !self.eval_expr(cond)?.try_into().with_span(cond.span)? {
            if let Some(block) = fixup.as_ref() {
                self.eval_block(block)?;
            }

            self.leave_scope();
            self.enter_scope();

            for stmt in &repeat.stmts {
                self.eval_stmt(stmt)?;
            }
        }

        self.leave_scope();
        Continue(Value::UNIT)
    }

    fn eval_qubit_init(
        &mut self,
        qubit_init: &QubitInit,
    ) -> ControlFlow<Reason, (Value, Vec<Qubit>)> {
        match &qubit_init.kind {
            QubitInitKind::Array(count) => {
                let count_val: i64 = self.eval_expr(count)?.try_into().with_span(count.span)?;
                let count: usize = match count_val.try_into() {
                    Ok(i) => Continue(i),
                    Err(_) => Break(Reason::Error(Error::Count(count_val, count.span))),
                }?;
                let mut arr = vec![];
                arr.resize_with(count, || Qubit(__quantum__rt__qubit_allocate()));

                Continue((
                    Value::Array(arr.iter().copied().map(Value::Qubit).collect()),
                    arr,
                ))
            }
            QubitInitKind::Paren(qubit_init) => self.eval_qubit_init(qubit_init),
            QubitInitKind::Single => {
                let qubit = Qubit(__quantum__rt__qubit_allocate());
                Continue((Value::Qubit(qubit), vec![qubit]))
            }
            QubitInitKind::Tuple(tup) => {
                let mut tup_vec = vec![];
                let mut qubit_vec = vec![];
                for init in tup {
                    let (t, mut v) = self.eval_qubit_init(init)?;
                    tup_vec.push(t);
                    qubit_vec.append(&mut v);
                }
                Continue((Value::Tuple(tup_vec), qubit_vec))
            }
        }
    }

    fn eval_call(&mut self, call: &Expr, args: &Expr) -> ControlFlow<Reason, Value> {
        let call_val = self.eval_expr(call)?;
        let call_span = call.span;
        let (call, functor) = value_to_call_id(call_val, call.span)?;
        let args_val = self.eval_expr(args)?;
        let decl = self.globals.callable(call).expect("call should resolve");
        let spec = spec_from_functor_app(&functor);

        let mut new_self = Self {
            globals: self.globals,
            package: call.package,
            env: Env::default(),
            out: self.out.take(),
        };
        let call_res = new_self.eval_call_spec(
            decl,
            spec,
            args_val,
            args.span,
            call_span,
            functor.controlled,
        );
        self.out = new_self.out.take();

        match call_res {
            Break(Reason::Return(val)) => Continue(val),
            Continue(_) | Break(_) => call_res,
        }
    }

    fn eval_call_spec(
        &mut self,
        decl: &CallableDecl,
        spec: Spec,
        args_val: Value,
        args_span: Span,
        call_span: Span,
        ctl_count: u8,
    ) -> ControlFlow<Reason, Value> {
        self.enter_scope();
        let res = match (&decl.body, spec) {
            (CallableBody::Block(body_block), Spec::Body) => {
                self.bind_value(&decl.input, args_val, args_span, Mutability::Immutable)?;
                self.eval_block(body_block)
            }
            (CallableBody::Specs(spec_decls), spec) => {
                let spec_decl = spec_decls
                    .iter()
                    .find(|spec_decl| spec_decl.spec == spec)
                    .map_or_else(
                        || Break(Reason::Error(Error::MissingSpec(spec, call_span))),
                        |spec_decl| Continue(&spec_decl.body),
                    )?;
                match spec_decl {
                    SpecBody::Impl(pat, body_block) => {
                        self.bind_args_for_spec(&decl.input, pat, args_val, args_span, ctl_count)?;
                        self.eval_block(body_block)
                    }
                    SpecBody::Gen(SpecGen::Intrinsic) => invoke_intrinsic(
                        &decl.name.name,
                        call_span,
                        args_val,
                        args_span,
                        self.out
                            .as_deref_mut()
                            .expect("output receiver should be set"),
                    ),
                    SpecBody::Gen(_) => Break(Reason::Error(Error::MissingSpec(spec, call_span))),
                }
            }
            _ => Break(Reason::Error(Error::MissingSpec(spec, call_span))),
        };
        self.leave_scope();
        res
    }

    fn bind_args_for_spec(
        &mut self,
        decl_pat: &Pat,
        spec_pat: &Pat,
        args_val: Value,
        args_span: Span,
        ctl_count: u8,
    ) -> ControlFlow<Reason, ()> {
        match &spec_pat.kind {
            PatKind::Bind(_) | PatKind::Discard => {
                panic!("spec pattern should be elided or elided tuple, found bind/discard")
            }
            PatKind::Elided => {
                self.bind_value(decl_pat, args_val, args_span, Mutability::Immutable)
            }
            PatKind::Paren(pat) => {
                self.bind_args_for_spec(decl_pat, pat, args_val, args_span, ctl_count)
            }
            PatKind::Tuple(pats) => {
                assert_eq!(pats.len(), 2, "spec pattern tuple should have 2 elements");
                assert!(
                    ctl_count > 0,
                    "spec pattern tuple used without controlled functor"
                );

                let mut tup = args_val;
                let mut ctls = vec![];
                for _ in 0..ctl_count {
                    let mut tup_nesting = tup.try_into_tuple().with_span(args_span)?;
                    if tup_nesting.len() != 2 {
                        return Break(Reason::Error(Error::TupleArity(
                            2,
                            tup_nesting.len(),
                            args_span,
                        )));
                    }

                    let (rest, c) = (
                        tup_nesting
                            .pop()
                            .expect("tuple should have multiple entries"),
                        tup_nesting
                            .pop()
                            .expect("tuple should have multiple entries"),
                    );
                    let mut c = c.try_into_array().with_span(args_span)?;
                    ctls.append(&mut c);
                    tup = rest;
                }

                self.bind_value(
                    &pats[0],
                    Value::Array(ctls),
                    args_span,
                    Mutability::Immutable,
                )?;
                self.bind_value(decl_pat, tup, args_span, Mutability::Immutable)
            }
        }
    }

    fn eval_unop(&mut self, expr: &Expr, op: UnOp, rhs: &Expr) -> ControlFlow<Reason, Value> {
        let val = self.eval_expr(rhs)?;
        match op {
            UnOp::Neg => match val {
                Value::BigInt(v) => Continue(Value::BigInt(v.neg())),
                Value::Double(v) => Continue(Value::Double(v.neg())),
                Value::Int(v) => Continue(Value::Int(v.wrapping_neg())),
                _ => Break(Reason::Error(Error::Type(
                    "Int, BigInt, or Double",
                    val.type_name(),
                    rhs.span,
                ))),
            },
            UnOp::Pos => match val {
                Value::BigInt(_) | Value::Int(_) | Value::Double(_) => Continue(val),
                _ => Break(Reason::Error(Error::Type(
                    "Int, BigInt, or Double",
                    val.type_name(),
                    rhs.span,
                ))),
            },
            UnOp::NotL => match val {
                Value::Bool(b) => Continue(Value::Bool(!b)),
                _ => Break(Reason::Error(Error::Type(
                    "Bool",
                    val.type_name(),
                    rhs.span,
                ))),
            },
            UnOp::NotB => match val {
                Value::Int(v) => Continue(Value::Int(!v)),
                Value::BigInt(v) => Continue(Value::BigInt(!v)),
                _ => Break(Reason::Error(Error::Type(
                    "Int or BigInt",
                    val.type_name(),
                    rhs.span,
                ))),
            },
            UnOp::Functor(functor) => match val {
                Value::Closure => Break(Reason::Error(Error::Unimplemented("closure", expr.span))),
                Value::Global(id, app) => {
                    Continue(Value::Global(id, update_functor_app(functor, &app)))
                }
                _ => Break(Reason::Error(Error::Type(
                    "Callable",
                    val.type_name(),
                    rhs.span,
                ))),
            },
            UnOp::Unwrap => Break(Reason::Error(Error::Unimplemented("unwrap", expr.span))),
        }
    }

    fn eval_binop(&mut self, op: BinOp, lhs: &Expr, rhs: &Expr) -> ControlFlow<Reason, Value> {
        let lhs_val = self.eval_expr(lhs)?;
        match op {
            BinOp::Add => eval_binop_add(lhs_val, lhs.span, self.eval_expr(rhs)?, rhs.span),
            BinOp::AndB => eval_binop_andb(lhs_val, lhs.span, self.eval_expr(rhs)?, rhs.span),
            BinOp::AndL => self.eval_binop_andl(lhs_val.try_into().with_span(lhs.span)?, rhs),
            BinOp::Div => eval_binop_div(lhs_val, lhs.span, self.eval_expr(rhs)?, rhs.span),
            BinOp::Eq => eval_binop_eq(&lhs_val, lhs.span, &self.eval_expr(rhs)?, rhs.span),
            BinOp::Exp => eval_binop_exp(lhs_val, lhs.span, self.eval_expr(rhs)?, rhs.span),
            BinOp::Gt => eval_binop_gt(lhs_val, lhs.span, self.eval_expr(rhs)?, rhs.span),
            BinOp::Gte => eval_binop_gte(lhs_val, lhs.span, self.eval_expr(rhs)?, rhs.span),
            BinOp::Lt => eval_binop_lt(lhs_val, lhs.span, self.eval_expr(rhs)?, rhs.span),
            BinOp::Lte => eval_binop_lte(lhs_val, lhs.span, self.eval_expr(rhs)?, rhs.span),
            BinOp::Mod => eval_binop_mod(lhs_val, lhs.span, self.eval_expr(rhs)?, rhs.span),
            BinOp::Mul => eval_binop_mul(lhs_val, lhs.span, self.eval_expr(rhs)?, rhs.span),
            BinOp::Neq => eval_binop_neq(&lhs_val, lhs.span, &self.eval_expr(rhs)?, rhs.span),
            BinOp::OrB => eval_binop_orb(lhs_val, lhs.span, self.eval_expr(rhs)?, rhs.span),
            BinOp::OrL => self.eval_binop_orl(lhs_val.try_into().with_span(lhs.span)?, rhs),
            BinOp::Shl => eval_binop_shl(lhs_val, lhs.span, self.eval_expr(rhs)?, rhs.span),
            BinOp::Shr => eval_binop_shr(lhs_val, lhs.span, self.eval_expr(rhs)?, rhs.span),
            BinOp::Sub => eval_binop_sub(lhs_val, lhs.span, self.eval_expr(rhs)?, rhs.span),
            BinOp::XorB => eval_binop_xorb(lhs_val, lhs.span, self.eval_expr(rhs)?, rhs.span),
        }
    }

    fn eval_binop_andl(&mut self, lhs: bool, rhs: &Expr) -> ControlFlow<Reason, Value> {
        Continue(Value::Bool(
            lhs && self.eval_expr(rhs)?.try_into().with_span(rhs.span)?,
        ))
    }

    fn eval_binop_orl(&mut self, lhs: bool, rhs: &Expr) -> ControlFlow<Reason, Value> {
        Continue(Value::Bool(
            lhs || self.eval_expr(rhs)?.try_into().with_span(rhs.span)?,
        ))
    }

    fn eval_ternop_cond(
        &mut self,
        lhs: &Expr,
        mid: &Expr,
        rhs: &Expr,
    ) -> ControlFlow<Reason, Value> {
        if self.eval_expr(lhs)?.try_into().with_span(lhs.span)? {
            self.eval_expr(mid)
        } else {
            self.eval_expr(rhs)
        }
    }

    fn eval_ternop_update(
        &mut self,
        lhs: &Expr,
        mid: &Expr,
        rhs: &Expr,
    ) -> ControlFlow<Reason, Value> {
        let mut arr = self.eval_expr(lhs)?.try_into_array().with_span(lhs.span)?;
        let index: i64 = self.eval_expr(mid)?.try_into().with_span(mid.span)?;
        if index < 0 {
            Break(Reason::Error(Error::Negative(index, mid.span)))
        } else {
            match arr.get_mut(index.as_index(mid.span)?) {
                Some(v) => {
                    *v = self.eval_expr(rhs)?;
                    Continue(Value::Array(arr))
                }
                None => Break(Reason::Error(Error::OutOfRange(index, mid.span))),
            }
        }
    }

    fn eval_field(
        &mut self,
        span: Span,
        record: &Expr,
        field: PrimField,
    ) -> ControlFlow<Reason, Value> {
        let record_span = record.span;
        let record = self.eval_expr(record)?;
        // For now we only support built-in fields for Arrays and Ranges.
        match (record, field) {
            (Value::Array(arr), PrimField::Length) => {
                let len: i64 = match arr.len().try_into() {
                    Ok(len) => Continue(len),
                    Err(_) => Break(Reason::Error(Error::ArrayTooLarge(record_span))),
                }?;
                Continue(Value::Int(len))
            }
<<<<<<< HEAD
            (Value::Range(Some(start), _, _), PrimField::Start) => {
                ControlFlow::Continue(Value::Int(start))
            }
            (Value::Range(_, step, _), PrimField::Step) => ControlFlow::Continue(Value::Int(step)),
            (Value::Range(_, _, Some(end)), PrimField::End) => {
                ControlFlow::Continue(Value::Int(end))
            }
            _ => ControlFlow::Break(Reason::Error(Error::Unimplemented("field access", span))),
=======
            (Value::Range(start, _, _), "Start") => start.map_or_else(
                || Break(Reason::Error(Error::RangeFieldMissing("Start", item.span))),
                |start| Continue(Value::Int(start)),
            ),
            (Value::Range(_, step, _), "Step") => step.map_or_else(
                || Continue(Value::Int(1)),
                |step| Continue(Value::Int(step)),
            ),
            (Value::Range(_, _, end), "End") => end.map_or_else(
                || Break(Reason::Error(Error::RangeFieldMissing("End", item.span))),
                |end| Continue(Value::Int(end)),
            ),
            _ => Break(Reason::Error(Error::Unimplemented(
                "field access",
                item.span,
            ))),
>>>>>>> 968e68f2
        }
    }

    fn enter_scope(&mut self) {
        self.env.0.push(Scope::default());
    }

    fn track_qubits(&mut self, mut qubits: Vec<Qubit>) {
        self.env
            .0
            .last_mut()
            .expect("scope should have been entered to track qubits")
            .qubits
            .append(&mut qubits);
    }

    fn leave_scope(&mut self) {
        for qubit in self
            .env
            .0
            .pop()
            .expect("scope should be entered first before leaving")
            .qubits
        {
            __quantum__rt__qubit_release(qubit.0);
        }
    }

    fn bind_value(
        &mut self,
        pat: &Pat,
        value: Value,
        span: Span,
        mutability: Mutability,
    ) -> ControlFlow<Reason, ()> {
        match &pat.kind {
            PatKind::Bind(variable) => {
                let scope = self.env.0.last_mut().expect("binding should have a scope");
                match scope.bindings.entry(variable.id) {
                    Entry::Vacant(entry) => entry.insert(Variable { value, mutability }),
                    Entry::Occupied(_) => panic!("duplicate binding"),
                };
                Continue(())
            }
            PatKind::Discard => Continue(()),
            PatKind::Elided => panic!("elision used in binding"),
            PatKind::Paren(pat) => self.bind_value(pat, value, span, mutability),
            PatKind::Tuple(tup) => {
                let val_tup = value.try_into_tuple().with_span(span)?;
                if val_tup.len() == tup.len() {
                    for (pat, val) in tup.iter().zip(val_tup.into_iter()) {
                        self.bind_value(pat, val, span, mutability)?;
                    }
                    Continue(())
                } else {
                    Break(Reason::Error(Error::TupleArity(
                        tup.len(),
                        val_tup.len(),
                        pat.span,
                    )))
                }
            }
        }
    }

    fn resolve_binding(&mut self, res: Res) -> Value {
        match res {
            Res::Err => panic!("resolution error"),
            Res::Item(item) => Value::Global(
                GlobalId {
                    package: item.package.unwrap_or(self.package),
                    item: item.item,
                },
                FunctorApp::default(),
            ),
            Res::Local(node) => self
                .env
                .get(node)
                .expect("local should be bound")
                .value
                .clone(),
        }
    }

    #[allow(clippy::similar_names)]
    fn update_binding(&mut self, lhs: &Expr, rhs: Value) -> ControlFlow<Reason, Value> {
        match (&lhs.kind, rhs) {
            (ExprKind::Hole, _) => Continue(Value::UNIT),
            (ExprKind::Paren(expr), rhs) => self.update_binding(expr, rhs),
            (&ExprKind::Name(Res::Local(node)), rhs) => {
                let mut var = self.env.get_mut(node).expect("local should be bound");
                if var.is_mutable() {
                    var.value = rhs;
                    Continue(Value::UNIT)
                } else {
                    Break(Reason::Error(Error::Mutability(lhs.span)))
                }
            }
            (ExprKind::Tuple(var_tup), Value::Tuple(mut tup)) => {
                if var_tup.len() == tup.len() {
                    for (expr, val) in var_tup.iter().zip(tup.drain(..)) {
                        self.update_binding(expr, val)?;
                    }
                    Continue(Value::UNIT)
                } else {
                    Break(Reason::Error(Error::TupleArity(
                        var_tup.len(),
                        tup.len(),
                        lhs.span,
                    )))
                }
            }
            _ => Break(Reason::Error(Error::Unassignable(lhs.span))),
        }
    }
}

fn spec_from_functor_app(functor: &FunctorApp) -> Spec {
    match (functor.adjoint, functor.controlled) {
        (false, 0) => Spec::Body,
        (true, 0) => Spec::Adj,
        (false, _) => Spec::Ctl,
        (true, _) => Spec::CtlAdj,
    }
}

fn value_to_call_id(val: Value, span: Span) -> ControlFlow<Reason, (GlobalId, FunctorApp)> {
    match val {
        Value::Closure => Break(Reason::Error(Error::Unimplemented("closure", span))),
        Value::Global(global, functor) => Continue((global, functor)),
        _ => Break(Reason::Error(Error::Type(
            "Callable",
            val.type_name(),
            span,
        ))),
    }
}

fn lit_to_val(lit: &Lit) -> Value {
    match lit {
        Lit::BigInt(v) => Value::BigInt(v.clone()),
        Lit::Bool(v) => Value::Bool(*v),
        Lit::Double(v) => Value::Double(*v),
        Lit::Int(v) => Value::Int(*v),
        Lit::Pauli(v) => Value::Pauli(*v),
        Lit::Result(hir::Result::Zero) => Value::Result(false),
        Lit::Result(hir::Result::One) => Value::Result(true),
        Lit::String(v) => Value::String(v.clone()),
    }
}

fn index_array(arr: &[Value], index: i64, span: Span) -> ControlFlow<Reason, Value> {
    match arr.get(index.as_index(span)?) {
        Some(v) => Continue(v.clone()),
        None => Break(Reason::Error(Error::OutOfRange(index, span))),
    }
}

fn slice_array(
    arr: &[Value],
    start: Option<i64>,
    step: i64,
    end: Option<i64>,
    span: Span,
) -> ControlFlow<Reason, Value> {
<<<<<<< HEAD
    if step == 0 {
        ControlFlow::Break(Reason::Error(Error::RangeStepZero(span)))
=======
    if let Some(0) = step {
        Break(Reason::Error(Error::RangeStepZero(span)))
>>>>>>> 968e68f2
    } else {
        let len: i64 = match arr.len().try_into() {
            Ok(len) => Continue(len),
            Err(_) => Break(Reason::Error(Error::ArrayTooLarge(span))),
        }?;
        let (start, end) = if step > 0 {
            (start.unwrap_or(0), end.unwrap_or(len - 1))
        } else {
            (start.unwrap_or(len - 1), end.unwrap_or(0))
        };

        let range = Range::new(start, step, end);
        let mut slice = vec![];
        for i in range {
            slice.push(index_array(arr, i, span)?);
        }

        Continue(Value::Array(slice))
    }
}

fn update_functor_app(functor: Functor, app: &FunctorApp) -> FunctorApp {
    match functor {
        Functor::Adj => FunctorApp {
            adjoint: !app.adjoint,
            controlled: app.controlled,
        },
        Functor::Ctl => FunctorApp {
            adjoint: app.adjoint,
            controlled: app.controlled + 1,
        },
    }
}

fn eval_binop_add(
    lhs_val: Value,
    lhs_span: Span,
    rhs_val: Value,
    rhs_span: Span,
) -> ControlFlow<Reason, Value> {
    match lhs_val {
        Value::Array(mut arr) => {
            arr.append(&mut rhs_val.try_into_array().with_span(rhs_span)?);
            Continue(Value::Array(arr))
        }
        Value::BigInt(val) => {
            let rhs: BigInt = rhs_val.try_into().with_span(rhs_span)?;
            Continue(Value::BigInt(val + rhs))
        }
        Value::Double(val) => {
            let rhs: f64 = rhs_val.try_into().with_span(rhs_span)?;
            Continue(Value::Double(val + rhs))
        }
        Value::Int(val) => {
            let rhs: i64 = rhs_val.try_into().with_span(rhs_span)?;
            Continue(Value::Int(val + rhs))
        }
        Value::String(val) => {
            let rhs = rhs_val.try_into_string().with_span(rhs_span)?;
            Continue(Value::String((val.to_string() + &rhs).into()))
        }
        _ => Break(Reason::Error(Error::Type(
            "Array, BigInt, Double, Int, or String",
            lhs_val.type_name(),
            lhs_span,
        ))),
    }
}

fn eval_binop_andb(
    lhs_val: Value,
    lhs_span: Span,
    rhs_val: Value,
    rhs_span: Span,
) -> ControlFlow<Reason, Value> {
    match lhs_val {
        Value::BigInt(val) => {
            let rhs: BigInt = rhs_val.try_into().with_span(rhs_span)?;
            Continue(Value::BigInt(val & rhs))
        }
        Value::Int(val) => {
            let rhs: i64 = rhs_val.try_into().with_span(rhs_span)?;
            Continue(Value::Int(val & rhs))
        }
        _ => Break(Reason::Error(Error::Type(
            "BigInt or Int",
            lhs_val.type_name(),
            lhs_span,
        ))),
    }
}

fn eval_binop_div(
    lhs_val: Value,
    lhs_span: Span,
    rhs_val: Value,
    rhs_span: Span,
) -> ControlFlow<Reason, Value> {
    match lhs_val {
        Value::BigInt(val) => {
            let rhs: BigInt = rhs_val.try_into().with_span(rhs_span)?;
            if rhs == BigInt::from(0) {
                Break(Reason::Error(Error::DivZero(rhs_span)))
            } else {
                Continue(Value::BigInt(val / rhs))
            }
        }
        Value::Int(val) => {
            let rhs: i64 = rhs_val.try_into().with_span(rhs_span)?;
            if rhs == 0 {
                Break(Reason::Error(Error::DivZero(rhs_span)))
            } else {
                Continue(Value::Int(val / rhs))
            }
        }
        Value::Double(val) => {
            let rhs: f64 = rhs_val.try_into().with_span(rhs_span)?;
            if rhs == 0.0 {
                Break(Reason::Error(Error::DivZero(rhs_span)))
            } else {
                Continue(Value::Double(val / rhs))
            }
        }
        _ => Break(Reason::Error(Error::Type(
            "BigInt, Double, or Int",
            lhs_val.type_name(),
            lhs_span,
        ))),
    }
}

fn supports_eq(val: &Value, val_span: Span) -> ControlFlow<Reason, ()> {
    match val {
        Value::Closure | Value::Global(..) => {
            Break(Reason::Error(Error::Equality(val.type_name(), val_span)))
        }
        _ => Continue(()),
    }
}

fn eval_binop_eq(
    lhs_val: &Value,
    lhs_span: Span,
    rhs_val: &Value,
    rhs_span: Span,
) -> ControlFlow<Reason, Value> {
    supports_eq(lhs_val, lhs_span)?;
    if lhs_val.type_name() == rhs_val.type_name() {
        Continue(Value::Bool(lhs_val == rhs_val))
    } else {
        Break(Reason::Error(Error::Type(
            lhs_val.type_name(),
            rhs_val.type_name(),
            rhs_span,
        )))
    }
}

fn eval_binop_exp(
    lhs_val: Value,
    lhs_span: Span,
    rhs_val: Value,
    rhs_span: Span,
) -> ControlFlow<Reason, Value> {
    match lhs_val {
        Value::BigInt(val) => {
            let rhs_val: i64 = rhs_val.try_into().with_span(rhs_span)?;
            if rhs_val < 0 {
                Break(Reason::Error(Error::Negative(rhs_val, rhs_span)))
            } else {
                let rhs_val: u32 = match rhs_val.try_into() {
                    Ok(v) => Continue(v),
                    Err(_) => Break(Reason::Error(Error::IntTooLarge(rhs_val, rhs_span))),
                }?;
                Continue(Value::BigInt(val.pow(rhs_val)))
            }
        }
        Value::Double(val) => Continue(Value::Double(
            val.powf(rhs_val.try_into().with_span(rhs_span)?),
        )),
        Value::Int(val) => {
            let rhs_val: i64 = rhs_val.try_into().with_span(rhs_span)?;
            if rhs_val < 0 {
                Break(Reason::Error(Error::Negative(rhs_val, rhs_span)))
            } else {
                let rhs_val: u32 = match rhs_val.try_into() {
                    Ok(v) => Continue(v),
                    Err(_) => Break(Reason::Error(Error::IntTooLarge(rhs_val, rhs_span))),
                }?;
                Continue(Value::Int(val.pow(rhs_val)))
            }
        }
        _ => Break(Reason::Error(Error::Type(
            "BigInt, Double, or Int",
            lhs_val.type_name(),
            lhs_span,
        ))),
    }
}

fn eval_binop_gt(
    lhs_val: Value,
    lhs_span: Span,
    rhs_val: Value,
    rhs_span: Span,
) -> ControlFlow<Reason, Value> {
    match lhs_val {
        Value::BigInt(val) => {
            let rhs: BigInt = rhs_val.try_into().with_span(rhs_span)?;
            Continue(Value::Bool(val > rhs))
        }
        Value::Int(val) => {
            let rhs: i64 = rhs_val.try_into().with_span(rhs_span)?;
            Continue(Value::Bool(val > rhs))
        }
        Value::Double(val) => {
            let rhs: f64 = rhs_val.try_into().with_span(rhs_span)?;
            Continue(Value::Bool(val > rhs))
        }
        _ => Break(Reason::Error(Error::Type(
            "BigInt, Double, or Int",
            lhs_val.type_name(),
            lhs_span,
        ))),
    }
}

fn eval_binop_gte(
    lhs_val: Value,
    lhs_span: Span,
    rhs_val: Value,
    rhs_span: Span,
) -> ControlFlow<Reason, Value> {
    match lhs_val {
        Value::BigInt(val) => {
            let rhs: BigInt = rhs_val.try_into().with_span(rhs_span)?;
            Continue(Value::Bool(val >= rhs))
        }
        Value::Int(val) => {
            let rhs: i64 = rhs_val.try_into().with_span(rhs_span)?;
            Continue(Value::Bool(val >= rhs))
        }
        Value::Double(val) => {
            let rhs: f64 = rhs_val.try_into().with_span(rhs_span)?;
            Continue(Value::Bool(val >= rhs))
        }
        _ => Break(Reason::Error(Error::Type(
            "BigInt, Double, or Int",
            lhs_val.type_name(),
            lhs_span,
        ))),
    }
}

fn eval_binop_lt(
    lhs_val: Value,
    lhs_span: Span,
    rhs_val: Value,
    rhs_span: Span,
) -> ControlFlow<Reason, Value> {
    match lhs_val {
        Value::BigInt(val) => {
            let rhs: BigInt = rhs_val.try_into().with_span(rhs_span)?;
            Continue(Value::Bool(val < rhs))
        }
        Value::Int(val) => {
            let rhs: i64 = rhs_val.try_into().with_span(rhs_span)?;
            Continue(Value::Bool(val < rhs))
        }
        Value::Double(val) => {
            let rhs: f64 = rhs_val.try_into().with_span(rhs_span)?;
            Continue(Value::Bool(val < rhs))
        }
        _ => Break(Reason::Error(Error::Type(
            "BigInt, Double, or Int",
            lhs_val.type_name(),
            lhs_span,
        ))),
    }
}

fn eval_binop_lte(
    lhs_val: Value,
    lhs_span: Span,
    rhs_val: Value,
    rhs_span: Span,
) -> ControlFlow<Reason, Value> {
    match lhs_val {
        Value::BigInt(val) => {
            let rhs: BigInt = rhs_val.try_into().with_span(rhs_span)?;
            Continue(Value::Bool(val <= rhs))
        }
        Value::Int(val) => {
            let rhs: i64 = rhs_val.try_into().with_span(rhs_span)?;
            Continue(Value::Bool(val <= rhs))
        }
        Value::Double(val) => {
            let rhs: f64 = rhs_val.try_into().with_span(rhs_span)?;
            Continue(Value::Bool(val <= rhs))
        }
        _ => Break(Reason::Error(Error::Type(
            "BigInt, Double, or Int",
            lhs_val.type_name(),
            lhs_span,
        ))),
    }
}

fn eval_binop_mod(
    lhs_val: Value,
    lhs_span: Span,
    rhs_val: Value,
    rhs_span: Span,
) -> ControlFlow<Reason, Value> {
    match lhs_val {
        Value::BigInt(val) => {
            let rhs: BigInt = rhs_val.try_into().with_span(rhs_span)?;
            Continue(Value::BigInt(val % rhs))
        }
        Value::Int(val) => {
            let rhs: i64 = rhs_val.try_into().with_span(rhs_span)?;
            Continue(Value::Int(val % rhs))
        }
        Value::Double(val) => {
            let rhs: f64 = rhs_val.try_into().with_span(rhs_span)?;
            Continue(Value::Double(val % rhs))
        }
        _ => Break(Reason::Error(Error::Type(
            "BigInt, Double, or Int",
            lhs_val.type_name(),
            lhs_span,
        ))),
    }
}

fn eval_binop_mul(
    lhs_val: Value,
    lhs_span: Span,
    rhs_val: Value,
    rhs_span: Span,
) -> ControlFlow<Reason, Value> {
    match lhs_val {
        Value::BigInt(val) => {
            let rhs: BigInt = rhs_val.try_into().with_span(rhs_span)?;
            Continue(Value::BigInt(val * rhs))
        }
        Value::Int(val) => {
            let rhs: i64 = rhs_val.try_into().with_span(rhs_span)?;
            Continue(Value::Int(val * rhs))
        }
        Value::Double(val) => {
            let rhs: f64 = rhs_val.try_into().with_span(rhs_span)?;
            Continue(Value::Double(val * rhs))
        }
        _ => Break(Reason::Error(Error::Type(
            "BigInt, Double, or Int",
            lhs_val.type_name(),
            lhs_span,
        ))),
    }
}

fn eval_binop_neq(
    lhs_val: &Value,
    lhs_span: Span,
    rhs_val: &Value,
    rhs_span: Span,
) -> ControlFlow<Reason, Value> {
    supports_eq(lhs_val, lhs_span)?;
    if lhs_val.type_name() == rhs_val.type_name() {
        Continue(Value::Bool(lhs_val != rhs_val))
    } else {
        Break(Reason::Error(Error::Type(
            lhs_val.type_name(),
            rhs_val.type_name(),
            rhs_span,
        )))
    }
}

fn eval_binop_orb(
    lhs_val: Value,
    lhs_span: Span,
    rhs_val: Value,
    rhs_span: Span,
) -> ControlFlow<Reason, Value> {
    match lhs_val {
        Value::BigInt(val) => {
            let rhs: BigInt = rhs_val.try_into().with_span(rhs_span)?;
            Continue(Value::BigInt(val | rhs))
        }
        Value::Int(val) => {
            let rhs: i64 = rhs_val.try_into().with_span(rhs_span)?;
            Continue(Value::Int(val | rhs))
        }
        _ => Break(Reason::Error(Error::Type(
            "BigInt or Int",
            lhs_val.type_name(),
            lhs_span,
        ))),
    }
}

fn eval_binop_shl(
    lhs_val: Value,
    lhs_span: Span,
    rhs_val: Value,
    rhs_span: Span,
) -> ControlFlow<Reason, Value> {
    match lhs_val {
        Value::BigInt(val) => {
            let rhs: i64 = rhs_val.try_into().with_span(rhs_span)?;
            if rhs > 0 {
                Continue(Value::BigInt(val << rhs))
            } else {
                Continue(Value::BigInt(val >> rhs.abs()))
            }
        }
        Value::Int(val) => {
            let rhs: i64 = rhs_val.try_into().with_span(rhs_span)?;
            if rhs > 0 {
                Continue(Value::Int(val << rhs))
            } else {
                Continue(Value::Int(val >> rhs.abs()))
            }
        }
        _ => Break(Reason::Error(Error::Type(
            "BigInt or Int",
            lhs_val.type_name(),
            lhs_span,
        ))),
    }
}

fn eval_binop_shr(
    lhs_val: Value,
    lhs_span: Span,
    rhs_val: Value,
    rhs_span: Span,
) -> ControlFlow<Reason, Value> {
    match lhs_val {
        Value::BigInt(val) => {
            let rhs: i64 = rhs_val.try_into().with_span(rhs_span)?;
            if rhs > 0 {
                Continue(Value::BigInt(val >> rhs))
            } else {
                Continue(Value::BigInt(val << rhs.abs()))
            }
        }
        Value::Int(val) => {
            let rhs: i64 = rhs_val.try_into().with_span(rhs_span)?;
            if rhs > 0 {
                Continue(Value::Int(val >> rhs))
            } else {
                Continue(Value::Int(val << rhs.abs()))
            }
        }
        _ => Break(Reason::Error(Error::Type(
            "BigInt or Int",
            lhs_val.type_name(),
            lhs_span,
        ))),
    }
}

fn eval_binop_sub(
    lhs_val: Value,
    lhs_span: Span,
    rhs_val: Value,
    rhs_span: Span,
) -> ControlFlow<Reason, Value> {
    match lhs_val {
        Value::BigInt(val) => {
            let rhs: BigInt = rhs_val.try_into().with_span(rhs_span)?;
            Continue(Value::BigInt(val - rhs))
        }
        Value::Int(val) => {
            let rhs: i64 = rhs_val.try_into().with_span(rhs_span)?;
            Continue(Value::Int(val - rhs))
        }
        Value::Double(val) => {
            let rhs: f64 = rhs_val.try_into().with_span(rhs_span)?;
            Continue(Value::Double(val - rhs))
        }
        _ => Break(Reason::Error(Error::Type(
            "BigInt, Double, or Int",
            lhs_val.type_name(),
            lhs_span,
        ))),
    }
}

fn eval_binop_xorb(
    lhs_val: Value,
    lhs_span: Span,
    rhs_val: Value,
    rhs_span: Span,
) -> ControlFlow<Reason, Value> {
    match lhs_val {
        Value::BigInt(val) => {
            let rhs: BigInt = rhs_val.try_into().with_span(rhs_span)?;
            Continue(Value::BigInt(val ^ rhs))
        }
        Value::Int(val) => {
            let rhs: i64 = rhs_val.try_into().with_span(rhs_span)?;
            Continue(Value::Int(val ^ rhs))
        }
        _ => Break(Reason::Error(Error::Type(
            "BigInt or Int",
            lhs_val.type_name(),
            lhs_span,
        ))),
    }
}<|MERGE_RESOLUTION|>--- conflicted
+++ resolved
@@ -856,7 +856,6 @@
                 }?;
                 Continue(Value::Int(len))
             }
-<<<<<<< HEAD
             (Value::Range(Some(start), _, _), PrimField::Start) => {
                 ControlFlow::Continue(Value::Int(start))
             }
@@ -864,25 +863,7 @@
             (Value::Range(_, _, Some(end)), PrimField::End) => {
                 ControlFlow::Continue(Value::Int(end))
             }
-            _ => ControlFlow::Break(Reason::Error(Error::Unimplemented("field access", span))),
-=======
-            (Value::Range(start, _, _), "Start") => start.map_or_else(
-                || Break(Reason::Error(Error::RangeFieldMissing("Start", item.span))),
-                |start| Continue(Value::Int(start)),
-            ),
-            (Value::Range(_, step, _), "Step") => step.map_or_else(
-                || Continue(Value::Int(1)),
-                |step| Continue(Value::Int(step)),
-            ),
-            (Value::Range(_, _, end), "End") => end.map_or_else(
-                || Break(Reason::Error(Error::RangeFieldMissing("End", item.span))),
-                |end| Continue(Value::Int(end)),
-            ),
-            _ => Break(Reason::Error(Error::Unimplemented(
-                "field access",
-                item.span,
-            ))),
->>>>>>> 968e68f2
+            _ => Break(Reason::Error(Error::Unimplemented("field access", span))),
         }
     }
 
@@ -1048,13 +1029,8 @@
     end: Option<i64>,
     span: Span,
 ) -> ControlFlow<Reason, Value> {
-<<<<<<< HEAD
     if step == 0 {
-        ControlFlow::Break(Reason::Error(Error::RangeStepZero(span)))
-=======
-    if let Some(0) = step {
         Break(Reason::Error(Error::RangeStepZero(span)))
->>>>>>> 968e68f2
     } else {
         let len: i64 = match arr.len().try_into() {
             Ok(len) => Continue(len),
