// Copyright (c) Microsoft Corporation.
// Licensed under the MIT License.

#![allow(clippy::too_many_lines)]

use expect_test::{expect, Expect};
use indoc::indoc;
use qsc_frontend::compile::{self, compile, PackageStore, SourceMap, TargetProfile};
use qsc_passes::{run_core_passes, run_default_passes, PackageType};

use crate::qir_base::generate_qir;

fn check(expr: &str, expect: &Expect) {
    let mut core = compile::core();
    assert!(run_core_passes(&mut core).is_empty());
    let mut store = PackageStore::new(core);
    let mut std = compile::std(&store, TargetProfile::Base);
    assert!(run_default_passes(
        store.core(),
        &mut std,
        PackageType::Lib,
        TargetProfile::Base
    )
    .is_empty());
    let std = store.insert(std);
    let sources = SourceMap::new([("test".into(), "".into())], Some(expr.into()));

    let mut unit = compile(&store, &[std], sources, TargetProfile::Base);
    assert!(unit.errors.is_empty(), "{:?}", unit.errors);
    assert!(run_default_passes(
        store.core(),
        &mut unit,
        PackageType::Exe,
        TargetProfile::Base
    )
    .is_empty());
    let package = store.insert(unit);

    let qir = generate_qir(&store, package);
    match qir {
        Ok(qir) => expect.assert_eq(&qir),
        Err((err, _)) => expect.assert_debug_eq(&err),
    }
}

#[test]
fn simple_program_is_valid() {
    check(
        indoc! {r#"
        {
            use q = Qubit();
            H(q);
            M(q)
        }
        "#},
        &expect![[r#"
            %Result = type opaque
            %Qubit = type opaque

            define void @ENTRYPOINT__main() #0 {
              call void @__quantum__qis__h__body(%Qubit* inttoptr (i64 0 to %Qubit*))
              call void @__quantum__qis__m__body(%Qubit* inttoptr (i64 0 to %Qubit*), %Result* inttoptr (i64 0 to %Result*)) #1
              call void @__quantum__rt__result_record_output(%Result* inttoptr (i64 0 to %Result*), i8* null)
              ret void
            }

            declare void @__quantum__qis__ccx__body(%Qubit*, %Qubit*, %Qubit*)
            declare void @__quantum__qis__cx__body(%Qubit*, %Qubit*)
            declare void @__quantum__qis__cy__body(%Qubit*, %Qubit*)
            declare void @__quantum__qis__cz__body(%Qubit*, %Qubit*)
            declare void @__quantum__qis__rx__body(double, %Qubit*)
            declare void @__quantum__qis__rxx__body(double, %Qubit*, %Qubit*)
            declare void @__quantum__qis__ry__body(double, %Qubit*)
            declare void @__quantum__qis__ryy__body(double, %Qubit*, %Qubit*)
            declare void @__quantum__qis__rz__body(double, %Qubit*)
            declare void @__quantum__qis__rzz__body(double, %Qubit*, %Qubit*)
            declare void @__quantum__qis__h__body(%Qubit*)
            declare void @__quantum__qis__s__body(%Qubit*)
            declare void @__quantum__qis__s__adj(%Qubit*)
            declare void @__quantum__qis__t__body(%Qubit*)
            declare void @__quantum__qis__t__adj(%Qubit*)
            declare void @__quantum__qis__x__body(%Qubit*)
            declare void @__quantum__qis__y__body(%Qubit*)
            declare void @__quantum__qis__z__body(%Qubit*)
            declare void @__quantum__qis__swap__body(%Qubit*, %Qubit*)
            declare void @__quantum__qis__reset__body(%Qubit*)
            declare void @__quantum__qis__mresetz__body(%Qubit*, %Result* writeonly) #1
            declare void @__quantum__qis__m__body(%Qubit*, %Result* writeonly) #1
            declare void @__quantum__rt__result_record_output(%Result*, i8*)
            declare void @__quantum__rt__array_record_output(i64, i8*)
            declare void @__quantum__rt__tuple_record_output(i64, i8*)

            attributes #0 = { "entry_point" "output_labeling_schema" "qir_profiles"="custom" }
            attributes #1 = { "irreversible" }

            ; module flags

            !llvm.module.flags = !{!0, !1, !2, !3}

            !0 = !{i32 1, !"qir_major_version", i32 1}
            !1 = !{i32 7, !"qir_minor_version", i32 0}
            !2 = !{i32 1, !"dynamic_qubit_management", i1 false}
            !3 = !{i32 1, !"dynamic_result_management", i1 false}
        "#]],
    );
}

#[test]
fn output_recording_array() {
    check(
        indoc! {"{use q = Qubit(); [M(q), M(q)]}"},
        &expect![[r#"
            %Result = type opaque
            %Qubit = type opaque

<<<<<<< HEAD
            define void @program__main() #0 {
              call void @__quantum__qis__m__body(%Qubit* inttoptr (i64 0 to %Qubit*), %Result* inttoptr (i64 0 to %Result*)) #1
              call void @__quantum__qis__m__body(%Qubit* inttoptr (i64 0 to %Qubit*), %Result* inttoptr (i64 1 to %Result*)) #1
=======
            define void @ENTRYPOINT__main() #0 {
              call void @__quantum__qis__mz__body(%Qubit* inttoptr (i64 0 to %Qubit*), %Result* inttoptr (i64 0 to %Result*)) #1
              call void @__quantum__qis__mz__body(%Qubit* inttoptr (i64 0 to %Qubit*), %Result* inttoptr (i64 1 to %Result*)) #1
>>>>>>> 0cb6f123
              call void @__quantum__rt__array_record_output(i64 2, i8* null)
              call void @__quantum__rt__result_record_output(%Result* inttoptr (i64 0 to %Result*), i8* null)
              call void @__quantum__rt__result_record_output(%Result* inttoptr (i64 1 to %Result*), i8* null)
              ret void
            }

            declare void @__quantum__qis__ccx__body(%Qubit*, %Qubit*, %Qubit*)
            declare void @__quantum__qis__cx__body(%Qubit*, %Qubit*)
            declare void @__quantum__qis__cy__body(%Qubit*, %Qubit*)
            declare void @__quantum__qis__cz__body(%Qubit*, %Qubit*)
            declare void @__quantum__qis__rx__body(double, %Qubit*)
            declare void @__quantum__qis__rxx__body(double, %Qubit*, %Qubit*)
            declare void @__quantum__qis__ry__body(double, %Qubit*)
            declare void @__quantum__qis__ryy__body(double, %Qubit*, %Qubit*)
            declare void @__quantum__qis__rz__body(double, %Qubit*)
            declare void @__quantum__qis__rzz__body(double, %Qubit*, %Qubit*)
            declare void @__quantum__qis__h__body(%Qubit*)
            declare void @__quantum__qis__s__body(%Qubit*)
            declare void @__quantum__qis__s__adj(%Qubit*)
            declare void @__quantum__qis__t__body(%Qubit*)
            declare void @__quantum__qis__t__adj(%Qubit*)
            declare void @__quantum__qis__x__body(%Qubit*)
            declare void @__quantum__qis__y__body(%Qubit*)
            declare void @__quantum__qis__z__body(%Qubit*)
            declare void @__quantum__qis__swap__body(%Qubit*, %Qubit*)
            declare void @__quantum__qis__reset__body(%Qubit*)
            declare void @__quantum__qis__mresetz__body(%Qubit*, %Result* writeonly) #1
            declare void @__quantum__qis__m__body(%Qubit*, %Result* writeonly) #1
            declare void @__quantum__rt__result_record_output(%Result*, i8*)
            declare void @__quantum__rt__array_record_output(i64, i8*)
            declare void @__quantum__rt__tuple_record_output(i64, i8*)

            attributes #0 = { "entry_point" "output_labeling_schema" "qir_profiles"="custom" }
            attributes #1 = { "irreversible" }

            ; module flags

            !llvm.module.flags = !{!0, !1, !2, !3}

            !0 = !{i32 1, !"qir_major_version", i32 1}
            !1 = !{i32 7, !"qir_minor_version", i32 0}
            !2 = !{i32 1, !"dynamic_qubit_management", i1 false}
            !3 = !{i32 1, !"dynamic_result_management", i1 false}
        "#]],
    );
}

#[test]
fn output_recording_tuple() {
    check(
        indoc! {"{use q = Qubit(); (M(q), M(q))}"},
        &expect![[r#"
            %Result = type opaque
            %Qubit = type opaque

<<<<<<< HEAD
            define void @program__main() #0 {
              call void @__quantum__qis__m__body(%Qubit* inttoptr (i64 0 to %Qubit*), %Result* inttoptr (i64 0 to %Result*)) #1
              call void @__quantum__qis__m__body(%Qubit* inttoptr (i64 0 to %Qubit*), %Result* inttoptr (i64 1 to %Result*)) #1
=======
            define void @ENTRYPOINT__main() #0 {
              call void @__quantum__qis__mz__body(%Qubit* inttoptr (i64 0 to %Qubit*), %Result* inttoptr (i64 0 to %Result*)) #1
              call void @__quantum__qis__mz__body(%Qubit* inttoptr (i64 0 to %Qubit*), %Result* inttoptr (i64 1 to %Result*)) #1
>>>>>>> 0cb6f123
              call void @__quantum__rt__tuple_record_output(i64 2, i8* null)
              call void @__quantum__rt__result_record_output(%Result* inttoptr (i64 0 to %Result*), i8* null)
              call void @__quantum__rt__result_record_output(%Result* inttoptr (i64 1 to %Result*), i8* null)
              ret void
            }

            declare void @__quantum__qis__ccx__body(%Qubit*, %Qubit*, %Qubit*)
            declare void @__quantum__qis__cx__body(%Qubit*, %Qubit*)
            declare void @__quantum__qis__cy__body(%Qubit*, %Qubit*)
            declare void @__quantum__qis__cz__body(%Qubit*, %Qubit*)
            declare void @__quantum__qis__rx__body(double, %Qubit*)
            declare void @__quantum__qis__rxx__body(double, %Qubit*, %Qubit*)
            declare void @__quantum__qis__ry__body(double, %Qubit*)
            declare void @__quantum__qis__ryy__body(double, %Qubit*, %Qubit*)
            declare void @__quantum__qis__rz__body(double, %Qubit*)
            declare void @__quantum__qis__rzz__body(double, %Qubit*, %Qubit*)
            declare void @__quantum__qis__h__body(%Qubit*)
            declare void @__quantum__qis__s__body(%Qubit*)
            declare void @__quantum__qis__s__adj(%Qubit*)
            declare void @__quantum__qis__t__body(%Qubit*)
            declare void @__quantum__qis__t__adj(%Qubit*)
            declare void @__quantum__qis__x__body(%Qubit*)
            declare void @__quantum__qis__y__body(%Qubit*)
            declare void @__quantum__qis__z__body(%Qubit*)
            declare void @__quantum__qis__swap__body(%Qubit*, %Qubit*)
            declare void @__quantum__qis__reset__body(%Qubit*)
            declare void @__quantum__qis__mresetz__body(%Qubit*, %Result* writeonly) #1
            declare void @__quantum__qis__m__body(%Qubit*, %Result* writeonly) #1
            declare void @__quantum__rt__result_record_output(%Result*, i8*)
            declare void @__quantum__rt__array_record_output(i64, i8*)
            declare void @__quantum__rt__tuple_record_output(i64, i8*)

            attributes #0 = { "entry_point" "output_labeling_schema" "qir_profiles"="custom" }
            attributes #1 = { "irreversible" }

            ; module flags

            !llvm.module.flags = !{!0, !1, !2, !3}

            !0 = !{i32 1, !"qir_major_version", i32 1}
            !1 = !{i32 7, !"qir_minor_version", i32 0}
            !2 = !{i32 1, !"dynamic_qubit_management", i1 false}
            !3 = !{i32 1, !"dynamic_result_management", i1 false}
        "#]],
    );
}

#[test]
fn verify_all_intrinsics() {
    check(
        indoc! {"{
            use (q1, q2, q3) = (Qubit(), Qubit(), Qubit());
            CCNOT(q1, q2, q3);
            CX(q1, q2);
            CY(q1, q2);
            CZ(q1, q2);
            Rx(0.0, q1);
            Rxx(0.0, q1, q2);
            Ry(0.0, q1);
            Ryy(0.0, q1, q2);
            Rz(0.0, q1);
            Rzz(0.0, q1, q2);
            H(q1);
            S(q1);
            Adjoint S(q1);
            T(q1);
            Adjoint T(q1);
            X(q1);
            Y(q1);
            Z(q1);
            SWAP(q1, q2);
            Reset(q1);
            (M(q1),
            Microsoft.Quantum.Measurement.MResetZ(q1))
        }"},
        &expect![[r#"
            %Result = type opaque
            %Qubit = type opaque

            define void @ENTRYPOINT__main() #0 {
              call void @__quantum__qis__ccx__body(%Qubit* inttoptr (i64 0 to %Qubit*), %Qubit* inttoptr (i64 1 to %Qubit*), %Qubit* inttoptr (i64 2 to %Qubit*))
              call void @__quantum__qis__cx__body(%Qubit* inttoptr (i64 0 to %Qubit*), %Qubit* inttoptr (i64 1 to %Qubit*))
              call void @__quantum__qis__cy__body(%Qubit* inttoptr (i64 0 to %Qubit*), %Qubit* inttoptr (i64 1 to %Qubit*))
              call void @__quantum__qis__cz__body(%Qubit* inttoptr (i64 0 to %Qubit*), %Qubit* inttoptr (i64 1 to %Qubit*))
              call void @__quantum__qis__rx__body(double 0, %Qubit* inttoptr (i64 0 to %Qubit*))
              call void @__quantum__qis__rxx__body(double 0, %Qubit* inttoptr (i64 0 to %Qubit*), %Qubit* inttoptr (i64 1 to %Qubit*))
              call void @__quantum__qis__ry__body(double 0, %Qubit* inttoptr (i64 0 to %Qubit*))
              call void @__quantum__qis__ryy__body(double 0, %Qubit* inttoptr (i64 0 to %Qubit*), %Qubit* inttoptr (i64 1 to %Qubit*))
              call void @__quantum__qis__rz__body(double 0, %Qubit* inttoptr (i64 0 to %Qubit*))
              call void @__quantum__qis__rzz__body(double 0, %Qubit* inttoptr (i64 0 to %Qubit*), %Qubit* inttoptr (i64 1 to %Qubit*))
              call void @__quantum__qis__h__body(%Qubit* inttoptr (i64 0 to %Qubit*))
              call void @__quantum__qis__s__body(%Qubit* inttoptr (i64 0 to %Qubit*))
              call void @__quantum__qis__s__adj(%Qubit* inttoptr (i64 0 to %Qubit*))
              call void @__quantum__qis__t__body(%Qubit* inttoptr (i64 0 to %Qubit*))
              call void @__quantum__qis__t__adj(%Qubit* inttoptr (i64 0 to %Qubit*))
              call void @__quantum__qis__x__body(%Qubit* inttoptr (i64 0 to %Qubit*))
              call void @__quantum__qis__y__body(%Qubit* inttoptr (i64 0 to %Qubit*))
              call void @__quantum__qis__z__body(%Qubit* inttoptr (i64 0 to %Qubit*))
              call void @__quantum__qis__swap__body(%Qubit* inttoptr (i64 0 to %Qubit*), %Qubit* inttoptr (i64 1 to %Qubit*))
              call void @__quantum__qis__reset__body(%Qubit* inttoptr (i64 0 to %Qubit*))
              call void @__quantum__qis__m__body(%Qubit* inttoptr (i64 0 to %Qubit*), %Result* inttoptr (i64 0 to %Result*)) #1
              call void @__quantum__qis__mresetz__body(%Qubit* inttoptr (i64 0 to %Qubit*), %Result* inttoptr (i64 1 to %Result*)) #1
              call void @__quantum__rt__tuple_record_output(i64 2, i8* null)
              call void @__quantum__rt__result_record_output(%Result* inttoptr (i64 0 to %Result*), i8* null)
              call void @__quantum__rt__result_record_output(%Result* inttoptr (i64 1 to %Result*), i8* null)
              ret void
            }

            declare void @__quantum__qis__ccx__body(%Qubit*, %Qubit*, %Qubit*)
            declare void @__quantum__qis__cx__body(%Qubit*, %Qubit*)
            declare void @__quantum__qis__cy__body(%Qubit*, %Qubit*)
            declare void @__quantum__qis__cz__body(%Qubit*, %Qubit*)
            declare void @__quantum__qis__rx__body(double, %Qubit*)
            declare void @__quantum__qis__rxx__body(double, %Qubit*, %Qubit*)
            declare void @__quantum__qis__ry__body(double, %Qubit*)
            declare void @__quantum__qis__ryy__body(double, %Qubit*, %Qubit*)
            declare void @__quantum__qis__rz__body(double, %Qubit*)
            declare void @__quantum__qis__rzz__body(double, %Qubit*, %Qubit*)
            declare void @__quantum__qis__h__body(%Qubit*)
            declare void @__quantum__qis__s__body(%Qubit*)
            declare void @__quantum__qis__s__adj(%Qubit*)
            declare void @__quantum__qis__t__body(%Qubit*)
            declare void @__quantum__qis__t__adj(%Qubit*)
            declare void @__quantum__qis__x__body(%Qubit*)
            declare void @__quantum__qis__y__body(%Qubit*)
            declare void @__quantum__qis__z__body(%Qubit*)
            declare void @__quantum__qis__swap__body(%Qubit*, %Qubit*)
            declare void @__quantum__qis__reset__body(%Qubit*)
            declare void @__quantum__qis__mresetz__body(%Qubit*, %Result* writeonly) #1
            declare void @__quantum__qis__m__body(%Qubit*, %Result* writeonly) #1
            declare void @__quantum__rt__result_record_output(%Result*, i8*)
            declare void @__quantum__rt__array_record_output(i64, i8*)
            declare void @__quantum__rt__tuple_record_output(i64, i8*)

            attributes #0 = { "entry_point" "output_labeling_schema" "qir_profiles"="custom" }
            attributes #1 = { "irreversible" }

            ; module flags

            !llvm.module.flags = !{!0, !1, !2, !3}

            !0 = !{i32 1, !"qir_major_version", i32 1}
            !1 = !{i32 7, !"qir_minor_version", i32 0}
            !2 = !{i32 1, !"dynamic_qubit_management", i1 false}
            !3 = !{i32 1, !"dynamic_result_management", i1 false}
        "#]],
    );
}

#[test]
fn complex_program_is_valid() {
    check(
        indoc! {"{
            open Microsoft.Quantum.Measurement;
            open Microsoft.Quantum.Math;

            operation SWAPfromExp(q1 : Qubit, q2 : Qubit) : Unit is Ctl + Adj {
                let theta  = PI() / 4.0;
                Exp([PauliX, PauliX], theta, [q1, q2]);
                Exp([PauliY, PauliY], theta, [q1, q2]);
                Exp([PauliZ, PauliZ], theta, [q1, q2]);
            }

            use (aux, ctls, qs) = (Qubit(), Qubit[3], Qubit[2]);
            within {
                H(aux);
                ApplyToEachA(CNOT(aux, _), ctls + qs);
            }
            apply {
                Controlled SWAPfromExp(ctls, (qs[0], qs[1]));

                Controlled Adjoint SWAP(ctls, (qs[0], qs[1]));
            }

            MResetEachZ([aux] + ctls + qs)
        }"},
        &expect![[r#"
            %Result = type opaque
            %Qubit = type opaque

            define void @ENTRYPOINT__main() #0 {
              call void @__quantum__qis__h__body(%Qubit* inttoptr (i64 0 to %Qubit*))
              call void @__quantum__qis__cx__body(%Qubit* inttoptr (i64 0 to %Qubit*), %Qubit* inttoptr (i64 1 to %Qubit*))
              call void @__quantum__qis__cx__body(%Qubit* inttoptr (i64 0 to %Qubit*), %Qubit* inttoptr (i64 2 to %Qubit*))
              call void @__quantum__qis__cx__body(%Qubit* inttoptr (i64 0 to %Qubit*), %Qubit* inttoptr (i64 3 to %Qubit*))
              call void @__quantum__qis__cx__body(%Qubit* inttoptr (i64 0 to %Qubit*), %Qubit* inttoptr (i64 4 to %Qubit*))
              call void @__quantum__qis__cx__body(%Qubit* inttoptr (i64 0 to %Qubit*), %Qubit* inttoptr (i64 5 to %Qubit*))
              call void @__quantum__qis__h__body(%Qubit* inttoptr (i64 6 to %Qubit*))
              call void @__quantum__qis__cx__body(%Qubit* inttoptr (i64 6 to %Qubit*), %Qubit* inttoptr (i64 1 to %Qubit*))
              call void @__quantum__qis__cx__body(%Qubit* inttoptr (i64 1 to %Qubit*), %Qubit* inttoptr (i64 2 to %Qubit*))
              call void @__quantum__qis__t__body(%Qubit* inttoptr (i64 2 to %Qubit*))
              call void @__quantum__qis__t__adj(%Qubit* inttoptr (i64 1 to %Qubit*))
              call void @__quantum__qis__t__body(%Qubit* inttoptr (i64 6 to %Qubit*))
              call void @__quantum__qis__cx__body(%Qubit* inttoptr (i64 6 to %Qubit*), %Qubit* inttoptr (i64 1 to %Qubit*))
              call void @__quantum__qis__cx__body(%Qubit* inttoptr (i64 1 to %Qubit*), %Qubit* inttoptr (i64 2 to %Qubit*))
              call void @__quantum__qis__t__adj(%Qubit* inttoptr (i64 2 to %Qubit*))
              call void @__quantum__qis__cx__body(%Qubit* inttoptr (i64 6 to %Qubit*), %Qubit* inttoptr (i64 2 to %Qubit*))
              call void @__quantum__qis__h__body(%Qubit* inttoptr (i64 6 to %Qubit*))
              call void @__quantum__qis__h__body(%Qubit* inttoptr (i64 7 to %Qubit*))
              call void @__quantum__qis__cx__body(%Qubit* inttoptr (i64 7 to %Qubit*), %Qubit* inttoptr (i64 3 to %Qubit*))
              call void @__quantum__qis__cx__body(%Qubit* inttoptr (i64 3 to %Qubit*), %Qubit* inttoptr (i64 6 to %Qubit*))
              call void @__quantum__qis__t__body(%Qubit* inttoptr (i64 6 to %Qubit*))
              call void @__quantum__qis__t__adj(%Qubit* inttoptr (i64 3 to %Qubit*))
              call void @__quantum__qis__t__body(%Qubit* inttoptr (i64 7 to %Qubit*))
              call void @__quantum__qis__cx__body(%Qubit* inttoptr (i64 7 to %Qubit*), %Qubit* inttoptr (i64 3 to %Qubit*))
              call void @__quantum__qis__cx__body(%Qubit* inttoptr (i64 3 to %Qubit*), %Qubit* inttoptr (i64 6 to %Qubit*))
              call void @__quantum__qis__t__adj(%Qubit* inttoptr (i64 6 to %Qubit*))
              call void @__quantum__qis__cx__body(%Qubit* inttoptr (i64 7 to %Qubit*), %Qubit* inttoptr (i64 6 to %Qubit*))
              call void @__quantum__qis__h__body(%Qubit* inttoptr (i64 7 to %Qubit*))
              call void @__quantum__qis__cx__body(%Qubit* inttoptr (i64 5 to %Qubit*), %Qubit* inttoptr (i64 4 to %Qubit*))
              call void @__quantum__qis__h__body(%Qubit* inttoptr (i64 4 to %Qubit*))
              call void @__quantum__qis__rz__body(double -0.7853981633974483, %Qubit* inttoptr (i64 4 to %Qubit*))
              call void @__quantum__qis__cx__body(%Qubit* inttoptr (i64 7 to %Qubit*), %Qubit* inttoptr (i64 4 to %Qubit*))
              call void @__quantum__qis__rz__body(double 0.7853981633974483, %Qubit* inttoptr (i64 4 to %Qubit*))
              call void @__quantum__qis__cx__body(%Qubit* inttoptr (i64 7 to %Qubit*), %Qubit* inttoptr (i64 4 to %Qubit*))
              call void @__quantum__qis__h__body(%Qubit* inttoptr (i64 4 to %Qubit*))
              call void @__quantum__qis__cx__body(%Qubit* inttoptr (i64 5 to %Qubit*), %Qubit* inttoptr (i64 4 to %Qubit*))
              call void @__quantum__qis__h__body(%Qubit* inttoptr (i64 7 to %Qubit*))
              call void @__quantum__qis__cx__body(%Qubit* inttoptr (i64 7 to %Qubit*), %Qubit* inttoptr (i64 6 to %Qubit*))
              call void @__quantum__qis__t__body(%Qubit* inttoptr (i64 6 to %Qubit*))
              call void @__quantum__qis__cx__body(%Qubit* inttoptr (i64 3 to %Qubit*), %Qubit* inttoptr (i64 6 to %Qubit*))
              call void @__quantum__qis__cx__body(%Qubit* inttoptr (i64 7 to %Qubit*), %Qubit* inttoptr (i64 3 to %Qubit*))
              call void @__quantum__qis__t__adj(%Qubit* inttoptr (i64 7 to %Qubit*))
              call void @__quantum__qis__t__body(%Qubit* inttoptr (i64 3 to %Qubit*))
              call void @__quantum__qis__t__adj(%Qubit* inttoptr (i64 6 to %Qubit*))
              call void @__quantum__qis__cx__body(%Qubit* inttoptr (i64 3 to %Qubit*), %Qubit* inttoptr (i64 6 to %Qubit*))
              call void @__quantum__qis__cx__body(%Qubit* inttoptr (i64 7 to %Qubit*), %Qubit* inttoptr (i64 3 to %Qubit*))
              call void @__quantum__qis__h__body(%Qubit* inttoptr (i64 7 to %Qubit*))
              call void @__quantum__qis__h__body(%Qubit* inttoptr (i64 6 to %Qubit*))
              call void @__quantum__qis__cx__body(%Qubit* inttoptr (i64 6 to %Qubit*), %Qubit* inttoptr (i64 2 to %Qubit*))
              call void @__quantum__qis__t__body(%Qubit* inttoptr (i64 2 to %Qubit*))
              call void @__quantum__qis__cx__body(%Qubit* inttoptr (i64 1 to %Qubit*), %Qubit* inttoptr (i64 2 to %Qubit*))
              call void @__quantum__qis__cx__body(%Qubit* inttoptr (i64 6 to %Qubit*), %Qubit* inttoptr (i64 1 to %Qubit*))
              call void @__quantum__qis__t__adj(%Qubit* inttoptr (i64 6 to %Qubit*))
              call void @__quantum__qis__t__body(%Qubit* inttoptr (i64 1 to %Qubit*))
              call void @__quantum__qis__t__adj(%Qubit* inttoptr (i64 2 to %Qubit*))
              call void @__quantum__qis__cx__body(%Qubit* inttoptr (i64 1 to %Qubit*), %Qubit* inttoptr (i64 2 to %Qubit*))
              call void @__quantum__qis__cx__body(%Qubit* inttoptr (i64 6 to %Qubit*), %Qubit* inttoptr (i64 1 to %Qubit*))
              call void @__quantum__qis__h__body(%Qubit* inttoptr (i64 6 to %Qubit*))
              call void @__quantum__qis__h__body(%Qubit* inttoptr (i64 6 to %Qubit*))
              call void @__quantum__qis__cx__body(%Qubit* inttoptr (i64 6 to %Qubit*), %Qubit* inttoptr (i64 1 to %Qubit*))
              call void @__quantum__qis__cx__body(%Qubit* inttoptr (i64 1 to %Qubit*), %Qubit* inttoptr (i64 2 to %Qubit*))
              call void @__quantum__qis__t__body(%Qubit* inttoptr (i64 2 to %Qubit*))
              call void @__quantum__qis__t__adj(%Qubit* inttoptr (i64 1 to %Qubit*))
              call void @__quantum__qis__t__body(%Qubit* inttoptr (i64 6 to %Qubit*))
              call void @__quantum__qis__cx__body(%Qubit* inttoptr (i64 6 to %Qubit*), %Qubit* inttoptr (i64 1 to %Qubit*))
              call void @__quantum__qis__cx__body(%Qubit* inttoptr (i64 1 to %Qubit*), %Qubit* inttoptr (i64 2 to %Qubit*))
              call void @__quantum__qis__t__adj(%Qubit* inttoptr (i64 2 to %Qubit*))
              call void @__quantum__qis__cx__body(%Qubit* inttoptr (i64 6 to %Qubit*), %Qubit* inttoptr (i64 2 to %Qubit*))
              call void @__quantum__qis__h__body(%Qubit* inttoptr (i64 6 to %Qubit*))
              call void @__quantum__qis__h__body(%Qubit* inttoptr (i64 7 to %Qubit*))
              call void @__quantum__qis__cx__body(%Qubit* inttoptr (i64 7 to %Qubit*), %Qubit* inttoptr (i64 3 to %Qubit*))
              call void @__quantum__qis__cx__body(%Qubit* inttoptr (i64 3 to %Qubit*), %Qubit* inttoptr (i64 6 to %Qubit*))
              call void @__quantum__qis__t__body(%Qubit* inttoptr (i64 6 to %Qubit*))
              call void @__quantum__qis__t__adj(%Qubit* inttoptr (i64 3 to %Qubit*))
              call void @__quantum__qis__t__body(%Qubit* inttoptr (i64 7 to %Qubit*))
              call void @__quantum__qis__cx__body(%Qubit* inttoptr (i64 7 to %Qubit*), %Qubit* inttoptr (i64 3 to %Qubit*))
              call void @__quantum__qis__cx__body(%Qubit* inttoptr (i64 3 to %Qubit*), %Qubit* inttoptr (i64 6 to %Qubit*))
              call void @__quantum__qis__t__adj(%Qubit* inttoptr (i64 6 to %Qubit*))
              call void @__quantum__qis__cx__body(%Qubit* inttoptr (i64 7 to %Qubit*), %Qubit* inttoptr (i64 6 to %Qubit*))
              call void @__quantum__qis__h__body(%Qubit* inttoptr (i64 7 to %Qubit*))
              call void @__quantum__qis__cx__body(%Qubit* inttoptr (i64 5 to %Qubit*), %Qubit* inttoptr (i64 4 to %Qubit*))
              call void @__quantum__qis__h__body(%Qubit* inttoptr (i64 4 to %Qubit*))
              call void @__quantum__qis__s__body(%Qubit* inttoptr (i64 4 to %Qubit*))
              call void @__quantum__qis__h__body(%Qubit* inttoptr (i64 4 to %Qubit*))
              call void @__quantum__qis__rz__body(double -0.7853981633974483, %Qubit* inttoptr (i64 4 to %Qubit*))
              call void @__quantum__qis__cx__body(%Qubit* inttoptr (i64 7 to %Qubit*), %Qubit* inttoptr (i64 4 to %Qubit*))
              call void @__quantum__qis__rz__body(double 0.7853981633974483, %Qubit* inttoptr (i64 4 to %Qubit*))
              call void @__quantum__qis__cx__body(%Qubit* inttoptr (i64 7 to %Qubit*), %Qubit* inttoptr (i64 4 to %Qubit*))
              call void @__quantum__qis__h__body(%Qubit* inttoptr (i64 4 to %Qubit*))
              call void @__quantum__qis__s__adj(%Qubit* inttoptr (i64 4 to %Qubit*))
              call void @__quantum__qis__h__body(%Qubit* inttoptr (i64 4 to %Qubit*))
              call void @__quantum__qis__cx__body(%Qubit* inttoptr (i64 5 to %Qubit*), %Qubit* inttoptr (i64 4 to %Qubit*))
              call void @__quantum__qis__h__body(%Qubit* inttoptr (i64 7 to %Qubit*))
              call void @__quantum__qis__cx__body(%Qubit* inttoptr (i64 7 to %Qubit*), %Qubit* inttoptr (i64 6 to %Qubit*))
              call void @__quantum__qis__t__body(%Qubit* inttoptr (i64 6 to %Qubit*))
              call void @__quantum__qis__cx__body(%Qubit* inttoptr (i64 3 to %Qubit*), %Qubit* inttoptr (i64 6 to %Qubit*))
              call void @__quantum__qis__cx__body(%Qubit* inttoptr (i64 7 to %Qubit*), %Qubit* inttoptr (i64 3 to %Qubit*))
              call void @__quantum__qis__t__adj(%Qubit* inttoptr (i64 7 to %Qubit*))
              call void @__quantum__qis__t__body(%Qubit* inttoptr (i64 3 to %Qubit*))
              call void @__quantum__qis__t__adj(%Qubit* inttoptr (i64 6 to %Qubit*))
              call void @__quantum__qis__cx__body(%Qubit* inttoptr (i64 3 to %Qubit*), %Qubit* inttoptr (i64 6 to %Qubit*))
              call void @__quantum__qis__cx__body(%Qubit* inttoptr (i64 7 to %Qubit*), %Qubit* inttoptr (i64 3 to %Qubit*))
              call void @__quantum__qis__h__body(%Qubit* inttoptr (i64 7 to %Qubit*))
              call void @__quantum__qis__h__body(%Qubit* inttoptr (i64 6 to %Qubit*))
              call void @__quantum__qis__cx__body(%Qubit* inttoptr (i64 6 to %Qubit*), %Qubit* inttoptr (i64 2 to %Qubit*))
              call void @__quantum__qis__t__body(%Qubit* inttoptr (i64 2 to %Qubit*))
              call void @__quantum__qis__cx__body(%Qubit* inttoptr (i64 1 to %Qubit*), %Qubit* inttoptr (i64 2 to %Qubit*))
              call void @__quantum__qis__cx__body(%Qubit* inttoptr (i64 6 to %Qubit*), %Qubit* inttoptr (i64 1 to %Qubit*))
              call void @__quantum__qis__t__adj(%Qubit* inttoptr (i64 6 to %Qubit*))
              call void @__quantum__qis__t__body(%Qubit* inttoptr (i64 1 to %Qubit*))
              call void @__quantum__qis__t__adj(%Qubit* inttoptr (i64 2 to %Qubit*))
              call void @__quantum__qis__cx__body(%Qubit* inttoptr (i64 1 to %Qubit*), %Qubit* inttoptr (i64 2 to %Qubit*))
              call void @__quantum__qis__cx__body(%Qubit* inttoptr (i64 6 to %Qubit*), %Qubit* inttoptr (i64 1 to %Qubit*))
              call void @__quantum__qis__h__body(%Qubit* inttoptr (i64 6 to %Qubit*))
              call void @__quantum__qis__h__body(%Qubit* inttoptr (i64 6 to %Qubit*))
              call void @__quantum__qis__cx__body(%Qubit* inttoptr (i64 6 to %Qubit*), %Qubit* inttoptr (i64 1 to %Qubit*))
              call void @__quantum__qis__cx__body(%Qubit* inttoptr (i64 1 to %Qubit*), %Qubit* inttoptr (i64 2 to %Qubit*))
              call void @__quantum__qis__t__body(%Qubit* inttoptr (i64 2 to %Qubit*))
              call void @__quantum__qis__t__adj(%Qubit* inttoptr (i64 1 to %Qubit*))
              call void @__quantum__qis__t__body(%Qubit* inttoptr (i64 6 to %Qubit*))
              call void @__quantum__qis__cx__body(%Qubit* inttoptr (i64 6 to %Qubit*), %Qubit* inttoptr (i64 1 to %Qubit*))
              call void @__quantum__qis__cx__body(%Qubit* inttoptr (i64 1 to %Qubit*), %Qubit* inttoptr (i64 2 to %Qubit*))
              call void @__quantum__qis__t__adj(%Qubit* inttoptr (i64 2 to %Qubit*))
              call void @__quantum__qis__cx__body(%Qubit* inttoptr (i64 6 to %Qubit*), %Qubit* inttoptr (i64 2 to %Qubit*))
              call void @__quantum__qis__h__body(%Qubit* inttoptr (i64 6 to %Qubit*))
              call void @__quantum__qis__h__body(%Qubit* inttoptr (i64 7 to %Qubit*))
              call void @__quantum__qis__cx__body(%Qubit* inttoptr (i64 7 to %Qubit*), %Qubit* inttoptr (i64 3 to %Qubit*))
              call void @__quantum__qis__cx__body(%Qubit* inttoptr (i64 3 to %Qubit*), %Qubit* inttoptr (i64 6 to %Qubit*))
              call void @__quantum__qis__t__body(%Qubit* inttoptr (i64 6 to %Qubit*))
              call void @__quantum__qis__t__adj(%Qubit* inttoptr (i64 3 to %Qubit*))
              call void @__quantum__qis__t__body(%Qubit* inttoptr (i64 7 to %Qubit*))
              call void @__quantum__qis__cx__body(%Qubit* inttoptr (i64 7 to %Qubit*), %Qubit* inttoptr (i64 3 to %Qubit*))
              call void @__quantum__qis__cx__body(%Qubit* inttoptr (i64 3 to %Qubit*), %Qubit* inttoptr (i64 6 to %Qubit*))
              call void @__quantum__qis__t__adj(%Qubit* inttoptr (i64 6 to %Qubit*))
              call void @__quantum__qis__cx__body(%Qubit* inttoptr (i64 7 to %Qubit*), %Qubit* inttoptr (i64 6 to %Qubit*))
              call void @__quantum__qis__h__body(%Qubit* inttoptr (i64 7 to %Qubit*))
              call void @__quantum__qis__cx__body(%Qubit* inttoptr (i64 5 to %Qubit*), %Qubit* inttoptr (i64 4 to %Qubit*))
              call void @__quantum__qis__rz__body(double -0.7853981633974483, %Qubit* inttoptr (i64 4 to %Qubit*))
              call void @__quantum__qis__cx__body(%Qubit* inttoptr (i64 7 to %Qubit*), %Qubit* inttoptr (i64 4 to %Qubit*))
              call void @__quantum__qis__rz__body(double 0.7853981633974483, %Qubit* inttoptr (i64 4 to %Qubit*))
              call void @__quantum__qis__cx__body(%Qubit* inttoptr (i64 7 to %Qubit*), %Qubit* inttoptr (i64 4 to %Qubit*))
              call void @__quantum__qis__cx__body(%Qubit* inttoptr (i64 5 to %Qubit*), %Qubit* inttoptr (i64 4 to %Qubit*))
              call void @__quantum__qis__h__body(%Qubit* inttoptr (i64 7 to %Qubit*))
              call void @__quantum__qis__cx__body(%Qubit* inttoptr (i64 7 to %Qubit*), %Qubit* inttoptr (i64 6 to %Qubit*))
              call void @__quantum__qis__t__body(%Qubit* inttoptr (i64 6 to %Qubit*))
              call void @__quantum__qis__cx__body(%Qubit* inttoptr (i64 3 to %Qubit*), %Qubit* inttoptr (i64 6 to %Qubit*))
              call void @__quantum__qis__cx__body(%Qubit* inttoptr (i64 7 to %Qubit*), %Qubit* inttoptr (i64 3 to %Qubit*))
              call void @__quantum__qis__t__adj(%Qubit* inttoptr (i64 7 to %Qubit*))
              call void @__quantum__qis__t__body(%Qubit* inttoptr (i64 3 to %Qubit*))
              call void @__quantum__qis__t__adj(%Qubit* inttoptr (i64 6 to %Qubit*))
              call void @__quantum__qis__cx__body(%Qubit* inttoptr (i64 3 to %Qubit*), %Qubit* inttoptr (i64 6 to %Qubit*))
              call void @__quantum__qis__cx__body(%Qubit* inttoptr (i64 7 to %Qubit*), %Qubit* inttoptr (i64 3 to %Qubit*))
              call void @__quantum__qis__h__body(%Qubit* inttoptr (i64 7 to %Qubit*))
              call void @__quantum__qis__h__body(%Qubit* inttoptr (i64 6 to %Qubit*))
              call void @__quantum__qis__cx__body(%Qubit* inttoptr (i64 6 to %Qubit*), %Qubit* inttoptr (i64 2 to %Qubit*))
              call void @__quantum__qis__t__body(%Qubit* inttoptr (i64 2 to %Qubit*))
              call void @__quantum__qis__cx__body(%Qubit* inttoptr (i64 1 to %Qubit*), %Qubit* inttoptr (i64 2 to %Qubit*))
              call void @__quantum__qis__cx__body(%Qubit* inttoptr (i64 6 to %Qubit*), %Qubit* inttoptr (i64 1 to %Qubit*))
              call void @__quantum__qis__t__adj(%Qubit* inttoptr (i64 6 to %Qubit*))
              call void @__quantum__qis__t__body(%Qubit* inttoptr (i64 1 to %Qubit*))
              call void @__quantum__qis__t__adj(%Qubit* inttoptr (i64 2 to %Qubit*))
              call void @__quantum__qis__cx__body(%Qubit* inttoptr (i64 1 to %Qubit*), %Qubit* inttoptr (i64 2 to %Qubit*))
              call void @__quantum__qis__cx__body(%Qubit* inttoptr (i64 6 to %Qubit*), %Qubit* inttoptr (i64 1 to %Qubit*))
              call void @__quantum__qis__h__body(%Qubit* inttoptr (i64 6 to %Qubit*))
              call void @__quantum__qis__cx__body(%Qubit* inttoptr (i64 4 to %Qubit*), %Qubit* inttoptr (i64 5 to %Qubit*))
              call void @__quantum__qis__h__body(%Qubit* inttoptr (i64 6 to %Qubit*))
              call void @__quantum__qis__cx__body(%Qubit* inttoptr (i64 6 to %Qubit*), %Qubit* inttoptr (i64 1 to %Qubit*))
              call void @__quantum__qis__cx__body(%Qubit* inttoptr (i64 1 to %Qubit*), %Qubit* inttoptr (i64 2 to %Qubit*))
              call void @__quantum__qis__t__body(%Qubit* inttoptr (i64 2 to %Qubit*))
              call void @__quantum__qis__t__adj(%Qubit* inttoptr (i64 1 to %Qubit*))
              call void @__quantum__qis__t__body(%Qubit* inttoptr (i64 6 to %Qubit*))
              call void @__quantum__qis__cx__body(%Qubit* inttoptr (i64 6 to %Qubit*), %Qubit* inttoptr (i64 1 to %Qubit*))
              call void @__quantum__qis__cx__body(%Qubit* inttoptr (i64 1 to %Qubit*), %Qubit* inttoptr (i64 2 to %Qubit*))
              call void @__quantum__qis__t__adj(%Qubit* inttoptr (i64 2 to %Qubit*))
              call void @__quantum__qis__cx__body(%Qubit* inttoptr (i64 6 to %Qubit*), %Qubit* inttoptr (i64 2 to %Qubit*))
              call void @__quantum__qis__h__body(%Qubit* inttoptr (i64 6 to %Qubit*))
              call void @__quantum__qis__h__body(%Qubit* inttoptr (i64 7 to %Qubit*))
              call void @__quantum__qis__cx__body(%Qubit* inttoptr (i64 7 to %Qubit*), %Qubit* inttoptr (i64 3 to %Qubit*))
              call void @__quantum__qis__cx__body(%Qubit* inttoptr (i64 3 to %Qubit*), %Qubit* inttoptr (i64 5 to %Qubit*))
              call void @__quantum__qis__t__body(%Qubit* inttoptr (i64 5 to %Qubit*))
              call void @__quantum__qis__t__adj(%Qubit* inttoptr (i64 3 to %Qubit*))
              call void @__quantum__qis__t__body(%Qubit* inttoptr (i64 7 to %Qubit*))
              call void @__quantum__qis__cx__body(%Qubit* inttoptr (i64 7 to %Qubit*), %Qubit* inttoptr (i64 3 to %Qubit*))
              call void @__quantum__qis__cx__body(%Qubit* inttoptr (i64 3 to %Qubit*), %Qubit* inttoptr (i64 5 to %Qubit*))
              call void @__quantum__qis__t__adj(%Qubit* inttoptr (i64 5 to %Qubit*))
              call void @__quantum__qis__cx__body(%Qubit* inttoptr (i64 7 to %Qubit*), %Qubit* inttoptr (i64 5 to %Qubit*))
              call void @__quantum__qis__h__body(%Qubit* inttoptr (i64 7 to %Qubit*))
              call void @__quantum__qis__ccx__body(%Qubit* inttoptr (i64 7 to %Qubit*), %Qubit* inttoptr (i64 6 to %Qubit*), %Qubit* inttoptr (i64 4 to %Qubit*))
              call void @__quantum__qis__h__body(%Qubit* inttoptr (i64 7 to %Qubit*))
              call void @__quantum__qis__cx__body(%Qubit* inttoptr (i64 7 to %Qubit*), %Qubit* inttoptr (i64 5 to %Qubit*))
              call void @__quantum__qis__t__body(%Qubit* inttoptr (i64 5 to %Qubit*))
              call void @__quantum__qis__cx__body(%Qubit* inttoptr (i64 3 to %Qubit*), %Qubit* inttoptr (i64 5 to %Qubit*))
              call void @__quantum__qis__cx__body(%Qubit* inttoptr (i64 7 to %Qubit*), %Qubit* inttoptr (i64 3 to %Qubit*))
              call void @__quantum__qis__t__adj(%Qubit* inttoptr (i64 7 to %Qubit*))
              call void @__quantum__qis__t__body(%Qubit* inttoptr (i64 3 to %Qubit*))
              call void @__quantum__qis__t__adj(%Qubit* inttoptr (i64 5 to %Qubit*))
              call void @__quantum__qis__cx__body(%Qubit* inttoptr (i64 3 to %Qubit*), %Qubit* inttoptr (i64 5 to %Qubit*))
              call void @__quantum__qis__cx__body(%Qubit* inttoptr (i64 7 to %Qubit*), %Qubit* inttoptr (i64 3 to %Qubit*))
              call void @__quantum__qis__h__body(%Qubit* inttoptr (i64 7 to %Qubit*))
              call void @__quantum__qis__h__body(%Qubit* inttoptr (i64 6 to %Qubit*))
              call void @__quantum__qis__cx__body(%Qubit* inttoptr (i64 6 to %Qubit*), %Qubit* inttoptr (i64 2 to %Qubit*))
              call void @__quantum__qis__t__body(%Qubit* inttoptr (i64 2 to %Qubit*))
              call void @__quantum__qis__cx__body(%Qubit* inttoptr (i64 1 to %Qubit*), %Qubit* inttoptr (i64 2 to %Qubit*))
              call void @__quantum__qis__cx__body(%Qubit* inttoptr (i64 6 to %Qubit*), %Qubit* inttoptr (i64 1 to %Qubit*))
              call void @__quantum__qis__t__adj(%Qubit* inttoptr (i64 6 to %Qubit*))
              call void @__quantum__qis__t__body(%Qubit* inttoptr (i64 1 to %Qubit*))
              call void @__quantum__qis__t__adj(%Qubit* inttoptr (i64 2 to %Qubit*))
              call void @__quantum__qis__cx__body(%Qubit* inttoptr (i64 1 to %Qubit*), %Qubit* inttoptr (i64 2 to %Qubit*))
              call void @__quantum__qis__cx__body(%Qubit* inttoptr (i64 6 to %Qubit*), %Qubit* inttoptr (i64 1 to %Qubit*))
              call void @__quantum__qis__h__body(%Qubit* inttoptr (i64 6 to %Qubit*))
              call void @__quantum__qis__cx__body(%Qubit* inttoptr (i64 4 to %Qubit*), %Qubit* inttoptr (i64 5 to %Qubit*))
              call void @__quantum__qis__cx__body(%Qubit* inttoptr (i64 0 to %Qubit*), %Qubit* inttoptr (i64 5 to %Qubit*))
              call void @__quantum__qis__cx__body(%Qubit* inttoptr (i64 0 to %Qubit*), %Qubit* inttoptr (i64 4 to %Qubit*))
              call void @__quantum__qis__cx__body(%Qubit* inttoptr (i64 0 to %Qubit*), %Qubit* inttoptr (i64 3 to %Qubit*))
              call void @__quantum__qis__cx__body(%Qubit* inttoptr (i64 0 to %Qubit*), %Qubit* inttoptr (i64 2 to %Qubit*))
              call void @__quantum__qis__cx__body(%Qubit* inttoptr (i64 0 to %Qubit*), %Qubit* inttoptr (i64 1 to %Qubit*))
              call void @__quantum__qis__h__body(%Qubit* inttoptr (i64 0 to %Qubit*))
              call void @__quantum__qis__mresetz__body(%Qubit* inttoptr (i64 0 to %Qubit*), %Result* inttoptr (i64 0 to %Result*)) #1
              call void @__quantum__qis__mresetz__body(%Qubit* inttoptr (i64 1 to %Qubit*), %Result* inttoptr (i64 1 to %Result*)) #1
              call void @__quantum__qis__mresetz__body(%Qubit* inttoptr (i64 2 to %Qubit*), %Result* inttoptr (i64 2 to %Result*)) #1
              call void @__quantum__qis__mresetz__body(%Qubit* inttoptr (i64 3 to %Qubit*), %Result* inttoptr (i64 3 to %Result*)) #1
              call void @__quantum__qis__mresetz__body(%Qubit* inttoptr (i64 4 to %Qubit*), %Result* inttoptr (i64 4 to %Result*)) #1
              call void @__quantum__qis__mresetz__body(%Qubit* inttoptr (i64 5 to %Qubit*), %Result* inttoptr (i64 5 to %Result*)) #1
              call void @__quantum__rt__array_record_output(i64 6, i8* null)
              call void @__quantum__rt__result_record_output(%Result* inttoptr (i64 0 to %Result*), i8* null)
              call void @__quantum__rt__result_record_output(%Result* inttoptr (i64 1 to %Result*), i8* null)
              call void @__quantum__rt__result_record_output(%Result* inttoptr (i64 2 to %Result*), i8* null)
              call void @__quantum__rt__result_record_output(%Result* inttoptr (i64 3 to %Result*), i8* null)
              call void @__quantum__rt__result_record_output(%Result* inttoptr (i64 4 to %Result*), i8* null)
              call void @__quantum__rt__result_record_output(%Result* inttoptr (i64 5 to %Result*), i8* null)
              ret void
            }

            declare void @__quantum__qis__ccx__body(%Qubit*, %Qubit*, %Qubit*)
            declare void @__quantum__qis__cx__body(%Qubit*, %Qubit*)
            declare void @__quantum__qis__cy__body(%Qubit*, %Qubit*)
            declare void @__quantum__qis__cz__body(%Qubit*, %Qubit*)
            declare void @__quantum__qis__rx__body(double, %Qubit*)
            declare void @__quantum__qis__rxx__body(double, %Qubit*, %Qubit*)
            declare void @__quantum__qis__ry__body(double, %Qubit*)
            declare void @__quantum__qis__ryy__body(double, %Qubit*, %Qubit*)
            declare void @__quantum__qis__rz__body(double, %Qubit*)
            declare void @__quantum__qis__rzz__body(double, %Qubit*, %Qubit*)
            declare void @__quantum__qis__h__body(%Qubit*)
            declare void @__quantum__qis__s__body(%Qubit*)
            declare void @__quantum__qis__s__adj(%Qubit*)
            declare void @__quantum__qis__t__body(%Qubit*)
            declare void @__quantum__qis__t__adj(%Qubit*)
            declare void @__quantum__qis__x__body(%Qubit*)
            declare void @__quantum__qis__y__body(%Qubit*)
            declare void @__quantum__qis__z__body(%Qubit*)
            declare void @__quantum__qis__swap__body(%Qubit*, %Qubit*)
            declare void @__quantum__qis__reset__body(%Qubit*)
            declare void @__quantum__qis__mresetz__body(%Qubit*, %Result* writeonly) #1
            declare void @__quantum__qis__m__body(%Qubit*, %Result* writeonly) #1
            declare void @__quantum__rt__result_record_output(%Result*, i8*)
            declare void @__quantum__rt__array_record_output(i64, i8*)
            declare void @__quantum__rt__tuple_record_output(i64, i8*)

            attributes #0 = { "entry_point" "output_labeling_schema" "qir_profiles"="custom" }
            attributes #1 = { "irreversible" }

            ; module flags

            !llvm.module.flags = !{!0, !1, !2, !3}

            !0 = !{i32 1, !"qir_major_version", i32 1}
            !1 = !{i32 7, !"qir_minor_version", i32 0}
            !2 = !{i32 1, !"dynamic_qubit_management", i1 false}
            !3 = !{i32 1, !"dynamic_result_management", i1 false}
        "#]],
    );
}<|MERGE_RESOLUTION|>--- conflicted
+++ resolved
@@ -113,15 +113,9 @@
             %Result = type opaque
             %Qubit = type opaque
 
-<<<<<<< HEAD
-            define void @program__main() #0 {
+            define void @ENTRYPOINT__main() #0 {
               call void @__quantum__qis__m__body(%Qubit* inttoptr (i64 0 to %Qubit*), %Result* inttoptr (i64 0 to %Result*)) #1
               call void @__quantum__qis__m__body(%Qubit* inttoptr (i64 0 to %Qubit*), %Result* inttoptr (i64 1 to %Result*)) #1
-=======
-            define void @ENTRYPOINT__main() #0 {
-              call void @__quantum__qis__mz__body(%Qubit* inttoptr (i64 0 to %Qubit*), %Result* inttoptr (i64 0 to %Result*)) #1
-              call void @__quantum__qis__mz__body(%Qubit* inttoptr (i64 0 to %Qubit*), %Result* inttoptr (i64 1 to %Result*)) #1
->>>>>>> 0cb6f123
               call void @__quantum__rt__array_record_output(i64 2, i8* null)
               call void @__quantum__rt__result_record_output(%Result* inttoptr (i64 0 to %Result*), i8* null)
               call void @__quantum__rt__result_record_output(%Result* inttoptr (i64 1 to %Result*), i8* null)
@@ -177,15 +171,9 @@
             %Result = type opaque
             %Qubit = type opaque
 
-<<<<<<< HEAD
-            define void @program__main() #0 {
+            define void @ENTRYPOINT__main() #0 {
               call void @__quantum__qis__m__body(%Qubit* inttoptr (i64 0 to %Qubit*), %Result* inttoptr (i64 0 to %Result*)) #1
               call void @__quantum__qis__m__body(%Qubit* inttoptr (i64 0 to %Qubit*), %Result* inttoptr (i64 1 to %Result*)) #1
-=======
-            define void @ENTRYPOINT__main() #0 {
-              call void @__quantum__qis__mz__body(%Qubit* inttoptr (i64 0 to %Qubit*), %Result* inttoptr (i64 0 to %Result*)) #1
-              call void @__quantum__qis__mz__body(%Qubit* inttoptr (i64 0 to %Qubit*), %Result* inttoptr (i64 1 to %Result*)) #1
->>>>>>> 0cb6f123
               call void @__quantum__rt__tuple_record_output(i64 2, i8* null)
               call void @__quantum__rt__result_record_output(%Result* inttoptr (i64 0 to %Result*), i8* null)
               call void @__quantum__rt__result_record_output(%Result* inttoptr (i64 1 to %Result*), i8* null)
