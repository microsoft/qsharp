// Copyright (c) Microsoft Corporation.
// Licensed under the MIT License.

#[cfg(test)]
mod instruction_tests;

#[cfg(test)]
mod tests;

use qsc_data_structures::target::TargetCapabilityFlags;
use qsc_eval::val::Value;
use qsc_partial_eval::{partially_evaluate, partially_evaluate_call, ProgramEntry};
use qsc_rca::PackageStoreComputeProperties;
use qsc_rir::{
    passes::check_and_transform,
    rir::{self, ConditionCode, FcmpConditionCode, Program},
    utils::get_all_block_successors,
};

<<<<<<< HEAD
=======
fn lower_store(package_store: &qsc_frontend::compile::PackageStore) -> qsc_fir::fir::PackageStore {
    let mut fir_store = qsc_fir::fir::PackageStore::new();
    for (id, unit) in package_store {
        let package = qsc_lowerer::Lowerer::new().lower_package(&unit.package, &fir_store);
        fir_store.insert(map_hir_package_to_fir(id), package);
    }
    fir_store
}

/// converts the given sources to QIR using the given language features.
pub fn hir_to_qir(
    package_store: &qsc_frontend::compile::PackageStore,
    capabilities: TargetCapabilityFlags,
    compute_properties: Option<PackageStoreComputeProperties>,
    entry: &ProgramEntry,
) -> Result<String, qsc_partial_eval::Error> {
    let fir_store = lower_store(package_store);
    fir_to_qir(&fir_store, capabilities, compute_properties, entry)
}

pub fn fir_to_rir(
    fir_store: &qsc_fir::fir::PackageStore,
    capabilities: TargetCapabilityFlags,
    compute_properties: Option<PackageStoreComputeProperties>,
    entry: &ProgramEntry,
) -> Result<(Program, Program), qsc_partial_eval::Error> {
    let mut program = get_rir_from_compilation(fir_store, compute_properties, entry, capabilities)?;
    let orig = program.clone();
    check_and_transform(&mut program);
    Ok((orig, program))
}

>>>>>>> 4662f61f
pub fn fir_to_qir(
    fir_store: &qsc_fir::fir::PackageStore,
    capabilities: TargetCapabilityFlags,
    compute_properties: Option<PackageStoreComputeProperties>,
    entry: &ProgramEntry,
) -> Result<String, qsc_partial_eval::Error> {
    let compute_properties = compute_properties.unwrap_or_else(|| {
        let analyzer = qsc_rca::Analyzer::init(fir_store);
        analyzer.analyze_all()
    });

    let mut program = partially_evaluate(fir_store, &compute_properties, entry, capabilities)?;
    check_and_transform(&mut program);
    Ok(ToQir::<String>::to_qir(&program, &program))
}

pub fn fir_to_qir_from_callable(
    fir_store: &qsc_fir::fir::PackageStore,
    capabilities: TargetCapabilityFlags,
    compute_properties: Option<PackageStoreComputeProperties>,
    callable: qsc_fir::fir::StoreItemId,
    args: Value,
) -> Result<String, qsc_partial_eval::Error> {
    let compute_properties = compute_properties.unwrap_or_else(|| {
        let analyzer = qsc_rca::Analyzer::init(fir_store);
        analyzer.analyze_all()
    });

    let mut program =
        partially_evaluate_call(fir_store, &compute_properties, callable, args, capabilities)?;
    check_and_transform(&mut program);
    Ok(ToQir::<String>::to_qir(&program, &program))
}

/// A trait for converting a type into QIR of type `T`.
/// This can be used to generate QIR strings or other representations.
pub trait ToQir<T> {
    fn to_qir(&self, program: &rir::Program) -> T;
}

impl ToQir<String> for rir::Literal {
    fn to_qir(&self, _program: &rir::Program) -> String {
        match self {
            rir::Literal::Bool(b) => format!("i1 {b}"),
            rir::Literal::Double(d) => {
                if (d.floor() - d.ceil()).abs() < f64::EPSILON {
                    // The value is a whole number, which requires at least one decimal point
                    // to differentiate it from an integer value.
                    format!("double {d:.1}")
                } else {
                    format!("double {d}")
                }
            }
            rir::Literal::Integer(i) => format!("i64 {i}"),
            rir::Literal::Pointer => "i8* null".to_string(),
            rir::Literal::Qubit(q) => format!("%Qubit* inttoptr (i64 {q} to %Qubit*)"),
            rir::Literal::Result(r) => format!("%Result* inttoptr (i64 {r} to %Result*)"),
        }
    }
}

impl ToQir<String> for rir::Ty {
    fn to_qir(&self, _program: &rir::Program) -> String {
        match self {
            rir::Ty::Boolean => "i1".to_string(),
            rir::Ty::Double => "double".to_string(),
            rir::Ty::Integer => "i64".to_string(),
            rir::Ty::Pointer => "i8*".to_string(),
            rir::Ty::Qubit => "%Qubit*".to_string(),
            rir::Ty::Result => "%Result*".to_string(),
        }
    }
}

impl ToQir<String> for Option<rir::Ty> {
    fn to_qir(&self, program: &rir::Program) -> String {
        match self {
            Some(ty) => ToQir::<String>::to_qir(ty, program),
            None => "void".to_string(),
        }
    }
}

impl ToQir<String> for rir::VariableId {
    fn to_qir(&self, _program: &rir::Program) -> String {
        format!("%var_{}", self.0)
    }
}

impl ToQir<String> for rir::Variable {
    fn to_qir(&self, program: &rir::Program) -> String {
        format!(
            "{} {}",
            ToQir::<String>::to_qir(&self.ty, program),
            ToQir::<String>::to_qir(&self.variable_id, program)
        )
    }
}

impl ToQir<String> for rir::Operand {
    fn to_qir(&self, program: &rir::Program) -> String {
        match self {
            rir::Operand::Literal(lit) => ToQir::<String>::to_qir(lit, program),
            rir::Operand::Variable(var) => ToQir::<String>::to_qir(var, program),
        }
    }
}

impl ToQir<String> for rir::FcmpConditionCode {
    fn to_qir(&self, _program: &rir::Program) -> String {
        match self {
            rir::FcmpConditionCode::False => "false".to_string(),
            rir::FcmpConditionCode::OrderedAndEqual => "oeq".to_string(),
            rir::FcmpConditionCode::OrderedAndGreaterThan => "ogt".to_string(),
            rir::FcmpConditionCode::OrderedAndGreaterThanOrEqual => "oge".to_string(),
            rir::FcmpConditionCode::OrderedAndLessThan => "olt".to_string(),
            rir::FcmpConditionCode::OrderedAndLessThanOrEqual => "ole".to_string(),
            rir::FcmpConditionCode::OrderedAndNotEqual => "one".to_string(),
            rir::FcmpConditionCode::Ordered => "ord".to_string(),
            rir::FcmpConditionCode::UnorderedOrEqual => "ueq".to_string(),
            rir::FcmpConditionCode::UnorderedOrGreaterThan => "ugt".to_string(),
            rir::FcmpConditionCode::UnorderedOrGreaterThanOrEqual => "uge".to_string(),
            rir::FcmpConditionCode::UnorderedOrLessThan => "ult".to_string(),
            rir::FcmpConditionCode::UnorderedOrLessThanOrEqual => "ule".to_string(),
            rir::FcmpConditionCode::UnorderedOrNotEqual => "une".to_string(),
            rir::FcmpConditionCode::Unordered => "uno".to_string(),
            rir::FcmpConditionCode::True => "true".to_string(),
        }
    }
}

impl ToQir<String> for rir::ConditionCode {
    fn to_qir(&self, _program: &rir::Program) -> String {
        match self {
            rir::ConditionCode::Eq => "eq".to_string(),
            rir::ConditionCode::Ne => "ne".to_string(),
            rir::ConditionCode::Sgt => "sgt".to_string(),
            rir::ConditionCode::Sge => "sge".to_string(),
            rir::ConditionCode::Slt => "slt".to_string(),
            rir::ConditionCode::Sle => "sle".to_string(),
        }
    }
}

impl ToQir<String> for rir::Instruction {
    fn to_qir(&self, program: &rir::Program) -> String {
        match self {
            rir::Instruction::Add(lhs, rhs, variable) => {
                binop_to_qir("add", lhs, rhs, *variable, program)
            }
            rir::Instruction::Ashr(lhs, rhs, variable) => {
                binop_to_qir("ashr", lhs, rhs, *variable, program)
            }
            rir::Instruction::BitwiseAnd(lhs, rhs, variable) => {
                simple_bitwise_to_qir("and", lhs, rhs, *variable, program)
            }
            rir::Instruction::BitwiseNot(value, variable) => {
                bitwise_not_to_qir(value, *variable, program)
            }
            rir::Instruction::BitwiseOr(lhs, rhs, variable) => {
                simple_bitwise_to_qir("or", lhs, rhs, *variable, program)
            }
            rir::Instruction::BitwiseXor(lhs, rhs, variable) => {
                simple_bitwise_to_qir("xor", lhs, rhs, *variable, program)
            }
            rir::Instruction::Branch(cond, true_id, false_id) => {
                format!(
                    "  br {}, label %{}, label %{}",
                    ToQir::<String>::to_qir(cond, program),
                    ToQir::<String>::to_qir(true_id, program),
                    ToQir::<String>::to_qir(false_id, program)
                )
            }
            rir::Instruction::Call(call_id, args, output) => {
                call_to_qir(args, *call_id, *output, program)
            }
            rir::Instruction::Fadd(lhs, rhs, variable) => {
                fbinop_to_qir("fadd", lhs, rhs, *variable, program)
            }
            rir::Instruction::Fdiv(lhs, rhs, variable) => {
                fbinop_to_qir("fdiv", lhs, rhs, *variable, program)
            }
            rir::Instruction::Fmul(lhs, rhs, variable) => {
                fbinop_to_qir("fmul", lhs, rhs, *variable, program)
            }
            rir::Instruction::Fsub(lhs, rhs, variable) => {
                fbinop_to_qir("fsub", lhs, rhs, *variable, program)
            }
            rir::Instruction::LogicalAnd(lhs, rhs, variable) => {
                logical_binop_to_qir("and", lhs, rhs, *variable, program)
            }
            rir::Instruction::LogicalNot(value, variable) => {
                logical_not_to_qir(value, *variable, program)
            }
            rir::Instruction::LogicalOr(lhs, rhs, variable) => {
                logical_binop_to_qir("or", lhs, rhs, *variable, program)
            }
            rir::Instruction::Mul(lhs, rhs, variable) => {
                binop_to_qir("mul", lhs, rhs, *variable, program)
            }
            rir::Instruction::Fcmp(op, lhs, rhs, variable) => {
                fcmp_to_qir(*op, lhs, rhs, *variable, program)
            }
            rir::Instruction::Icmp(op, lhs, rhs, variable) => {
                icmp_to_qir(*op, lhs, rhs, *variable, program)
            }
            rir::Instruction::Jump(block_id) => {
                format!("  br label %{}", ToQir::<String>::to_qir(block_id, program))
            }
            rir::Instruction::Phi(args, variable) => phi_to_qir(args, *variable, program),
            rir::Instruction::Return => "  ret void".to_string(),
            rir::Instruction::Sdiv(lhs, rhs, variable) => {
                binop_to_qir("sdiv", lhs, rhs, *variable, program)
            }
            rir::Instruction::Shl(lhs, rhs, variable) => {
                binop_to_qir("shl", lhs, rhs, *variable, program)
            }
            rir::Instruction::Srem(lhs, rhs, variable) => {
                binop_to_qir("srem", lhs, rhs, *variable, program)
            }
            rir::Instruction::Store(_, _) => unimplemented!("store should be removed by pass"),
            rir::Instruction::Sub(lhs, rhs, variable) => {
                binop_to_qir("sub", lhs, rhs, *variable, program)
            }
        }
    }
}

fn logical_not_to_qir(
    value: &rir::Operand,
    variable: rir::Variable,
    program: &rir::Program,
) -> String {
    let value_ty = get_value_ty(value);
    let var_ty = get_variable_ty(variable);
    assert_eq!(
        value_ty, var_ty,
        "mismatched input/output types ({value_ty}, {var_ty}) for not"
    );
    assert_eq!(var_ty, "i1", "unsupported type {var_ty} for not");

    format!(
        "  {} = xor i1 {}, true",
        ToQir::<String>::to_qir(&variable.variable_id, program),
        get_value_as_str(value, program)
    )
}

fn logical_binop_to_qir(
    op: &str,
    lhs: &rir::Operand,
    rhs: &rir::Operand,
    variable: rir::Variable,
    program: &rir::Program,
) -> String {
    let lhs_ty = get_value_ty(lhs);
    let rhs_ty = get_value_ty(rhs);
    let var_ty = get_variable_ty(variable);
    assert_eq!(
        lhs_ty, rhs_ty,
        "mismatched input types ({lhs_ty}, {rhs_ty}) for {op}"
    );
    assert_eq!(
        lhs_ty, var_ty,
        "mismatched input/output types ({lhs_ty}, {var_ty}) for {op}"
    );
    assert_eq!(var_ty, "i1", "unsupported type {var_ty} for {op}");

    format!(
        "  {} = {op} {var_ty} {}, {}",
        ToQir::<String>::to_qir(&variable.variable_id, program),
        get_value_as_str(lhs, program),
        get_value_as_str(rhs, program)
    )
}

fn bitwise_not_to_qir(
    value: &rir::Operand,
    variable: rir::Variable,
    program: &rir::Program,
) -> String {
    let value_ty = get_value_ty(value);
    let var_ty = get_variable_ty(variable);
    assert_eq!(
        value_ty, var_ty,
        "mismatched input/output types ({value_ty}, {var_ty}) for not"
    );
    assert_eq!(var_ty, "i64", "unsupported type {var_ty} for not");

    format!(
        "  {} = xor {var_ty} {}, -1",
        ToQir::<String>::to_qir(&variable.variable_id, program),
        get_value_as_str(value, program)
    )
}

fn call_to_qir(
    args: &[rir::Operand],
    call_id: rir::CallableId,
    output: Option<rir::Variable>,
    program: &rir::Program,
) -> String {
    let args = args
        .iter()
        .map(|arg| ToQir::<String>::to_qir(arg, program))
        .collect::<Vec<_>>()
        .join(", ");
    let callable = program.get_callable(call_id);
    if let Some(output) = output {
        format!(
            "  {} = call {} @{}({args})",
            ToQir::<String>::to_qir(&output.variable_id, program),
            ToQir::<String>::to_qir(&callable.output_type, program),
            callable.name
        )
    } else {
        format!(
            "  call {} @{}({args})",
            ToQir::<String>::to_qir(&callable.output_type, program),
            callable.name
        )
    }
}

fn fcmp_to_qir(
    op: FcmpConditionCode,
    lhs: &rir::Operand,
    rhs: &rir::Operand,
    variable: rir::Variable,
    program: &rir::Program,
) -> String {
    let lhs_ty = get_value_ty(lhs);
    let rhs_ty = get_value_ty(rhs);
    let var_ty = get_variable_ty(variable);
    assert_eq!(
        lhs_ty, rhs_ty,
        "mismatched input types ({lhs_ty}, {rhs_ty}) for fcmp {op}"
    );

    assert_eq!(var_ty, "i1", "unsupported output type {var_ty} for fcmp");
    format!(
        "  {} = fcmp {} {lhs_ty} {}, {}",
        ToQir::<String>::to_qir(&variable.variable_id, program),
        ToQir::<String>::to_qir(&op, program),
        get_value_as_str(lhs, program),
        get_value_as_str(rhs, program)
    )
}

fn icmp_to_qir(
    op: ConditionCode,
    lhs: &rir::Operand,
    rhs: &rir::Operand,
    variable: rir::Variable,
    program: &rir::Program,
) -> String {
    let lhs_ty = get_value_ty(lhs);
    let rhs_ty = get_value_ty(rhs);
    let var_ty = get_variable_ty(variable);
    assert_eq!(
        lhs_ty, rhs_ty,
        "mismatched input types ({lhs_ty}, {rhs_ty}) for icmp {op}"
    );

    assert_eq!(var_ty, "i1", "unsupported output type {var_ty} for icmp");
    format!(
        "  {} = icmp {} {lhs_ty} {}, {}",
        ToQir::<String>::to_qir(&variable.variable_id, program),
        ToQir::<String>::to_qir(&op, program),
        get_value_as_str(lhs, program),
        get_value_as_str(rhs, program)
    )
}

fn binop_to_qir(
    op: &str,
    lhs: &rir::Operand,
    rhs: &rir::Operand,
    variable: rir::Variable,
    program: &rir::Program,
) -> String {
    let lhs_ty = get_value_ty(lhs);
    let rhs_ty = get_value_ty(rhs);
    let var_ty = get_variable_ty(variable);
    assert_eq!(
        lhs_ty, rhs_ty,
        "mismatched input types ({lhs_ty}, {rhs_ty}) for {op}"
    );
    assert_eq!(
        lhs_ty, var_ty,
        "mismatched input/output types ({lhs_ty}, {var_ty}) for {op}"
    );
    assert_eq!(var_ty, "i64", "unsupported type {var_ty} for {op}");

    format!(
        "  {} = {op} {var_ty} {}, {}",
        ToQir::<String>::to_qir(&variable.variable_id, program),
        get_value_as_str(lhs, program),
        get_value_as_str(rhs, program)
    )
}

fn fbinop_to_qir(
    op: &str,
    lhs: &rir::Operand,
    rhs: &rir::Operand,
    variable: rir::Variable,
    program: &rir::Program,
) -> String {
    let lhs_ty = get_value_ty(lhs);
    let rhs_ty = get_value_ty(rhs);
    let var_ty = get_variable_ty(variable);
    assert_eq!(
        lhs_ty, rhs_ty,
        "mismatched input types ({lhs_ty}, {rhs_ty}) for {op}"
    );
    assert_eq!(
        lhs_ty, var_ty,
        "mismatched input/output types ({lhs_ty}, {var_ty}) for {op}"
    );
    assert_eq!(var_ty, "double", "unsupported type {var_ty} for {op}");

    format!(
        "  {} = {op} {var_ty} {}, {}",
        ToQir::<String>::to_qir(&variable.variable_id, program),
        get_value_as_str(lhs, program),
        get_value_as_str(rhs, program)
    )
}

fn simple_bitwise_to_qir(
    op: &str,
    lhs: &rir::Operand,
    rhs: &rir::Operand,
    variable: rir::Variable,
    program: &rir::Program,
) -> String {
    let lhs_ty = get_value_ty(lhs);
    let rhs_ty = get_value_ty(rhs);
    let var_ty = get_variable_ty(variable);
    assert_eq!(
        lhs_ty, rhs_ty,
        "mismatched input types ({lhs_ty}, {rhs_ty}) for {op}"
    );
    assert_eq!(
        lhs_ty, var_ty,
        "mismatched input/output types ({lhs_ty}, {var_ty}) for {op}"
    );
    assert_eq!(var_ty, "i64", "unsupported type {var_ty} for {op}");

    format!(
        "  {} = {op} {var_ty} {}, {}",
        ToQir::<String>::to_qir(&variable.variable_id, program),
        get_value_as_str(lhs, program),
        get_value_as_str(rhs, program)
    )
}

fn phi_to_qir(
    args: &[(rir::Operand, rir::BlockId)],
    variable: rir::Variable,
    program: &rir::Program,
) -> String {
    assert!(
        !args.is_empty(),
        "phi instruction should have at least one argument"
    );
    let var_ty = get_variable_ty(variable);
    let args = args
        .iter()
        .map(|(arg, block_id)| {
            let arg_ty = get_value_ty(arg);
            assert_eq!(
                arg_ty, var_ty,
                "mismatched types ({var_ty} [... {arg_ty}]) for phi"
            );
            format!(
                "[{}, %{}]",
                get_value_as_str(arg, program),
                ToQir::<String>::to_qir(block_id, program)
            )
        })
        .collect::<Vec<_>>()
        .join(", ");

    format!(
        "  {} = phi {var_ty} {args}",
        ToQir::<String>::to_qir(&variable.variable_id, program)
    )
}

fn get_value_as_str(value: &rir::Operand, program: &rir::Program) -> String {
    match value {
        rir::Operand::Literal(lit) => match lit {
            rir::Literal::Bool(b) => format!("{b}"),
            rir::Literal::Double(d) => {
                if (d.floor() - d.ceil()).abs() < f64::EPSILON {
                    // The value is a whole number, which requires at least one decimal point
                    // to differentiate it from an integer value.
                    format!("{d:.1}")
                } else {
                    format!("{d}")
                }
            }
            rir::Literal::Integer(i) => format!("{i}"),
            rir::Literal::Pointer => "null".to_string(),
            rir::Literal::Qubit(q) => format!("{q}"),
            rir::Literal::Result(r) => format!("{r}"),
        },
        rir::Operand::Variable(var) => ToQir::<String>::to_qir(&var.variable_id, program),
    }
}

fn get_value_ty(lhs: &rir::Operand) -> &str {
    match lhs {
        rir::Operand::Literal(lit) => match lit {
            rir::Literal::Integer(_) => "i64",
            rir::Literal::Bool(_) => "i1",
            rir::Literal::Double(_) => get_f64_ty(),
            rir::Literal::Qubit(_) => "%Qubit*",
            rir::Literal::Result(_) => "%Result*",
            rir::Literal::Pointer => "i8*",
        },
        rir::Operand::Variable(var) => get_variable_ty(*var),
    }
}

fn get_variable_ty(variable: rir::Variable) -> &'static str {
    match variable.ty {
        rir::Ty::Integer => "i64",
        rir::Ty::Boolean => "i1",
        rir::Ty::Double => get_f64_ty(),
        rir::Ty::Qubit => "%Qubit*",
        rir::Ty::Result => "%Result*",
        rir::Ty::Pointer => "i8*",
    }
}

/// phi only supports "Floating-Point Types" which are defined as:
/// - `half` (`f16`)
/// - `bfloat`
/// - `float` (`f32`)
/// - `double` (`f64`)
/// - `fp128`
///
/// We only support `f64`, so we break the pattern used for integers
/// and have to use `double` here.
///
/// This conflicts with the QIR spec which says f64. Need to follow up on this.
fn get_f64_ty() -> &'static str {
    "double"
}

impl ToQir<String> for rir::BlockId {
    fn to_qir(&self, _program: &rir::Program) -> String {
        format!("block_{}", self.0)
    }
}

impl ToQir<String> for rir::Block {
    fn to_qir(&self, program: &rir::Program) -> String {
        self.0
            .iter()
            .map(|instr| ToQir::<String>::to_qir(instr, program))
            .collect::<Vec<_>>()
            .join("\n")
    }
}

impl ToQir<String> for rir::Callable {
    fn to_qir(&self, program: &rir::Program) -> String {
        let input_type = self
            .input_type
            .iter()
            .map(|t| ToQir::<String>::to_qir(t, program))
            .collect::<Vec<_>>()
            .join(", ");
        let output_type = ToQir::<String>::to_qir(&self.output_type, program);
        let Some(entry_id) = self.body else {
            return format!(
                "declare {output_type} @{}({input_type}){}",
                self.name,
                if matches!(
                    self.call_type,
                    rir::CallableType::Measurement | rir::CallableType::Reset
                ) {
                    // These callables are a special case that need the irreversable attribute.
                    " #1"
                } else {
                    ""
                }
            );
        };
        let mut body = String::new();
        let mut all_blocks = vec![entry_id];
        all_blocks.extend(get_all_block_successors(entry_id, program));
        for block_id in all_blocks {
            let block = program.get_block(block_id);
            body.push_str(&format!(
                "{}:\n{}\n",
                ToQir::<String>::to_qir(&block_id, program),
                ToQir::<String>::to_qir(block, program)
            ));
        }
        assert!(
            input_type.is_empty(),
            "entry point should not have an input"
        );
        format!("define {output_type} @ENTRYPOINT__main() #0 {{\n{body}}}",)
    }
}

impl ToQir<String> for rir::Program {
    fn to_qir(&self, _program: &rir::Program) -> String {
        let callables = self
            .callables
            .iter()
            .map(|(_, callable)| ToQir::<String>::to_qir(callable, self))
            .collect::<Vec<_>>()
            .join("\n\n");
        let profile = if self.config.is_base() {
            "base_profile"
        } else {
            "adaptive_profile"
        };
        let body = format!(
            include_str!("./qir/template.ll"),
            callables, profile, self.num_qubits, self.num_results
        );
        let flags = get_module_metadata(self);
        body + "\n" + &flags
    }
}

/// Create the module metadata for the given program.
/// creating the `llvm.module.flags` and its associated values.
fn get_module_metadata(program: &rir::Program) -> String {
    let mut flags = String::new();

    // push the default attrs, we don't have any config values
    // for now that would change any of them.
    flags.push_str(
        r#"
!0 = !{i32 1, !"qir_major_version", i32 1}
!1 = !{i32 7, !"qir_minor_version", i32 0}
!2 = !{i32 1, !"dynamic_qubit_management", i1 false}
!3 = !{i32 1, !"dynamic_result_management", i1 false}
"#,
    );

    let mut index = 4;

    // If we are not in the base profile, we need to add the capabilities
    // associated with the adaptive profile.
    if !program.config.is_base() {
        // loop through the capabilities and add them to the metadata
        // for values that we can generate.
        for cap in program.config.capabilities.iter() {
            match cap {
                TargetCapabilityFlags::IntegerComputations => {
                    let name = "int_computations";
                    flags.push_str(&format!(
                        "!{} = !{{i32 {}, !\"{}\", !\"i{}\"}}\n",
                        index, 1, name, 64
                    ));
                    index += 1;
                }
                TargetCapabilityFlags::FloatingPointComputations => {
                    let name = "float_computations";
                    flags.push_str(&format!(
                        "!{} = !{{i32 {}, !\"{}\", !\"f{}\"}}\n",
                        index, 1, name, 64
                    ));
                    index += 1;
                }
                _ => continue,
            }
        }
    }

    let mut metadata_def = String::new();
    metadata_def.push_str("!llvm.module.flags = !{");
    for i in 0..index - 1 {
        metadata_def.push_str(&format!("!{i}, "));
    }
    metadata_def.push_str(&format!("!{}}}\n", index - 1));
    metadata_def + &flags
}<|MERGE_RESOLUTION|>--- conflicted
+++ resolved
@@ -9,6 +9,7 @@
 
 use qsc_data_structures::target::TargetCapabilityFlags;
 use qsc_eval::val::Value;
+use qsc_lowerer::map_hir_package_to_fir;
 use qsc_partial_eval::{partially_evaluate, partially_evaluate_call, ProgramEntry};
 use qsc_rca::PackageStoreComputeProperties;
 use qsc_rir::{
@@ -17,8 +18,6 @@
     utils::get_all_block_successors,
 };
 
-<<<<<<< HEAD
-=======
 fn lower_store(package_store: &qsc_frontend::compile::PackageStore) -> qsc_fir::fir::PackageStore {
     let mut fir_store = qsc_fir::fir::PackageStore::new();
     for (id, unit) in package_store {
@@ -51,19 +50,13 @@
     Ok((orig, program))
 }
 
->>>>>>> 4662f61f
 pub fn fir_to_qir(
     fir_store: &qsc_fir::fir::PackageStore,
     capabilities: TargetCapabilityFlags,
     compute_properties: Option<PackageStoreComputeProperties>,
     entry: &ProgramEntry,
 ) -> Result<String, qsc_partial_eval::Error> {
-    let compute_properties = compute_properties.unwrap_or_else(|| {
-        let analyzer = qsc_rca::Analyzer::init(fir_store);
-        analyzer.analyze_all()
-    });
-
-    let mut program = partially_evaluate(fir_store, &compute_properties, entry, capabilities)?;
+    let mut program = get_rir_from_compilation(fir_store, compute_properties, entry, capabilities)?;
     check_and_transform(&mut program);
     Ok(ToQir::<String>::to_qir(&program, &program))
 }
@@ -84,6 +77,20 @@
         partially_evaluate_call(fir_store, &compute_properties, callable, args, capabilities)?;
     check_and_transform(&mut program);
     Ok(ToQir::<String>::to_qir(&program, &program))
+}
+
+fn get_rir_from_compilation(
+    fir_store: &qsc_fir::fir::PackageStore,
+    compute_properties: Option<PackageStoreComputeProperties>,
+    entry: &ProgramEntry,
+    capabilities: TargetCapabilityFlags,
+) -> Result<rir::Program, qsc_partial_eval::Error> {
+    let compute_properties = compute_properties.unwrap_or_else(|| {
+        let analyzer = qsc_rca::Analyzer::init(fir_store);
+        analyzer.analyze_all()
+    });
+
+    partially_evaluate(fir_store, &compute_properties, entry, capabilities)
 }
 
 /// A trait for converting a type into QIR of type `T`.
