--- conflicted
+++ resolved
@@ -25,7 +25,6 @@
         }
         "#,
     });
-<<<<<<< HEAD
     expect![[r#"
         Callable:
             name: op
@@ -51,24 +50,6 @@
             Call id(2), args( Integer(0), Pointer, )
             Return"#]]
     .assert_eq(&program.get_block(BlockId(0)).to_string());
-=======
-    let op_callable_id = CallableId(1);
-    assert_callable(&program, op_callable_id, &single_qubit_intrinsic_op());
-    assert_block_instructions(
-        &program,
-        BlockId(0),
-        &[
-            Instruction::Call(
-                op_callable_id,
-                vec![Operand::Literal(Literal::Qubit(0))],
-                None,
-            ),
-            Instruction::Return,
-        ],
-    );
-    assert_eq!(program.num_qubits, 1);
-    assert_eq!(program.num_results, 0);
->>>>>>> 9b652556
 }
 
 #[test]
