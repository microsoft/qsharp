// Copyright (c) Microsoft Corporation.
// Licensed under the MIT License.

#![allow(clippy::needless_raw_string_hashes)]

pub mod test_utils;

use expect_test::{expect, Expect};
use indoc::{formatdoc, indoc};
use qsc_rir::rir::{BlockId, CallableId};
use test_utils::{assert_block_instructions, assert_blocks, assert_callable, get_rir_program};

fn check_call_to_single_qubit_instrinsic_adds_callable_and_generates_instruction(
    intrinsic_name: &str,
    expected_callable: &Expect,
    expected_block: &Expect,
) {
    let program = get_rir_program(
        formatdoc! {
            r#"
            namespace Test {{
                @EntryPoint()
                operation Main() : Unit {{
                    use q = Qubit();
                    QIR.Intrinsic.{intrinsic_name}(q);
                }}
            }}
            "#,
            intrinsic_name = intrinsic_name
        }
        .as_str(),
    );
    let op_callable_id = CallableId(1);
    assert_callable(&program, op_callable_id, expected_callable);
    assert_block_instructions(&program, BlockId(0), expected_block);
}

fn check_call_to_single_qubit_rotation_instrinsic_adds_callable_and_generates_instruction(
    intrinsic_name: &str,
    expected_callable: &Expect,
    expected_block: &Expect,
) {
    let program = get_rir_program(
        formatdoc! {
            r#"
            namespace Test {{
                @EntryPoint()
                operation Main() : Unit {{
                    use q = Qubit();
                    QIR.Intrinsic.{intrinsic_name}(0.0, q);
                }}
            }}
            "#,
            intrinsic_name = intrinsic_name
        }
        .as_str(),
    );
    let op_callable_id = CallableId(1);
    assert_callable(&program, op_callable_id, expected_callable);
    assert_block_instructions(&program, BlockId(0), expected_block);
}

fn check_call_to_two_qubits_rotation_instrinsic_adds_callable_and_generates_instruction(
    intrinsic_name: &str,
    expected_callable: &Expect,
    expected_block: &Expect,
) {
    let program = get_rir_program(
        formatdoc! {
            r#"
            namespace Test {{
                @EntryPoint()
                operation Main() : Unit {{
                    use (q0, q1) = (Qubit(), Qubit());
                    QIR.Intrinsic.{intrinsic_name}(0.0, q0, q1);
                }}
            }}
            "#,
            intrinsic_name = intrinsic_name
        }
        .as_str(),
    );
    let op_callable_id = CallableId(1);
    assert_callable(&program, op_callable_id, expected_callable);
    assert_block_instructions(&program, BlockId(0), expected_block);
}

fn check_call_to_two_qubits_instrinsic_adds_callable_and_generates_instruction(
    intrinsic_name: &str,
    expected_callable: &Expect,
    expected_block: &Expect,
) {
    let program = get_rir_program(
        formatdoc! {
            r#"
            namespace Test {{
                @EntryPoint()
                operation Main() : Unit {{
                    use (q0, q1) = (Qubit(), Qubit());
                    QIR.Intrinsic.{intrinsic_name}(q0, q1);
                }}
            }}
            "#,
            intrinsic_name = intrinsic_name
        }
        .as_str(),
    );
    let op_callable_id = CallableId(1);
    assert_callable(&program, op_callable_id, expected_callable);
    assert_block_instructions(&program, BlockId(0), expected_block);
}

fn check_call_to_three_qubits_instrinsic_adds_callable_and_generates_instruction(
    intrinsic_name: &str,
    expected_callable: &Expect,
    expected_block: &Expect,
) {
    let program = get_rir_program(
        formatdoc! {
            r#"
            namespace Test {{
                @EntryPoint()
                operation Main() : Unit {{
                    use (q0, q1, q2) = (Qubit(), Qubit(), Qubit());
                    QIR.Intrinsic.{intrinsic_name}(q0, q1, q2);
                }}
            }}
            "#,
            intrinsic_name = intrinsic_name
        }
        .as_str(),
    );
    let op_callable_id = CallableId(1);
    assert_callable(&program, op_callable_id, expected_callable);
    assert_block_instructions(&program, BlockId(0), expected_block);
}

#[test]
fn call_to_intrinsic_h_adds_callable_and_generates_instruction() {
    check_call_to_single_qubit_instrinsic_adds_callable_and_generates_instruction(
        "__quantum__qis__h__body",
        &expect![[r#"
            Callable:
                name: __quantum__qis__h__body
                call_type: Regular
                input_type:
                    [0]: Qubit
                output_type: <VOID>
                body: <NONE>"#]],
        &expect![[r#"
            Block:
                Call id(1), args( Qubit(0), )
                Call id(2), args( Integer(0), Pointer, )
                Return"#]],
    );
}

#[test]
fn call_to_intrinsic_s_adds_callable_and_generates_instruction() {
    check_call_to_single_qubit_instrinsic_adds_callable_and_generates_instruction(
        "__quantum__qis__s__body",
        &expect![[r#"
            Callable:
                name: __quantum__qis__s__body
                call_type: Regular
                input_type:
                    [0]: Qubit
                output_type: <VOID>
                body: <NONE>"#]],
        &expect![[r#"
            Block:
                Call id(1), args( Qubit(0), )
                Call id(2), args( Integer(0), Pointer, )
                Return"#]],
    );
}

#[test]
fn call_to_intrinsic_adjoint_s_adds_callable_and_generates_instruction() {
    check_call_to_single_qubit_instrinsic_adds_callable_and_generates_instruction(
        "__quantum__qis__s__adj",
        &expect![[r#"
            Callable:
                name: __quantum__qis__s__adj
                call_type: Regular
                input_type:
                    [0]: Qubit
                output_type: <VOID>
                body: <NONE>"#]],
        &expect![[r#"
            Block:
                Call id(1), args( Qubit(0), )
                Call id(2), args( Integer(0), Pointer, )
                Return"#]],
    );
}

#[test]
fn call_to_intrinsic_t_adds_callable_and_generates_instruction() {
    check_call_to_single_qubit_instrinsic_adds_callable_and_generates_instruction(
        "__quantum__qis__t__body",
        &expect![[r#"
            Callable:
                name: __quantum__qis__t__body
                call_type: Regular
                input_type:
                    [0]: Qubit
                output_type: <VOID>
                body: <NONE>"#]],
        &expect![[r#"
            Block:
                Call id(1), args( Qubit(0), )
                Call id(2), args( Integer(0), Pointer, )
                Return"#]],
    );
}

#[test]
fn call_to_intrinsic_adjoint_t_adds_callable_and_generates_instruction() {
    check_call_to_single_qubit_instrinsic_adds_callable_and_generates_instruction(
        "__quantum__qis__t__adj",
        &expect![[r#"
            Callable:
                name: __quantum__qis__t__adj
                call_type: Regular
                input_type:
                    [0]: Qubit
                output_type: <VOID>
                body: <NONE>"#]],
        &expect![[r#"
            Block:
                Call id(1), args( Qubit(0), )
                Call id(2), args( Integer(0), Pointer, )
                Return"#]],
    );
}

#[test]
fn call_to_intrinsic_x_adds_callable_and_generates_instruction() {
    check_call_to_single_qubit_instrinsic_adds_callable_and_generates_instruction(
        "__quantum__qis__x__body",
        &expect![[r#"
            Callable:
                name: __quantum__qis__x__body
                call_type: Regular
                input_type:
                    [0]: Qubit
                output_type: <VOID>
                body: <NONE>"#]],
        &expect![[r#"
            Block:
                Call id(1), args( Qubit(0), )
                Call id(2), args( Integer(0), Pointer, )
                Return"#]],
    );
}

#[test]
fn call_to_intrinsic_y_adds_callable_and_generates_instruction() {
    check_call_to_single_qubit_instrinsic_adds_callable_and_generates_instruction(
        "__quantum__qis__y__body",
        &expect![[r#"
            Callable:
                name: __quantum__qis__y__body
                call_type: Regular
                input_type:
                    [0]: Qubit
                output_type: <VOID>
                body: <NONE>"#]],
        &expect![[r#"
            Block:
                Call id(1), args( Qubit(0), )
                Call id(2), args( Integer(0), Pointer, )
                Return"#]],
    );
}

#[test]
fn call_to_intrinsic_z_adds_callable_and_generates_instruction() {
    check_call_to_single_qubit_instrinsic_adds_callable_and_generates_instruction(
        "__quantum__qis__z__body",
        &expect![[r#"
            Callable:
                name: __quantum__qis__z__body
                call_type: Regular
                input_type:
                    [0]: Qubit
                output_type: <VOID>
                body: <NONE>"#]],
        &expect![[r#"
            Block:
                Call id(1), args( Qubit(0), )
                Call id(2), args( Integer(0), Pointer, )
                Return"#]],
    );
}

#[test]
fn call_to_intrinsic_swap_adds_callable_and_generates_instruction() {
    check_call_to_two_qubits_instrinsic_adds_callable_and_generates_instruction(
        "__quantum__qis__swap__body",
        &expect![[r#"
            Callable:
                name: __quantum__qis__swap__body
                call_type: Regular
                input_type:
                    [0]: Qubit
                    [1]: Qubit
                output_type: <VOID>
                body: <NONE>"#]],
        &expect![[r#"
            Block:
                Call id(1), args( Qubit(0), Qubit(1), )
                Call id(2), args( Integer(0), Pointer, )
                Return"#]],
    );
}

#[test]
fn call_to_intrinsic_cx_adds_callable_and_generates_instruction() {
    check_call_to_two_qubits_instrinsic_adds_callable_and_generates_instruction(
        "__quantum__qis__cx__body",
        &expect![[r#"
            Callable:
                name: __quantum__qis__cx__body
                call_type: Regular
                input_type:
                    [0]: Qubit
                    [1]: Qubit
                output_type: <VOID>
                body: <NONE>"#]],
        &expect![[r#"
            Block:
                Call id(1), args( Qubit(0), Qubit(1), )
                Call id(2), args( Integer(0), Pointer, )
                Return"#]],
    );
}

#[test]
fn call_to_intrinsic_cy_adds_callable_and_generates_instruction() {
    check_call_to_two_qubits_instrinsic_adds_callable_and_generates_instruction(
        "__quantum__qis__cy__body",
        &expect![[r#"
            Callable:
                name: __quantum__qis__cy__body
                call_type: Regular
                input_type:
                    [0]: Qubit
                    [1]: Qubit
                output_type: <VOID>
                body: <NONE>"#]],
        &expect![[r#"
            Block:
                Call id(1), args( Qubit(0), Qubit(1), )
                Call id(2), args( Integer(0), Pointer, )
                Return"#]],
    );
}

#[test]
fn call_to_intrinsic_cz_adds_callable_and_generates_instruction() {
    check_call_to_two_qubits_instrinsic_adds_callable_and_generates_instruction(
        "__quantum__qis__cz__body",
        &expect![[r#"
            Callable:
                name: __quantum__qis__cz__body
                call_type: Regular
                input_type:
                    [0]: Qubit
                    [1]: Qubit
                output_type: <VOID>
                body: <NONE>"#]],
        &expect![[r#"
            Block:
                Call id(1), args( Qubit(0), Qubit(1), )
                Call id(2), args( Integer(0), Pointer, )
                Return"#]],
    );
}

#[test]
fn call_to_intrinsic_ccx_adds_callable_and_generates_instruction() {
    check_call_to_three_qubits_instrinsic_adds_callable_and_generates_instruction(
        "__quantum__qis__ccx__body",
        &expect![[r#"
            Callable:
                name: __quantum__qis__ccx__body
                call_type: Regular
                input_type:
                    [0]: Qubit
                    [1]: Qubit
                    [2]: Qubit
                output_type: <VOID>
                body: <NONE>"#]],
        &expect![[r#"
            Block:
                Call id(1), args( Qubit(0), Qubit(1), Qubit(2), )
                Call id(2), args( Integer(0), Pointer, )
                Return"#]],
    );
}

#[test]
fn call_to_intrinsic_rx_adds_callable_and_generates_instruction() {
    check_call_to_single_qubit_rotation_instrinsic_adds_callable_and_generates_instruction(
        "__quantum__qis__rx__body",
        &expect![[r#"
            Callable:
                name: __quantum__qis__rx__body
                call_type: Regular
                input_type:
                    [0]: Double
                    [1]: Qubit
                output_type: <VOID>
                body: <NONE>"#]],
        &expect![[r#"
            Block:
                Call id(1), args( Double(0), Qubit(0), )
                Call id(2), args( Integer(0), Pointer, )
                Return"#]],
    );
}

#[test]
fn call_to_intrinsic_rxx_adds_callable_and_generates_instruction() {
    check_call_to_two_qubits_rotation_instrinsic_adds_callable_and_generates_instruction(
        "__quantum__qis__rxx__body",
        &expect![[r#"
            Callable:
                name: __quantum__qis__rxx__body
                call_type: Regular
                input_type:
                    [0]: Double
                    [1]: Qubit
                    [2]: Qubit
                output_type: <VOID>
                body: <NONE>"#]],
        &expect![[r#"
            Block:
                Call id(1), args( Double(0), Qubit(0), Qubit(1), )
                Call id(2), args( Integer(0), Pointer, )
                Return"#]],
    );
}

#[test]
fn call_to_intrinsic_ry_adds_callable_and_generates_instruction() {
    check_call_to_single_qubit_rotation_instrinsic_adds_callable_and_generates_instruction(
        "__quantum__qis__ry__body",
        &expect![[r#"
            Callable:
                name: __quantum__qis__ry__body
                call_type: Regular
                input_type:
                    [0]: Double
                    [1]: Qubit
                output_type: <VOID>
                body: <NONE>"#]],
        &expect![[r#"
            Block:
                Call id(1), args( Double(0), Qubit(0), )
                Call id(2), args( Integer(0), Pointer, )
                Return"#]],
    );
}

#[test]
fn call_to_intrinsic_ryy_adds_callable_and_generates_instruction() {
    check_call_to_two_qubits_rotation_instrinsic_adds_callable_and_generates_instruction(
        "__quantum__qis__ryy__body",
        &expect![[r#"
            Callable:
                name: __quantum__qis__ryy__body
                call_type: Regular
                input_type:
                    [0]: Double
                    [1]: Qubit
                    [2]: Qubit
                output_type: <VOID>
                body: <NONE>"#]],
        &expect![[r#"
            Block:
                Call id(1), args( Double(0), Qubit(0), Qubit(1), )
                Call id(2), args( Integer(0), Pointer, )
                Return"#]],
    );
}

#[test]
fn call_to_intrinsic_rz_adds_callable_and_generates_instruction() {
    check_call_to_single_qubit_rotation_instrinsic_adds_callable_and_generates_instruction(
        "__quantum__qis__rz__body",
        &expect![[r#"
            Callable:
                name: __quantum__qis__rz__body
                call_type: Regular
                input_type:
                    [0]: Double
                    [1]: Qubit
                output_type: <VOID>
                body: <NONE>"#]],
        &expect![[r#"
            Block:
                Call id(1), args( Double(0), Qubit(0), )
                Call id(2), args( Integer(0), Pointer, )
                Return"#]],
    );
}

#[test]
fn call_to_intrinsic_rzz_adds_callable_and_generates_instruction() {
    check_call_to_two_qubits_rotation_instrinsic_adds_callable_and_generates_instruction(
        "__quantum__qis__rzz__body",
        &expect![[r#"
            Callable:
                name: __quantum__qis__rzz__body
                call_type: Regular
                input_type:
                    [0]: Double
                    [1]: Qubit
                    [2]: Qubit
                output_type: <VOID>
                body: <NONE>"#]],
        &expect![[r#"
            Block:
                Call id(1), args( Double(0), Qubit(0), Qubit(1), )
                Call id(2), args( Integer(0), Pointer, )
                Return"#]],
    );
}

#[test]
fn check_partial_eval_for_call_to_reset() {
    let program = get_rir_program(indoc! {
        r#"
        namespace Test {
            @EntryPoint()
            operation Main() : Unit {
                use q = Qubit();
                QIR.Intrinsic.__quantum__qis__reset__body(q);
            }
        }
        "#,
    });
    let op_callable_id = CallableId(1);
    assert_callable(
        &program,
        op_callable_id,
        &expect![[r#"
        Callable:
            name: __quantum__qis__reset__body
            call_type: Reset
            input_type:
                [0]: Qubit
            output_type: <VOID>
            body: <NONE>"#]],
    );
    assert_block_instructions(
        &program,
        BlockId(0),
        &expect![[r#"
            Block:
                Call id(1), args( Qubit(0), )
                Call id(2), args( Integer(0), Pointer, )
                Return"#]],
    );
}

#[test]
fn call_to_intrinsic_m_adds_callable_and_generates_instruction() {
    let program = get_rir_program(indoc! {
        r#"
        namespace Test {
            @EntryPoint()
            operation Main() : Unit {
                use q = Qubit();
                QIR.Intrinsic.__quantum__qis__m__body(q);
            }
        }
        "#,
    });
    let op_callable_id = CallableId(1);
    assert_callable(
        &program,
        op_callable_id,
        &expect![[r#"
        Callable:
            name: __quantum__qis__mz__body
            call_type: Measurement
            input_type:
                [0]: Qubit
                [1]: Result
            output_type: <VOID>
            body: <NONE>"#]],
    );
    assert_block_instructions(
        &program,
        BlockId(0),
        &expect![[r#"
            Block:
                Call id(1), args( Qubit(0), Result(0), )
                Call id(2), args( Integer(0), Pointer, )
                Return"#]],
    );
}

#[test]
fn call_to_intrinsic_mresetz_adds_callable_and_generates_instruction() {
    let program = get_rir_program(indoc! {
        r#"
        namespace Test {
            @EntryPoint()
            operation Main() : Unit {
                use q = Qubit();
                QIR.Intrinsic.__quantum__qis__mresetz__body(q);
            }
        }
        "#,
    });
    let op_callable_id = CallableId(1);
    assert_callable(
        &program,
        op_callable_id,
        &expect![[r#"
        Callable:
            name: __quantum__qis__mresetz__body
            call_type: Measurement
            input_type:
                [0]: Qubit
                [1]: Result
            output_type: <VOID>
            body: <NONE>"#]],
    );
    assert_block_instructions(
        &program,
        BlockId(0),
        &expect![[r#"
            Block:
                Call id(1), args( Qubit(0), Result(0), )
                Call id(2), args( Integer(0), Pointer, )
                Return"#]],
    );
}

#[test]
fn calls_to_intrinsic_begin_estimate_caching_with_classical_values_always_yield_true() {
    let program = get_rir_program(indoc! {
        r#"
        namespace Test {
            open Microsoft.Quantum.ResourceEstimation;
            operation Op(q : Qubit) : Unit { body intrinsic; }
            @EntryPoint()
            operation Main() : Unit {
                use q = Qubit();
                if BeginEstimateCaching("test0", 0) {
                    Op(q);
                }
                if BeginEstimateCaching("test1", 1) {
                    Op(q);
                }
            }
        }
        "#,
    });
    let op_callable_id = CallableId(1);
    assert_callable(
        &program,
        op_callable_id,
        &expect![[r#"
        Callable:
            name: Op
            call_type: Regular
            input_type:
                [0]: Qubit
            output_type: <VOID>
            body: <NONE>"#]],
    );
    assert_block_instructions(
        &program,
        BlockId(0),
        &expect![[r#"
            Block:
                Call id(1), args( Qubit(0), )
                Call id(1), args( Qubit(0), )
                Call id(2), args( Integer(0), Pointer, )
                Return"#]],
    );
}

#[test]
fn call_to_intrinsic_begin_estimate_caching_with_dynamic_values_yields_true() {
    let program = get_rir_program(indoc! {
        r#"
        namespace Test {
            open Microsoft.Quantum.ResourceEstimation;
            open QIR.Intrinsic;
            operation Op(q : Qubit) : Unit { body intrinsic; }
            @EntryPoint()
            operation Main() : Unit {
                use q = Qubit();
                let i = __quantum__qis__m__body(q) == Zero ? 0 | 1;
                if BeginEstimateCaching("test0", i) {
                    Op(q);
                }
            }
        }
        "#,
    });
    let measure_callable_id = CallableId(1);
    assert_callable(
        &program,
        measure_callable_id,
        &expect![[r#"
        Callable:
            name: __quantum__qis__mz__body
            call_type: Measurement
            input_type:
                [0]: Qubit
                [1]: Result
            output_type: <VOID>
            body: <NONE>"#]],
    );
    let read_result_callable_id = CallableId(2);
    assert_callable(
        &program,
        read_result_callable_id,
        &expect![[r#"
        Callable:
            name: __quantum__qis__read_result__body
            call_type: Readout
            input_type:
                [0]: Result
            output_type: Boolean
            body: <NONE>"#]],
    );
    let op_callable_id = CallableId(3);
    assert_callable(
        &program,
        op_callable_id,
        &expect![[r#"
        Callable:
            name: Op
            call_type: Regular
            input_type:
                [0]: Qubit
            output_type: <VOID>
            body: <NONE>"#]],
    );
    let output_recording_callable_id = CallableId(4);
    assert_callable(
        &program,
        output_recording_callable_id,
        &expect![[r#"
            Callable:
                name: __quantum__rt__tuple_record_output
                call_type: OutputRecording
                input_type:
                    [0]: Integer
                    [1]: Pointer
                output_type: <VOID>
                body: <NONE>"#]],
    );
    assert_blocks(
        &program,
        &expect![[r#"
            Blocks:
            Block 0:Block:
                Call id(1), args( Qubit(0), Result(0), )
                Variable(0, Boolean) = Call id(2), args( Result(0), )
                Variable(1, Boolean) = Icmp Eq, Variable(0, Boolean), Bool(false)
                Branch Variable(1, Boolean), 2, 3
            Block 1:Block:
                Call id(3), args( Qubit(0), )
                Call id(4), args( Integer(0), Pointer, )
                Return
            Block 2:Block:
                Variable(2, Integer) = Store Integer(0)
                Jump(1)
            Block 3:Block:
                Variable(2, Integer) = Store Integer(1)
                Jump(1)"#]],
    );
}

#[test]
fn call_to_intrinsic_end_estimate_caching_does_not_generate_instructions() {
    let program = get_rir_program(indoc! {
        r#"
        namespace Test {
            open Microsoft.Quantum.ResourceEstimation;
            @EntryPoint()
            operation Main() : Unit {
                EndEstimateCaching();
            }
        }
        "#,
    });
    assert_block_instructions(
        &program,
        BlockId(0),
        &expect![[r#"
        Block:
            Call id(1), args( Integer(0), Pointer, )
            Return"#]],
    );
}

#[test]
fn call_to_account_for_estimates_does_not_generate_instructions() {
    let program = get_rir_program(indoc! {
        r#"
        namespace Test {
            open Microsoft.Quantum.ResourceEstimation;
            @EntryPoint()
            operation Main() : Unit {
                // Calls to internal operation `AccountForEstimatesInternal`, which is intrinsic.
                AccountForEstimates([], 0, []);
            }
        }
        "#,
    });
    assert_block_instructions(
        &program,
        BlockId(0),
        &expect![[r#"
        Block:
            Call id(1), args( Integer(0), Pointer, )
            Return"#]],
    );
}

#[test]
fn call_to_begin_repeat_estimates_does_not_generate_instructions() {
    let program = get_rir_program(indoc! {
        r#"
        namespace Test {
            open Microsoft.Quantum.ResourceEstimation;
            @EntryPoint()
            operation Main() : Unit {
                // Calls to internal operation `BeginRepeatEstimatesInternal`, which is intrinsic.
                BeginRepeatEstimates(0);
            }
        }
        "#,
    });
    assert_block_instructions(
        &program,
        BlockId(0),
        &expect![[r#"
        Block:
            Call id(1), args( Integer(0), Pointer, )
            Return"#]],
    );
}

#[test]
fn call_to_end_repeat_estimates_does_not_generate_instructions() {
    let program = get_rir_program(indoc! {
        r#"
        namespace Test {
            open Microsoft.Quantum.ResourceEstimation;
            @EntryPoint()
            operation Main() : Unit {
                // Calls to internal operation `EndRepeatEstimatesInternal`, which is intrinsic.
                EndRepeatEstimates();
            }
        }
        "#,
    });
    assert_block_instructions(
        &program,
        BlockId(0),
        &expect![[r#"
        Block:
            Call id(1), args( Integer(0), Pointer, )
            Return"#]],
    );
}

#[test]
fn call_to_dump_machine_does_not_generate_instructions() {
    let program = get_rir_program(indoc! {
        r#"
        namespace Test {
            open Microsoft.Quantum.Diagnostics;
            @EntryPoint()
            operation Main() : Unit {
                DumpMachine();
            }
        }
        "#,
    });
    assert_block_instructions(
        &program,
        BlockId(0),
        &expect![[r#"
        Block:
            Call id(1), args( Integer(0), Pointer, )
            Return"#]],
    );
}

#[test]
fn call_to_dump_register_does_not_generate_instructions() {
    let program = get_rir_program(indoc! {
        r#"
        namespace Test {
            open Microsoft.Quantum.Diagnostics;
            @EntryPoint()
            operation Main() : Unit {
                use q = Qubit();
                DumpRegister([q]);
            }
        }
        "#,
    });
    assert_block_instructions(
        &program,
        BlockId(0),
        &expect![[r#"
        Block:
            Call id(1), args( Integer(0), Pointer, )
            Return"#]],
    );
}

#[test]
#[should_panic(expected = "`CheckZero` is not a supported by partial evaluation")]
fn call_to_check_zero_panics() {
    _ = get_rir_program(indoc! {
        r#"
        namespace Test {
            open Microsoft.Quantum.Diagnostics;
            @EntryPoint()
            operation Main() : Unit {
                use q = Qubit();
                let _ = CheckZero(q);
            }
        }
        "#,
    });
}

#[test]
#[should_panic(expected = "`DrawRandomInt` is not a supported by partial evaluation")]
fn call_to_draw_random_int_panics() {
    _ = get_rir_program(indoc! {
        r#"
        namespace Test {
            open Microsoft.Quantum.Random;
            @EntryPoint()
            operation Main() : Unit {
                let _ = DrawRandomInt(0, 1);
            }
        }
        "#,
    });
}

#[test]
#[should_panic(expected = "`DrawRandomDouble` is not a supported by partial evaluation")]
fn call_to_draw_random_double_panics() {
    _ = get_rir_program(indoc! {
        r#"
        namespace Test {
            open Microsoft.Quantum.Random;
            @EntryPoint()
            operation Main() : Unit {
                let _ = DrawRandomDouble(0.0, 1.0);
            }
        }
        "#,
    });
}

#[test]
<<<<<<< HEAD
fn call_to_pauli_i_rotation_for_global_phase_is_noop() {
=======
fn call_to_length_in_inner_function_succeeds() {
>>>>>>> df8ce8a2
    let program = get_rir_program(indoc! {
        r#"
        namespace Test {
            @EntryPoint()
<<<<<<< HEAD
            operation Main() : Unit {
                use q = Qubit();
                R(PauliI, 1.0, q);
            }
        }
        "#,
    });
=======
            operation Main() : Int {
                use q = Qubit();
                mutable results = [One];
                set results w/= 0 <- MResetZ(q);
                Inner(results)
            }

            function Inner(results : Result[]) : Int {
                Length(results)
            }
        }
        "#,
    });
    let measurement_callable_id = CallableId(1);
    assert_callable(
        &program,
        measurement_callable_id,
        &expect![[r#"
            Callable:
                name: __quantum__qis__mresetz__body
                call_type: Measurement
                input_type:
                    [0]: Qubit
                    [1]: Result
                output_type: <VOID>
                body: <NONE>"#]],
    );
    let output_recording_callable_id = CallableId(2);
    assert_callable(
        &program,
        output_recording_callable_id,
        &expect![[r#"
            Callable:
                name: __quantum__rt__integer_record_output
                call_type: OutputRecording
                input_type:
                    [0]: Integer
                    [1]: Pointer
                output_type: <VOID>
                body: <NONE>"#]],
    );
>>>>>>> df8ce8a2
    assert_block_instructions(
        &program,
        BlockId(0),
        &expect![[r#"
<<<<<<< HEAD
        Block:
            Call id(1), args( Integer(0), Pointer, )
            Return"#]],
=======
            Block:
                Call id(1), args( Qubit(0), Result(0), )
                Call id(2), args( Integer(1), Pointer, )
                Return"#]],
>>>>>>> df8ce8a2
    );
}<|MERGE_RESOLUTION|>--- conflicted
+++ resolved
@@ -975,24 +975,11 @@
 }
 
 #[test]
-<<<<<<< HEAD
-fn call_to_pauli_i_rotation_for_global_phase_is_noop() {
-=======
 fn call_to_length_in_inner_function_succeeds() {
->>>>>>> df8ce8a2
-    let program = get_rir_program(indoc! {
-        r#"
-        namespace Test {
-            @EntryPoint()
-<<<<<<< HEAD
-            operation Main() : Unit {
-                use q = Qubit();
-                R(PauliI, 1.0, q);
-            }
-        }
-        "#,
-    });
-=======
+    let program = get_rir_program(indoc! {
+        r#"
+        namespace Test {
+            @EntryPoint()
             operation Main() : Int {
                 use q = Qubit();
                 mutable results = [One];
@@ -1034,20 +1021,36 @@
                 output_type: <VOID>
                 body: <NONE>"#]],
     );
->>>>>>> df8ce8a2
-    assert_block_instructions(
-        &program,
-        BlockId(0),
-        &expect![[r#"
-<<<<<<< HEAD
+    assert_block_instructions(
+        &program,
+        BlockId(0),
+        &expect![[r#"
+            Block:
+                Call id(1), args( Qubit(0), Result(0), )
+                Call id(2), args( Integer(1), Pointer, )
+                Return"#]],
+    );
+}
+
+#[test]
+fn call_to_pauli_i_rotation_for_global_phase_is_noop() {
+    let program = get_rir_program(indoc! {
+        r#"
+        namespace Test {
+            @EntryPoint()
+            operation Main() : Unit {
+                use q = Qubit();
+                R(PauliI, 1.0, q);
+            }
+        }
+        "#,
+    });
+    assert_block_instructions(
+        &program,
+        BlockId(0),
+        &expect![[r#"
         Block:
             Call id(1), args( Integer(0), Pointer, )
             Return"#]],
-=======
-            Block:
-                Call id(1), args( Qubit(0), Result(0), )
-                Call id(2), args( Integer(1), Pointer, )
-                Return"#]],
->>>>>>> df8ce8a2
     );
 }