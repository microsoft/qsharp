--- conflicted
+++ resolved
@@ -969,19 +969,13 @@
                 expr_package_span,
             )),
             ExprKind::Return(expr_id) => self.eval_expr_return(*expr_id),
-<<<<<<< HEAD
             ExprKind::Struct(..) => {
                 panic!("instruction generation for struct constructor expressions is invalid")
             }
-            ExprKind::String(_) => {
-                panic!("instruction generation for string expressions is invalid")
-            }
-=======
             ExprKind::String(_) => Err(Error::Unexpected(
                 "dynamic strings are invalid".to_string(),
                 expr_package_span,
             )),
->>>>>>> 7c401d09
             ExprKind::Tuple(exprs) => self.eval_expr_tuple(exprs),
             ExprKind::UnOp(un_op, value_expr_id) => {
                 self.eval_expr_unary(*un_op, *value_expr_id, expr_package_span)
