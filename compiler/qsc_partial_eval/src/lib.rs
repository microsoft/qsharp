--- conflicted
+++ resolved
@@ -26,17 +26,12 @@
     visit::Visitor,
 };
 use qsc_rca::{ComputeKind, ComputePropertiesLookup, PackageStoreComputeProperties};
-<<<<<<< HEAD
-use qsc_rir::rir::{
-    self, Callable, CallableId, CallableType, ConditionCode, Instruction, Literal, Operand, Program,
-=======
 use qsc_rir::{
     builder,
     rir::{
         self, Callable, CallableId, CallableType, ConditionCode, Instruction, Literal, Operand,
-        Program, Variable,
+        Program,
     },
->>>>>>> ad4578e4
 };
 use rustc_hash::FxHashMap;
 use std::{collections::hash_map::Entry, rc::Rc, result::Result};
@@ -1099,7 +1094,7 @@
         instrs.push(Instruction::Call(
             record_callable_id,
             vec![
-                Operand::Variable(Variable {
+                Operand::Variable(rir::Variable {
                     variable_id: var.0.into(),
                     ty: record_ty,
                 }),
@@ -1383,50 +1378,4 @@
         Prim::Qubit => rir::Ty::Qubit,
         Prim::Result => rir::Ty::Result,
     }
-}
-
-<<<<<<< HEAD
-fn mresetz_callable() -> Callable {
-    Callable {
-        name: "__quantum__qis__mresetz__body".to_string(),
-        input_type: vec![rir::Ty::Qubit, rir::Ty::Result],
-        output_type: None,
-        body: None,
-        call_type: CallableType::Measurement,
-    }
-}
-
-fn mz_callable() -> Callable {
-    Callable {
-        name: "__quantum__qis__mz__body".to_string(),
-        input_type: vec![rir::Ty::Qubit, rir::Ty::Result],
-        output_type: None,
-        body: None,
-        call_type: CallableType::Measurement,
-    }
-}
-
-fn read_result_callable() -> Callable {
-    Callable {
-        name: "__quantum__rt__read_result__body".to_string(),
-        input_type: vec![rir::Ty::Result],
-        output_type: Some(rir::Ty::Boolean),
-        body: None,
-        call_type: CallableType::Readout,
-    }
-=======
-fn resolve_call_arg_operands(args_value: Value) -> Vec<rir::Operand> {
-    let mut operands = Vec::<rir::Operand>::new();
-    if let Value::Tuple(elements) = args_value {
-        for value in elements.iter() {
-            let operand = map_eval_value_to_rir_operand(value);
-            operands.push(operand);
-        }
-    } else {
-        let operand = map_eval_value_to_rir_operand(&args_value);
-        operands.push(operand);
-    }
-
-    operands
->>>>>>> ad4578e4
 }