--- conflicted
+++ resolved
@@ -226,7 +226,6 @@
             return Err(error);
         }
 
-<<<<<<< HEAD
         // Get the final value from the execution context.
         let ret_val = self.eval_context.get_current_scope().last_expr_value();
         let output_recording: Vec<Instruction> = self.generate_output_recording_instructions(
@@ -235,9 +234,6 @@
         );
 
         // Insert the return expression and return the generated program.
-=======
-        // Insert the return expression.
->>>>>>> 9b652556
         let current_block = self.get_current_block_mut();
         current_block.0.extend(output_recording);
         current_block.0.push(Instruction::Return);
