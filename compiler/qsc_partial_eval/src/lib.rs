--- conflicted
+++ resolved
@@ -777,12 +777,8 @@
             "DumpRegister"
             | "AccountForEstimatesInternal"
             | "BeginRepeatEstimatesInternal"
-<<<<<<< HEAD
             | "EndRepeatEstimatesInternal"
-            | "GlobalPhase" => Value::unit(),
-            _ => self.eval_expr_call_to_intrinsic_qis(store_item_id, callable_decl, args_value),
-=======
-            | "EndRepeatEstimatesInternal" => Ok(Value::unit()),
+            | "GlobalPhase" => Ok(Value::unit()),
             // The following intrinsic functions and operations should never make it past conditional compilation and
             // the capabilities check pass.
             "CheckZero" | "DrawRandomInt" | "DrawRandomDouble" | "Length" => {
@@ -795,7 +791,6 @@
                 ))
             }
             _ => Ok(self.eval_expr_call_to_intrinsic_qis(store_item_id, callable_decl, args_value)),
->>>>>>> df8ce8a2
         }
     }
 
