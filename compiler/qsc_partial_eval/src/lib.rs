// Copyright (c) Microsoft Corporation.
// Licensed under the MIT License.

//! The Q# partial evaluator residualizes a Q# program, producing RIR from FIR.
//! It does this by evaluating all purely classical expressions and generating RIR instructions for expressions that are
//! not purely classical.

mod evaluation_context;
mod management;

use core::panic;
use evaluation_context::{
    Arg, BlockNode, BranchControlFlow, EvalControlFlow, EvaluationContext, MutableKind, MutableVar,
    Scope,
};
use management::{QuantumIntrinsicsChecker, ResourceManager};
use miette::Diagnostic;
use qsc_data_structures::{functors::FunctorApp, span::Span, target::TargetCapabilityFlags};
use qsc_eval::{
    self, exec_graph_section,
    output::GenericReceiver,
    resolve_closure,
    val::{
        self, index_array, slice_array, update_functor_app, update_index_range,
        update_index_single, Value, Var, VarTy,
    },
    Error as EvalError, PackageSpan, State, StepAction, StepResult, Variable,
};
use qsc_fir::{
    fir::{
        self, BinOp, Block, BlockId, CallableDecl, CallableImpl, ExecGraphNode, Expr, ExprId,
        ExprKind, Global, Ident, LocalVarId, Mutability, PackageId, PackageStore,
        PackageStoreLookup, Pat, PatId, PatKind, Res, SpecDecl, SpecImpl, Stmt, StmtId, StmtKind,
        StoreBlockId, StoreExprId, StoreItemId, StorePatId, StoreStmtId, UnOp,
    },
    ty::{Prim, Ty},
};
use qsc_lowerer::map_fir_package_to_hir;
use qsc_rca::{
    errors::{
        generate_errors_from_runtime_features, get_missing_runtime_features,
        Error as CapabilityError,
    },
    ComputeKind, ComputePropertiesLookup, ItemComputeProperties, PackageStoreComputeProperties,
    QuantumProperties, RuntimeFeatureFlags,
};
use qsc_rir::{
    builder,
    rir::{
        self, Callable, CallableId, CallableType, ConditionCode, Instruction, Literal, Operand,
        Program,
    },
};
use rustc_hash::FxHashMap;
use std::{collections::hash_map::Entry, rc::Rc, result::Result};
use thiserror::Error;

/// Partially evaluates a program with the specified entry expression.
pub fn partially_evaluate(
    package_store: &PackageStore,
    compute_properties: &PackageStoreComputeProperties,
    entry: &ProgramEntry,
    capabilities: TargetCapabilityFlags,
) -> Result<Program, Error> {
    let partial_evaluator =
        PartialEvaluator::new(package_store, compute_properties, entry, capabilities);
    partial_evaluator.eval()
}

/// A partial evaluation error.
#[derive(Clone, Debug, Diagnostic, Error)]
pub enum Error {
    #[error(transparent)]
    #[diagnostic(transparent)]
    CapabilityError(CapabilityError),

    #[error("cannot use a dynamic value returned from a runtime-resolved callable")]
    #[diagnostic(code("Qsc.PartialEval.UnexpectedDynamicValue"))]
    #[diagnostic(help("try invoking the desired callable directly"))]
    UnexpectedDynamicValue(#[label] PackageSpan),

    #[error("partial evaluation failed with error: {0}")]
    #[diagnostic(code("Qsc.PartialEval.EvaluationFailed"))]
    EvaluationFailed(String, #[label] PackageSpan),

    #[error("unsupported Result literal in output")]
    #[diagnostic(help(
        "Result literals `One` and `Zero` cannot be included in generated QIR output recording."
    ))]
    #[diagnostic(code("Qsc.PartialEval.OutputResultLiteral"))]
    OutputResultLiteral(#[label] PackageSpan),

    #[error("an unexpected error occurred related to: {0}")]
    #[diagnostic(code("Qsc.PartialEval.Unexpected"))]
    #[diagnostic(help(
        "this is probably a bug, please consider reporting this as an issue to the development team"
    ))]
    Unexpected(String, #[label] PackageSpan),

    #[error("failed to evaluate: {0} is not supported")]
    #[diagnostic(code("Qsc.PartialEval.Unimplemented"))]
    Unimplemented(String, #[label] PackageSpan),
}

impl From<EvalError> for Error {
    fn from(e: EvalError) -> Self {
        Error::EvaluationFailed(e.to_string(), *e.span())
    }
}

impl Error {
    #[must_use]
    pub fn span(&self) -> Option<PackageSpan> {
        match self {
            Self::CapabilityError(_) => None,
            Self::UnexpectedDynamicValue(span)
            | Self::EvaluationFailed(_, span)
            | Self::OutputResultLiteral(span)
            | Self::Unexpected(_, span)
            | Self::Unimplemented(_, span) => Some(*span),
        }
    }
}

/// An entry to the program to be partially evaluated.
pub struct ProgramEntry {
    /// The execution graph that corresponds to the entry expression.
    pub exec_graph: Rc<[ExecGraphNode]>,
    /// The entry expression unique identifier within a package store.
    pub expr: fir::StoreExprId,
}

struct PartialEvaluator<'a> {
    package_store: &'a PackageStore,
    compute_properties: &'a PackageStoreComputeProperties,
    resource_manager: ResourceManager,
    backend: QuantumIntrinsicsChecker,
    callables_map: FxHashMap<Rc<str>, CallableId>,
    eval_context: EvaluationContext,
    program: Program,
    entry: &'a ProgramEntry,
}

impl<'a> PartialEvaluator<'a> {
    fn new(
        package_store: &'a PackageStore,
        compute_properties: &'a PackageStoreComputeProperties,
        entry: &'a ProgramEntry,
        capabilities: TargetCapabilityFlags,
    ) -> Self {
        // Create the entry-point callable.
        let mut resource_manager = ResourceManager::default();
        let mut program = Program::new();
        program.config.capabilities = capabilities;
        let entry_block_id = resource_manager.next_block();
        program.blocks.insert(entry_block_id, rir::Block::default());
        let entry_point_id = resource_manager.next_callable();
        let entry_point = rir::Callable {
            name: "main".into(),
            input_type: Vec::new(),
            output_type: None,
            body: Some(entry_block_id),
            call_type: CallableType::Regular,
        };
        program.callables.insert(entry_point_id, entry_point);
        program.entry = entry_point_id;

        // Initialize the evaluation context and create a new partial evaluator.
        let context = EvaluationContext::new(entry.expr.package, entry_block_id);
        Self {
            package_store,
            compute_properties,
            eval_context: context,
            resource_manager,
            backend: QuantumIntrinsicsChecker::default(),
            callables_map: FxHashMap::default(),
            program,
            entry,
        }
    }

    fn bind_value_to_pat(&mut self, mutability: Mutability, pat_id: PatId, value: Value) {
        let pat = self.get_pat(pat_id);
        match &pat.kind {
            PatKind::Bind(ident) => {
                self.bind_value_to_ident(mutability, ident, value);
            }
            PatKind::Tuple(pats) => {
                let tuple = value.unwrap_tuple();
                assert!(pats.len() == tuple.len());
                for (pat_id, value) in pats.iter().zip(tuple.iter()) {
                    self.bind_value_to_pat(mutability, *pat_id, value.clone());
                }
            }
            PatKind::Discard => {
                // Nothing to bind to.
            }
        }
    }

    fn bind_value_to_ident(&mut self, mutability: Mutability, ident: &Ident, value: Value) {
        // We do slightly different things depending on the mutability of the identifier.
        match mutability {
            Mutability::Immutable => self.bind_value_to_immutable_ident(ident, value),
            Mutability::Mutable => self.bind_value_to_mutable_ident(ident, value),
        };
    }

    fn bind_value_to_immutable_ident(&mut self, ident: &Ident, value: Value) {
        // If the value is not a variable, bind it to the classical map.
        if !matches!(value, Value::Var(_)) {
            self.bind_value_in_classical_map(ident, &value);
        }

        // Always bind the value to the hybrid map.
        self.bind_value_in_hybrid_map(ident, value);
    }

    fn bind_value_to_mutable_ident(&mut self, ident: &Ident, value: Value) {
        // If the value is not a variable, bind it to the classical map.
        if !matches!(value, Value::Var(_)) {
            self.bind_value_in_classical_map(ident, &value);
        }

        // Always bind the value to the hybrid map but do it differently depending of the value type.
        if let Some((var_id, mutable_var)) = self.try_create_mutable_variable(ident.id, &value) {
            // Keep track of whether the mutable variable is static or dynamic.
            self.eval_context
                .get_current_scope_mut()
                .insert_mutable_var(var_id, mutable_var);
        } else {
            self.bind_value_in_hybrid_map(ident, value);
        }
    }

    fn bind_value_in_classical_map(&mut self, ident: &Ident, value: &Value) {
        // Create a variable and bind it to the classical environment.
        let var = Variable {
            name: ident.name.clone(),
            value: value.clone(),
            span: ident.span,
        };
        let scope = self.eval_context.get_current_scope_mut();
        scope.env.bind_variable_in_top_frame(ident.id, var);
    }

    fn bind_value_in_hybrid_map(&mut self, ident: &Ident, value: Value) {
        // Insert the value into the hybrid vars map.
        self.eval_context
            .get_current_scope_mut()
            .insert_hybrid_local_value(ident.id, value);
    }

    fn create_intrinsic_callable(
        &self,
        store_item_id: StoreItemId,
        callable_decl: &CallableDecl,
    ) -> Callable {
        let callable_package = self.package_store.get(store_item_id.package);
        let name = callable_decl.name.name.to_string();
        let input_type: Vec<rir::Ty> = callable_package
            .derive_callable_input_params(callable_decl)
            .iter()
            .map(|input_param| map_fir_type_to_rir_type(&input_param.ty))
            .collect();
        let output_type = if callable_decl.output == Ty::UNIT {
            None
        } else {
            Some(map_fir_type_to_rir_type(&callable_decl.output))
        };
        let body = None;
        let call_type = if name.eq("__quantum__qis__reset__body") {
            CallableType::Reset
        } else {
            CallableType::Regular
        };
        Callable {
            name,
            input_type,
            output_type,
            body,
            call_type,
        }
    }

    fn create_program_block(&mut self) -> rir::BlockId {
        let block_id = self.resource_manager.next_block();
        self.program.blocks.insert(block_id, rir::Block::default());
        block_id
    }

    fn entry_expr_output_span(&self) -> PackageSpan {
        let expr = self.get_expr(self.entry.expr.expr);
        let local_span = match &expr.kind {
            // Special handling for compiler generated entry expressions that come from the `@EntryPoint`
            // attributed callable.
            ExprKind::Call(callee, _) if expr.span == Span::default() => {
                self.get_expr(*callee).span
            }
            _ => expr.span,
        };
        let hir_package_id = map_fir_package_to_hir(self.entry.expr.package);
        PackageSpan {
            package: hir_package_id,
            span: local_span,
        }
    }

    fn eval(mut self) -> Result<Program, Error> {
        // Evaluate the entry-point expression.
        let ret_val = self.try_eval_expr(self.entry.expr.expr)?.into_value();
        let output_recording: Vec<Instruction> = self
            .generate_output_recording_instructions(
                ret_val,
                &self.get_expr(self.entry.expr.expr).ty,
            )
            .map_err(|()| Error::OutputResultLiteral(self.entry_expr_output_span()))?;

        // Insert the return expression and return the generated program.
        let current_block = self.get_current_rir_block_mut();
        current_block.0.extend(output_recording);
        current_block.0.push(Instruction::Return);

        // Set the number of qubits and results used by the program.
        self.program.num_qubits = self
            .resource_manager
            .qubit_count()
            .try_into()
            .expect("qubits count should fit into a u32");
        self.program.num_results = self
            .resource_manager
            .result_register_count()
            .try_into()
            .expect("results count should fit into a u32");

        Ok(self.program)
    }

    fn eval_array_update_index(
        &mut self,
        array: &[Value],
        index_expr_id: ExprId,
        update_expr_id: ExprId,
    ) -> Result<Value, Error> {
        // Try to evaluate the index and update expressions to get their value, short-circuiting execution if any of the
        // expressions is a return.
        let index_expr_package_span = self.get_expr_package_span(index_expr_id);
        let index_control_flow = self.try_eval_expr(index_expr_id)?;
        let EvalControlFlow::Continue(index_value) = index_control_flow else {
            return Err(Error::Unexpected(
                "embedded return in index expression".to_string(),
                index_expr_package_span,
            ));
        };
        let update_control_flow = self.try_eval_expr(update_expr_id)?;
        let EvalControlFlow::Continue(update_value) = update_control_flow else {
            return Err(Error::Unexpected(
                "embedded return in update expression".to_string(),
                self.get_expr_package_span(update_expr_id),
            ));
        };

        // Set the value at the specified index or range.
        let update_result = match index_value {
            Value::Int(index) => {
                update_index_single(array, index, update_value, index_expr_package_span)
            }
            Value::Range(range) => update_index_range(
                array,
                range.start,
                range.step,
                range.end,
                update_value,
                index_expr_package_span,
            ),
            _ => panic!("invalid kind of value for index"),
        };
        let updated_array = update_result.map_err(Error::from)?;
        Ok(updated_array)
    }

    fn eval_bin_op(
        &mut self,
        bin_op: BinOp,
        lhs_value: Value,
        rhs_expr_id: ExprId,
        lhs_span: PackageSpan,         // For diagnostic purposes only.
        bin_op_expr_span: PackageSpan, // For diagnostic purposes only.
    ) -> Result<EvalControlFlow, Error> {
        // Evaluate the binary operation differently depending on the LHS value variant.
        match lhs_value {
            Value::Array(lhs_array) => self.eval_bin_op_with_lhs_array_operand(
                bin_op,
                &lhs_array,
                rhs_expr_id,
                bin_op_expr_span,
            ),
            Value::Result(lhs_result) => self.eval_bin_op_with_lhs_result_operand(
                bin_op,
                lhs_result,
                rhs_expr_id,
                bin_op_expr_span,
            ),
            Value::Bool(lhs_bool) => {
                self.eval_bin_op_with_lhs_classical_bool_operand(bin_op, lhs_bool, rhs_expr_id)
            }
            Value::Int(lhs_int) => {
                let lhs_operand = Operand::Literal(Literal::Integer(lhs_int));
                self.eval_bin_op_with_lhs_integer_operand(
                    bin_op,
                    lhs_operand,
                    rhs_expr_id,
                    bin_op_expr_span,
                )
            }
            Value::Double(_lhs_double) => Err(Error::Unimplemented(
                "double binary operation".to_string(),
                lhs_span,
            )),
            Value::Var(lhs_eval_var) => {
                self.eval_bin_op_with_lhs_var(bin_op, lhs_eval_var, rhs_expr_id, bin_op_expr_span)
            }
            _ => Err(Error::Unexpected(
                format!("unsupported LHS value: {lhs_value}"),
                lhs_span,
            )),
        }
    }

    fn eval_bin_op_with_lhs_array_operand(
        &mut self,
        bin_op: BinOp,
        lhs_array: &Rc<Vec<Value>>,
        rhs_expr_id: ExprId,
        bin_op_expr_span: PackageSpan, // For diagnostic purposes only.
    ) -> Result<EvalControlFlow, Error> {
        // Check that the binary operation is currently supported.
        if matches!(bin_op, BinOp::Eq | BinOp::Neq) {
            return Err(Error::Unimplemented(
                "array comparison".to_string(),
                bin_op_expr_span,
            ));
        }

        // The only possible binary operation with array operands at this point is addition.
        assert!(
            matches!(bin_op, BinOp::Add),
            "expected array addition operation, got {bin_op:?}"
        );

        // Try to evaluate the RHS array expression to get its value.
        let rhs_control_flow = self.try_eval_expr(rhs_expr_id)?;
        let EvalControlFlow::Continue(rhs_value) = rhs_control_flow else {
            return Err(Error::Unexpected(
                "embedded return in RHS expression".to_string(),
                self.get_expr_package_span(rhs_expr_id),
            ));
        };
        let Value::Array(rhs_array) = rhs_value else {
            panic!("expected array value from RHS expression");
        };

        // Concatenate the arrays.
        let concatenated_array: Vec<Value> =
            lhs_array.iter().chain(rhs_array.iter()).cloned().collect();
        let array_value = Value::Array(concatenated_array.into());
        Ok(EvalControlFlow::Continue(array_value))
    }

    fn eval_bin_op_with_lhs_result_operand(
        &mut self,
        bin_op: BinOp,
        lhs_result: val::Result,
        rhs_expr_id: ExprId,
        bin_op_expr_span: PackageSpan, // For diagnostic purposes only.
    ) -> Result<EvalControlFlow, Error> {
        let rhs_control_flow = self.try_eval_expr(rhs_expr_id)?;
        let EvalControlFlow::Continue(rhs_value) = rhs_control_flow else {
            return Err(Error::Unexpected(
                "embedded return in RHS expression".to_string(),
                self.get_expr_package_span(rhs_expr_id),
            ));
        };
        let Value::Result(rhs_result) = rhs_value else {
            panic!("expected result value from RHS expression");
        };

        // Get the operands to use when generating the binary operation instruction.
        let lhs_operand = self.eval_result_as_bool_operand(lhs_result);
        let rhs_operand = self.eval_result_as_bool_operand(rhs_result);

        // Create a variable to store the result of the expression.
        let variable_id = self.resource_manager.next_var();
        let rir_variable = rir::Variable {
            variable_id,
            ty: rir::Ty::Boolean, // Binary operations between results are always Boolean.
        };

        // Create the binary operation instruction and add it to the current block.
        let condition_code = match bin_op {
            BinOp::Eq => ConditionCode::Eq,
            BinOp::Neq => ConditionCode::Ne,
            _ => {
                return Err(Error::Unexpected(
                    format!("invalid binary operator for Result operands: {bin_op:?})"),
                    bin_op_expr_span,
                ))
            }
        };

        let instruction = match (bin_op, lhs_operand, rhs_operand) {
            (BinOp::Eq, Operand::Literal(Literal::Bool(true)), operand)
            | (BinOp::Eq, operand, Operand::Literal(Literal::Bool(true)))
            | (BinOp::Neq, Operand::Literal(Literal::Bool(false)), operand)
            | (BinOp::Neq, operand, Operand::Literal(Literal::Bool(false))) => {
                // One of the operands is a literal so we just need a store instruction.
                Instruction::Store(operand, rir_variable)
            }
            // Both operators are non-literals so we need the comparison instruction.
            _ => Instruction::Icmp(condition_code, lhs_operand, rhs_operand, rir_variable),
        };
        self.get_current_rir_block_mut().0.push(instruction);

        // Return the variable as a value.
        let value = Value::Var(map_rir_var_to_eval_var(rir_variable).map_err(|()| {
            Error::Unexpected(
                format!("{} type in binop", rir_variable.ty),
                bin_op_expr_span,
            )
        })?);
        Ok(EvalControlFlow::Continue(value))
    }

    fn eval_bin_op_with_lhs_classical_bool_operand(
        &mut self,
        bin_op: BinOp,
        lhs_bool: bool,
        rhs_expr_id: ExprId,
    ) -> Result<EvalControlFlow, Error> {
        let value = match (bin_op, lhs_bool) {
            // Handle short-circuiting for logical AND and logical OR.
            (BinOp::AndL, false) => Value::Bool(false),
            (BinOp::OrL, true) => Value::Bool(true),
            // Cases for which just returning the RHS value is sufficient.
            (BinOp::AndL | BinOp::Eq, true) | (BinOp::OrL | BinOp::Neq, false) => {
                // Try to evaluate the RHS expression to get its value.
                let rhs_control_flow = self.try_eval_expr(rhs_expr_id)?;
                let EvalControlFlow::Continue(rhs_value) = rhs_control_flow else {
                    return Err(Error::Unexpected(
                        "embedded return in RHS expression".to_string(),
                        self.get_expr_package_span(rhs_expr_id),
                    ));
                };
                rhs_value
            }
            // The other possible cases.
            (BinOp::Eq | BinOp::Neq, _) => {
                // Try to evaluate the RHS expression to get its value.
                let rhs_control_flow = self.try_eval_expr(rhs_expr_id)?;
                let EvalControlFlow::Continue(rhs_value) = rhs_control_flow else {
                    return Err(Error::Unexpected(
                        "embedded return in RHS expression".to_string(),
                        self.get_expr_package_span(rhs_expr_id),
                    ));
                };

                // Create the operands.
                let lhs_operand = Operand::Literal(Literal::Bool(lhs_bool));
                let rhs_operand = map_eval_value_to_rir_operand(&rhs_value);

                // If both operands are literals, evaluate the binary operation and return its value.
                if let (Operand::Literal(lhs_literal), Operand::Literal(rhs_literal)) =
                    (lhs_operand, rhs_operand)
                {
                    let value = eval_bin_op_with_bool_literals(bin_op, lhs_literal, rhs_literal);
                    return Ok(EvalControlFlow::Continue(value));
                }

                // Generate the specific instruction depending on the operand.
                let bin_op_variable_id = self.resource_manager.next_var();
                let bin_op_rir_variable = rir::Variable {
                    variable_id: bin_op_variable_id,
                    ty: rir::Ty::Boolean,
                };
                let bin_op_ins = match bin_op {
                    BinOp::AndL => {
                        Instruction::LogicalAnd(lhs_operand, rhs_operand, bin_op_rir_variable)
                    }
                    BinOp::OrL => {
                        Instruction::LogicalOr(lhs_operand, rhs_operand, bin_op_rir_variable)
                    }
                    BinOp::Eq => Instruction::Icmp(
                        ConditionCode::Eq,
                        lhs_operand,
                        rhs_operand,
                        bin_op_rir_variable,
                    ),
                    BinOp::Neq => Instruction::Icmp(
                        ConditionCode::Ne,
                        lhs_operand,
                        rhs_operand,
                        bin_op_rir_variable,
                    ),
                    _ => panic!("unsupported binary operation for bools: {bin_op:?}"),
                };
                self.get_current_rir_block_mut().0.push(bin_op_ins);
                Value::Var(map_rir_var_to_eval_var(bin_op_rir_variable).map_err(|()| {
                    Error::Unexpected(
                        format!("{} type in binop", bin_op_rir_variable.ty),
                        self.get_expr_package_span(rhs_expr_id),
                    )
                })?)
            }
            _ => panic!("unsupported binary operation for bools: {bin_op:?}"),
        };
        Ok(EvalControlFlow::Continue(value))
    }

    fn eval_bin_op_with_lhs_dynamic_bool_operand(
        &mut self,
        bin_op: BinOp,
        lhs_eval_var: Var,
        rhs_expr_id: ExprId,
    ) -> Result<EvalControlFlow, Error> {
        let result_var = match bin_op {
            BinOp::Eq | BinOp::Neq => {
                self.eval_comparison_bool_bin_op(bin_op, lhs_eval_var, rhs_expr_id)?
            }
            BinOp::AndL => {
                // Logical AND Boolean operations short-circuit on false.
                let lhs_rir_var = map_eval_var_to_rir_var(lhs_eval_var);
                self.eval_logical_bool_bin_op(false, lhs_rir_var, rhs_expr_id)?
            }
            BinOp::OrL => {
                // Logical OR Boolean operations short-circuit on true.
                let lhs_rir_var = map_eval_var_to_rir_var(lhs_eval_var);
                self.eval_logical_bool_bin_op(true, lhs_rir_var, rhs_expr_id)?
            }
            _ => panic!("invalid Boolean operator {bin_op:?}"),
        };
        Ok(EvalControlFlow::Continue(Value::Var(result_var)))
    }

    fn eval_comparison_bool_bin_op(
        &mut self,
        bin_op: BinOp,
        lhs_eval_var: Var,
        rhs_expr_id: ExprId,
    ) -> Result<Var, Error> {
        // Try to evaluate the RHS expression to get its value and create a RHS operand.
        let rhs_control_flow = self.try_eval_expr(rhs_expr_id)?;
        let EvalControlFlow::Continue(rhs_value) = rhs_control_flow else {
            return Err(Error::Unexpected(
                "embedded return in RHS expression".to_string(),
                self.get_expr_package_span(rhs_expr_id),
            ));
        };
        let rhs_operand = map_eval_value_to_rir_operand(&rhs_value);

        // Get the comparison result depending on the operator and the RHS value.
        let result_var = match (bin_op, rhs_operand) {
            // If the RHS value is a literal, depending on the operand, the result of the Boolean comparison is just the
            // LHS value.
            (BinOp::Neq, Operand::Literal(Literal::Bool(false)))
            | (BinOp::Eq, Operand::Literal(Literal::Bool(true))) => lhs_eval_var,
            // In other cases we have to actually generate the comparison instruction.
            (BinOp::Eq | BinOp::Neq, _) => {
                let rir_variable = rir::Variable::new_boolean(self.resource_manager.next_var());
                let lhs_operand = Operand::Variable(map_eval_var_to_rir_var(lhs_eval_var));
                let condition_code = match bin_op {
                    BinOp::Eq => ConditionCode::Eq,
                    BinOp::Neq => ConditionCode::Ne,
                    _ => panic!("invalid Boolean comparison operator {bin_op:?}"),
                };
                let cmp_inst =
                    Instruction::Icmp(condition_code, lhs_operand, rhs_operand, rir_variable);
                self.get_current_rir_block_mut().0.push(cmp_inst);
                map_rir_var_to_eval_var(rir_variable).map_err(|()| {
                    Error::Unexpected(
                        format!("{} type in comparison binop", rir_variable.ty),
                        self.get_expr_package_span(rhs_expr_id),
                    )
                })?
            }
            (_, _) => panic!("invalid Boolean comparison operator {bin_op:?}"),
        };
        Ok(result_var)
    }

    fn eval_logical_bool_bin_op(
        &mut self,
        short_circuit_on_true: bool,
        lhs_rir_var: rir::Variable,
        rhs_expr_id: ExprId,
    ) -> Result<Var, Error> {
        // Create the variable where we will store the result of the Boolean operation and store a default value in it,
        // which will only be changed inside the conditional block where the RHS expression is evaluated.
        let result_var_id = self.resource_manager.next_var();
        let result_rir_var = rir::Variable {
            variable_id: result_var_id,
            ty: rir::Ty::Boolean,
        };
        let init_var_ins = Instruction::Store(
            Operand::Literal(Literal::Bool(short_circuit_on_true)),
            result_rir_var,
        );
        self.get_current_rir_block_mut().0.push(init_var_ins);

        // Pop the current block and insert the continuation block.
        let current_block_node = self.eval_context.pop_block_node();
        let continuation_block_id = self.create_program_block();
        let continuation_block_node = BlockNode {
            id: continuation_block_id,
            successor: current_block_node.successor,
        };
        self.eval_context.push_block_node(continuation_block_node);

        // Now insert the conditional block.
        let rhs_eval_block_id = self.create_program_block();
        let rhs_eval_block_node = BlockNode {
            id: rhs_eval_block_id,
            successor: Some(continuation_block_id),
        };
        self.eval_context.push_block_node(rhs_eval_block_node);

        // Evaluate the RHS expression
        let rhs_control_flow = self.try_eval_expr(rhs_expr_id)?;
        let EvalControlFlow::Continue(rhs_value) = rhs_control_flow else {
            return Err(Error::Unexpected(
                "embedded return in RHS expression".to_string(),
                self.get_expr_package_span(rhs_expr_id),
            ));
        };
        let rhs_operand = map_eval_value_to_rir_operand(&rhs_value);

        // Store the RHS value into the the variable that represents the result of the Boolean operation.
        let store_ins = Instruction::Store(rhs_operand, result_rir_var);
        self.get_current_rir_block_mut().0.push(store_ins);
        let jump_ins = Instruction::Jump(continuation_block_id);
        self.get_current_rir_block_mut().0.push(jump_ins);
        let _ = self.eval_context.pop_block_node();

        // Now that we have constructed both the conditional and continuation blocks, insert the jump instruction and
        // return the variable that stores the result of the Boolean operation.
        // The branching blocks depend on whether we short-circuit on true or false.
        let (true_block_id, false_block_id) = if short_circuit_on_true {
            (continuation_block_id, rhs_eval_block_id)
        } else {
            (rhs_eval_block_id, continuation_block_id)
        };
        let branch_ins = Instruction::Branch(lhs_rir_var, true_block_id, false_block_id);
        self.get_program_block_mut(current_block_node.id)
            .0
            .push(branch_ins);
        let result_eval_var = map_rir_var_to_eval_var(result_rir_var).map_err(|()| {
            Error::Unexpected(
                format!("{} type in logical binop", result_rir_var.ty),
                self.get_expr_package_span(rhs_expr_id),
            )
        })?;
        Ok(result_eval_var)
    }

    fn eval_bin_op_with_lhs_integer_operand(
        &mut self,
        bin_op: BinOp,
        lhs_operand: Operand,
        rhs_expr_id: ExprId,
        bin_op_expr_span: PackageSpan, // For diagnostic purposes only.
    ) -> Result<EvalControlFlow, Error> {
        assert!(
            matches!(lhs_operand.get_type(), rir::Ty::Integer),
            "LHS is expected to be of integer type"
        );

        // Try to evaluate the RHS expression to get its value and construct its operand.
        let rhs_control_flow = self.try_eval_expr(rhs_expr_id)?;
        let EvalControlFlow::Continue(rhs_value) = rhs_control_flow else {
            return Err(Error::Unexpected(
                "embedded return in RHS expression".to_string(),
                self.get_expr_package_span(rhs_expr_id),
            ));
        };
        let rhs_operand = map_eval_value_to_rir_operand(&rhs_value);
        assert!(
            matches!(rhs_operand.get_type(), rir::Ty::Integer),
            "LHS value is expected to be of integer type"
        );

        // If both operands are literals, evaluate the binary operation and return its value.
        if let (Operand::Literal(lhs_literal), Operand::Literal(rhs_literal)) =
            (lhs_operand, rhs_operand)
        {
            let value = eval_bin_op_with_integer_literals(
                bin_op,
                lhs_literal,
                rhs_literal,
                bin_op_expr_span,
            )?;
            return Ok(EvalControlFlow::Continue(value));
        }

        // Generate the instructions.
        let bin_op_rir_variable = self
            .generate_instructions_for_binary_operation_with_integer_operands(
                bin_op,
                lhs_operand,
                rhs_operand,
                bin_op_expr_span,
            )?;
        let value = Value::Var(map_rir_var_to_eval_var(bin_op_rir_variable).map_err(|()| {
            Error::Unexpected(
                format!("{} type in binop", bin_op_rir_variable.ty),
                bin_op_expr_span,
            )
        })?);
        Ok(EvalControlFlow::Continue(value))
    }

    fn eval_bin_op_with_lhs_var(
        &mut self,
        bin_op: BinOp,
        lhs_eval_var: Var,
        rhs_expr_id: ExprId,
        bin_op_expr_span: PackageSpan, // For diagnostic purposes only.
    ) -> Result<EvalControlFlow, Error> {
        match lhs_eval_var.ty {
            VarTy::Boolean => {
                self.eval_bin_op_with_lhs_dynamic_bool_operand(bin_op, lhs_eval_var, rhs_expr_id)
            }
            VarTy::Integer => {
                let lhs_rir_var = map_eval_var_to_rir_var(lhs_eval_var);
                let lhs_operand = Operand::Variable(lhs_rir_var);
                self.eval_bin_op_with_lhs_integer_operand(
                    bin_op,
                    lhs_operand,
                    rhs_expr_id,
                    bin_op_expr_span,
                )
            }
            VarTy::Double => Err(Error::Unimplemented(
                "double binary operation with dynamic LHS".to_string(),
                bin_op_expr_span,
            )),
        }
    }

    fn eval_classical_expr(&mut self, expr_id: ExprId) -> Result<EvalControlFlow, Error> {
        let current_package_id = self.get_current_package_id();
        let store_expr_id = StoreExprId::from((current_package_id, expr_id));
        let expr = self.package_store.get_expr(store_expr_id);
        let scope_exec_graph = self.get_current_scope_exec_graph().clone();
        let scope = self.eval_context.get_current_scope_mut();
        let exec_graph = exec_graph_section(&scope_exec_graph, expr.exec_graph_range.clone());
        let mut state = State::new(current_package_id, exec_graph, None);
        let classical_result = state.eval(
            self.package_store,
            &mut scope.env,
            &mut self.backend,
            &mut GenericReceiver::new(&mut std::io::sink()),
            &[],
            StepAction::Continue,
        );
        let eval_result = match classical_result {
            Ok(step_result) => {
                let StepResult::Return(value) = step_result else {
                    panic!("evaluating a classical expression should always return a value");
                };

                // Figure out the control flow kind.
                let scope = self.eval_context.get_current_scope();
                let eval_control_flow = if scope.has_classical_evaluator_returned() {
                    EvalControlFlow::Return(value)
                } else {
                    EvalControlFlow::Continue(value)
                };
                Ok(eval_control_flow)
            }
            Err((error, _)) => Err(Error::from(error)),
        };

        // If this was an assign expression, update the bindings in the hybrid side to keep them in sync and to insert
        // store instructions for variables of type `Bool`, `Int` or `Double`.
        if let Ok(EvalControlFlow::Continue(_)) = eval_result {
            let expr = self.get_expr(expr_id);
            if let ExprKind::Assign(lhs_expr_id, _)
            | ExprKind::AssignField(lhs_expr_id, _, _)
            | ExprKind::AssignIndex(lhs_expr_id, _, _)
            | ExprKind::AssignOp(_, lhs_expr_id, _) = &expr.kind
            {
                self.update_hybrid_bindings_from_classical_bindings(*lhs_expr_id)?;
            }
        }

        eval_result
    }

    fn eval_hybrid_expr(&mut self, expr_id: ExprId) -> Result<EvalControlFlow, Error> {
        let expr = self.get_expr(expr_id);
        let expr_package_span = self.get_expr_package_span(expr_id);
        match &expr.kind {
            ExprKind::Array(exprs) => self.eval_expr_array(exprs),
            ExprKind::ArrayLit(_) => Err(Error::Unexpected(
                "array literal should have been classically evaluated".to_string(),
                expr_package_span,
            )),
            ExprKind::ArrayRepeat(value_expr_id, size_expr_id) => {
                self.eval_expr_array_repeat(*value_expr_id, *size_expr_id)
            }
            ExprKind::Assign(lhs_expr_id, rhs_expr_id) => {
                self.eval_expr_assign(*lhs_expr_id, *rhs_expr_id)
            }
            ExprKind::AssignField(_, _, _) => Err(Error::Unexpected(
                "assigning a dynamic value to a field of a user-defined type is invalid"
                    .to_string(),
                expr_package_span,
            )),
            ExprKind::AssignIndex(array_expr_id, index_expr_id, replace_expr_id) => {
                self.eval_expr_assign_index(*array_expr_id, *index_expr_id, *replace_expr_id)
            }
            ExprKind::AssignOp(bin_op, lhs_expr_id, rhs_expr_id) => {
                self.eval_expr_assign_op(*bin_op, *lhs_expr_id, *rhs_expr_id, expr_package_span)
            }
            ExprKind::BinOp(bin_op, lhs_expr_id, rhs_expr_id) => {
                self.eval_expr_bin_op(*bin_op, *lhs_expr_id, *rhs_expr_id, expr_package_span)
            }
            ExprKind::Block(block_id) => self.try_eval_block(*block_id),
            ExprKind::Call(callee_expr_id, args_expr_id) => {
                self.eval_expr_call(expr_id, *callee_expr_id, *args_expr_id)
            }
            ExprKind::Closure(args, callable) => {
                let closure = resolve_closure(
                    &self.eval_context.get_current_scope().env,
                    self.get_current_package_id(),
                    expr.span,
                    args,
                    *callable,
                )
                .map_err(Error::from)?;
                Ok(EvalControlFlow::Continue(closure))
            }
            ExprKind::Fail(_) => Err(Error::Unexpected(
                "using a dynamic value in a fail statement is invalid".to_string(),
                expr_package_span,
            )),
            ExprKind::Field(_, _) => Err(Error::Unexpected(
                "accessing a field of a dynamic user-defined type is invalid".to_string(),
                expr_package_span,
            )),
            ExprKind::Hole => Err(Error::Unexpected(
                "hole expressions are not expected during partial evaluation".to_string(),
                expr_package_span,
            )),
            ExprKind::If(condition_expr_id, body_expr_id, otherwise_expr_id) => self.eval_expr_if(
                expr_id,
                *condition_expr_id,
                *body_expr_id,
                *otherwise_expr_id,
            ),
            ExprKind::Index(array_expr_id, index_expr_id) => {
                self.eval_expr_index(*array_expr_id, *index_expr_id)
            }
            ExprKind::Lit(_) => Err(Error::Unexpected(
                "literal should have been classically evaluated".to_string(),
                expr_package_span,
            )),
            ExprKind::Range(_, _, _) => Err(Error::Unexpected(
                "dynamic ranges are invalid".to_string(),
                expr_package_span,
            )),
            ExprKind::Return(expr_id) => self.eval_expr_return(*expr_id),
            ExprKind::Struct(..) => Err(Error::Unexpected(
                "instruction generation for struct constructor expressions is invalid".to_string(),
                expr_package_span,
            )),
            ExprKind::String(_) => Err(Error::Unexpected(
                "dynamic strings are invalid".to_string(),
                expr_package_span,
            )),
            ExprKind::Tuple(exprs) => self.eval_expr_tuple(exprs),
            ExprKind::UnOp(un_op, value_expr_id) => {
                self.eval_expr_unary(*un_op, *value_expr_id, expr_package_span)
            }
            ExprKind::UpdateField(_, _, _) => Err(Error::Unexpected(
                "updating a field of a dynamic user-defined type is invalid".to_string(),
                expr_package_span,
            )),
            ExprKind::UpdateIndex(array_expr_id, index_expr_id, update_expr_id) => {
                self.eval_expr_update_index(*array_expr_id, *index_expr_id, *update_expr_id)
            }
            ExprKind::Var(res, _) => Ok(EvalControlFlow::Continue(self.eval_expr_var(res))),
            ExprKind::While(condition_expr_id, body_block_id) => {
                self.eval_expr_while(*condition_expr_id, *body_block_id)
            }
        }
    }

    fn eval_expr_array_repeat(
        &mut self,
        value_expr_id: ExprId,
        size_expr_id: ExprId,
    ) -> Result<EvalControlFlow, Error> {
        // Try to evaluate both the value and size expressions to get their value, short-circuiting execution if any of the
        // expressions is a return.
        let value_control_flow = self.try_eval_expr(value_expr_id)?;
        let EvalControlFlow::Continue(value) = value_control_flow else {
            return Err(Error::Unexpected(
                "embedded return in array".to_string(),
                self.get_expr_package_span(value_expr_id),
            ));
        };
        let size_control_flow = self.try_eval_expr(size_expr_id)?;
        let EvalControlFlow::Continue(size) = size_control_flow else {
            return Err(Error::Unexpected(
                "embedded return in array size".to_string(),
                self.get_expr_package_span(size_expr_id),
            ));
        };

        // We assume the size of the array is a classical value because otherwise it would have been rejected before
        // getting to the partial evaluation stage.
        let size = size.unwrap_int();
        let values = vec![value; TryFrom::try_from(size).expect("could not convert size value")];
        Ok(EvalControlFlow::Continue(Value::Array(values.into())))
    }

    fn eval_expr_assign(
        &mut self,
        lhs_expr_id: ExprId,
        rhs_expr_id: ExprId,
    ) -> Result<EvalControlFlow, Error> {
        let rhs_control_flow = self.try_eval_expr(rhs_expr_id)?;
        let EvalControlFlow::Continue(rhs_value) = rhs_control_flow else {
            return Err(Error::Unexpected(
                "embedded return in assign expression".to_string(),
                self.get_expr_package_span(rhs_expr_id),
            ));
        };

        self.update_bindings(lhs_expr_id, rhs_value)?;
        Ok(EvalControlFlow::Continue(Value::unit()))
    }

    fn eval_expr_assign_index(
        &mut self,
        array_expr_id: ExprId,
        index_expr_id: ExprId,
        update_expr_id: ExprId,
    ) -> Result<EvalControlFlow, Error> {
        // Get the value of the array to use it as the basis to perform the update.
        let array_expr = self.get_expr(array_expr_id);
        let ExprKind::Var(Res::Local(array_loc_id), _) = &array_expr.kind else {
            panic!("array expression in assign index expression is expected to be a variable");
        };
        let array = self
            .eval_context
            .get_current_scope()
            .get_classical_local_value(*array_loc_id)
            .clone()
            .unwrap_array();

        // Evaluate the updated array and update the corresponding bindings.
        let new_array_value =
            self.eval_array_update_index(&array, index_expr_id, update_expr_id)?;
        self.update_bindings(array_expr_id, new_array_value)?;
        Ok(EvalControlFlow::Continue(Value::unit()))
    }

    fn eval_expr_assign_op(
        &mut self,
        bin_op: BinOp,
        lhs_expr_id: ExprId,
        rhs_expr_id: ExprId,
        bin_op_expr_span: PackageSpan, // For diagnostic purposes only.
    ) -> Result<EvalControlFlow, Error> {
        // Consider optimization of array in-place operations instead of re-using the general binary operation
        // evaluation.
        let lhs_expr = self.get_expr(lhs_expr_id);
        let lhs_expr_package_span = self.get_expr_package_span(lhs_expr_id);
        let lhs_value = if matches!(lhs_expr.ty, Ty::Array(_)) {
            let ExprKind::Var(Res::Local(lhs_loc_id), _) = &lhs_expr.kind else {
                panic!("array expression in assign op expression is expected to be a variable");
            };
            self.eval_context
                .get_current_scope()
                .get_classical_local_value(*lhs_loc_id)
                .clone()
        } else {
            let lhs_control_flow = self.try_eval_expr(lhs_expr_id)?;
            if lhs_control_flow.is_return() {
                return Err(Error::Unexpected(
                    "embedded return in assign op LHS expression".to_string(),
                    lhs_expr_package_span,
                ));
            }
            lhs_control_flow.into_value()
        };
        let bin_op_control_flow = self.eval_bin_op(
            bin_op,
            lhs_value,
            rhs_expr_id,
            lhs_expr_package_span,
            bin_op_expr_span,
        )?;
        let EvalControlFlow::Continue(bin_op_value) = bin_op_control_flow else {
            panic!("evaluating a binary operation is expected to result in an error or a continue, but never in a return");
        };
        self.update_bindings(lhs_expr_id, bin_op_value)?;
        Ok(EvalControlFlow::Continue(Value::unit()))
    }

    #[allow(clippy::similar_names)]
    fn eval_expr_bin_op(
        &mut self,
        bin_op: BinOp,
        lhs_expr_id: ExprId,
        rhs_expr_id: ExprId,
        bin_op_expr_span: PackageSpan, // For diagnostic purposes only.
    ) -> Result<EvalControlFlow, Error> {
        // Try to evaluate the LHS expression and get its value, short-circuiting execution if it is a return.
        let lhs_control_flow = self.try_eval_expr(lhs_expr_id)?;
        let EvalControlFlow::Continue(lhs_value) = lhs_control_flow else {
            return Err(Error::Unexpected(
                "embedded return in binary operation".to_string(),
                self.get_expr_package_span(lhs_expr_id),
            ));
        };

        // Now that we have a LHS value, evaluate the binary operation, which will properly consider short-circuiting
        // logic in the case of Boolean operations.
        let lhs_span = self.get_expr_package_span(lhs_expr_id);
        self.eval_bin_op(bin_op, lhs_value, rhs_expr_id, lhs_span, bin_op_expr_span)
    }

    fn eval_expr_call(
        &mut self,
        call_expr_id: ExprId,
        callee_expr_id: ExprId,
        args_expr_id: ExprId,
    ) -> Result<EvalControlFlow, Error> {
        let (callee_control_flow, args_control_flow) =
            self.try_eval_callee_and_args(callee_expr_id, args_expr_id)?;

        // Get the callable.
        let (store_item_id, functor_app, fixed_args) = match callee_control_flow.into_value() {
            Value::Closure(inner) => (inner.id, inner.functor, Some(inner.fixed_args)),
            Value::Global(id, functor) => (id, functor, None),
            _ => panic!("value is not callable"),
        };
        let global = self
            .package_store
            .get_global(store_item_id)
            .expect("global not present");
        let Global::Callable(callable_decl) = global else {
            // Instruction generation for UDTs is not supported.
            panic!("global is not a callable");
        };

        // Set up the scope for the call, which allows additional error checking if the callable was
        // previously unresolved.
        let spec_decl = if let CallableImpl::Spec(spec_impl) = &callable_decl.implementation {
            Some(get_spec_decl(spec_impl, functor_app))
        } else {
            None
        };

        let args_value = args_control_flow.into_value();
        let ctls = if let Some(Some(ctls_pat_id)) = spec_decl.map(|spec_decl| spec_decl.input) {
            assert!(
                functor_app.controlled > 0,
                "control qubits count was expected to be greater than zero"
            );
            Some((
                StorePatId::from((store_item_id.package, ctls_pat_id)),
                functor_app.controlled,
            ))
        } else {
            assert!(
                functor_app.controlled == 0,
                "control qubits count was expected to be zero"
            );
            None
        };
        let (args, ctls_arg) = self.resolve_args(
            (store_item_id.package, callable_decl.input).into(),
            args_value.clone(),
            ctls,
            fixed_args,
        );
        let call_scope = Scope::new(
            store_item_id.package,
            Some((store_item_id.item, functor_app)),
            args,
            ctls_arg,
        );

        // If the call has the unresolved flag, it tells us that RCA could not perform static analysis on this call site.
        // Now that we are in evaluation, we have a distinct callable resolved and can perform runtime capability check
        // ahead of performing the actual call and return the appropriate capabilities error if this call is not supported
        // by the target.
        let call_was_unresolved = self.is_unresolved_callee_expr(callee_expr_id);
        if call_was_unresolved {
            let call_compute_kind = self.get_call_compute_kind(&call_scope);
            if let ComputeKind::Quantum(QuantumProperties {
                runtime_features,
                value_kind,
            }) = call_compute_kind
            {
                let missing_features = get_missing_runtime_features(
                    runtime_features,
                    self.program.config.capabilities,
                ) & !RuntimeFeatureFlags::CallToUnresolvedCallee;
                if !missing_features.is_empty() {
                    if let Some(error) = generate_errors_from_runtime_features(
                        missing_features,
                        self.get_expr(call_expr_id).span,
                    )
                    .drain(..)
                    .next()
                    {
                        return Err(Error::CapabilityError(error));
                    }
                }

                // If the call produces a dynamic value, we treat it as an error because we know that later
                // analysis has not taken that dynamism into account and further partial evaluation may fail
                // when it encounters that value.
                if value_kind.is_dynamic() {
                    return Err(Error::UnexpectedDynamicValue(
                        self.get_expr_package_span(call_expr_id),
                    ));
                }
            }
        }

        // We generate instructions differently depending on whether we are calling an intrinsic or a specialization
        // with an implementation.
        let value = match spec_decl {
            None => {
                let callee_expr_span = self.get_expr_package_span(callee_expr_id);
                self.eval_expr_call_to_intrinsic(
                    store_item_id,
                    callable_decl,
                    args_value,
                    callee_expr_span,
                )?
            }
            Some(spec_decl) => {
                self.eval_expr_call_to_spec(call_scope, store_item_id, functor_app, spec_decl)?
            }
        };
        Ok(EvalControlFlow::Continue(value))
    }

    fn try_eval_callee_and_args(
        &mut self,
        callee_expr_id: ExprId,
        args_expr_id: ExprId,
    ) -> Result<(EvalControlFlow, EvalControlFlow), Error> {
        let callee_control_flow = self.try_eval_expr(callee_expr_id)?;
        if callee_control_flow.is_return() {
            return Err(Error::Unexpected(
                "embedded return in callee".to_string(),
                self.get_expr_package_span(callee_expr_id),
            ));
        }
        let args_control_flow = self.try_eval_expr(args_expr_id)?;
        if args_control_flow.is_return() {
            return Err(Error::Unexpected(
                "embedded return in call arguments".to_string(),
                self.get_expr_package_span(args_expr_id),
            ));
        }
<<<<<<< HEAD

        // Get the callable.
        let (store_item_id, functor_app) = callee_control_flow.into_value().unwrap_global();
        let global = self
            .package_store
            .get_global(store_item_id)
            .expect("global not present");
        let Global::Callable(callable_decl) = global else {
            // Instruction generation for UDTs is not supported.
            panic!("global is not a callable");
        };

        // We generate instructions differently depending on whether we are calling an intrinsic or a specialization
        // with an implementation.
        let value = match &callable_decl.implementation {
            CallableImpl::Intrinsic | CallableImpl::CodeGenIntrinsic(_) => {
                let callee_expr = self.get_expr(callee_expr_id);
                self.eval_expr_call_to_intrinsic(
                    store_item_id,
                    callable_decl,
                    args_control_flow.into_value(),
                    callee_expr.span,
                )?
            }
            CallableImpl::Spec(spec_impl) => self.eval_expr_call_to_spec(
                store_item_id,
                functor_app,
                spec_impl,
                callable_decl.input,
                args_control_flow.into_value(),
            )?,
        };
        Ok(EvalControlFlow::Continue(value))
=======
        Ok((callee_control_flow, args_control_flow))
>>>>>>> eaa558a0
    }

    fn eval_expr_call_to_intrinsic(
        &mut self,
        store_item_id: StoreItemId,
        callable_decl: &CallableDecl,
        args_value: Value,
        callee_expr_span: PackageSpan, // For diagnostic puprposes only.
    ) -> Result<Value, Error> {
        // There are a few special cases regarding intrinsic callables. Identify them and handle them properly.
        match callable_decl.name.name.as_ref() {
            // Qubit allocations and measurements have special handling.
            "__quantum__rt__qubit_allocate" => Ok(self.allocate_qubit()),
            "__quantum__rt__qubit_release" => Ok(self.release_qubit(args_value)),
            "__quantum__qis__m__body" => Ok(self.measure_qubit(builder::m_decl(), args_value)),
            "__quantum__qis__mresetz__body" => {
                Ok(self.measure_qubit(builder::mresetz_decl(), args_value))
            }
            // The following intrinsic operations and functions are no-ops.
            "BeginEstimateCaching" => Ok(Value::Bool(true)),
            "DumpRegister"
            | "AccountForEstimatesInternal"
            | "BeginRepeatEstimatesInternal"
            | "EndRepeatEstimatesInternal"
            | "GlobalPhase" => Ok(Value::unit()),
            // The following intrinsic functions and operations should never make it past conditional compilation and
            // the capabilities check pass.
            "CheckZero" | "DrawRandomInt" | "DrawRandomDouble" | "Length" => {
                Err(Error::Unexpected(
                    format!(
                        "`{}` is not a supported by partial evaluation",
                        callable_decl.name.name
                    ),
                    callee_expr_span,
                ))
            }
            _ => self.eval_expr_call_to_intrinsic_qis(
                store_item_id,
                callable_decl,
                args_value,
                callee_expr_span,
            ),
        }
    }

    fn eval_expr_call_to_intrinsic_qis(
        &mut self,
        store_item_id: StoreItemId,
        callable_decl: &CallableDecl,
        args_value: Value,
        callee_expr_span: PackageSpan,
    ) -> Result<Value, Error> {
        // Intrinsic callables that make it to this point are expected to be unitary.
        if callable_decl.output != Ty::UNIT {
            return Err(Error::Unexpected(
                format!(
                    "non-classical call to non-Unit intrinsic `{}`",
                    callable_decl.name.name
                ),
                callee_expr_span,
            ));
        }

        // Check if the callable is already in the program, and if not add it.
        let callable = self.create_intrinsic_callable(store_item_id, callable_decl);
        let callable_id = self.get_or_insert_callable(callable);

        // Resove the call arguments, create the call instruction and insert it to the current block.
        let (args, ctls_arg) = self.resolve_args(
            (store_item_id.package, callable_decl.input).into(),
            args_value,
            None,
            None,
        );
        assert!(
            ctls_arg.is_none(),
            "intrinsic operations cannot have controls"
        );
        let args_operands = args
            .into_iter()
            .map(|arg| map_eval_value_to_rir_operand(&arg.into_value()))
            .collect();

        let instruction = Instruction::Call(callable_id, args_operands, None);
        let current_block = self.get_current_rir_block_mut();
        current_block.0.push(instruction);
        Ok(Value::unit())
    }

    fn eval_expr_call_to_spec(
        &mut self,
        call_scope: Scope,
        global_callable_id: StoreItemId,
        functor_app: FunctorApp,
        spec_decl: &SpecDecl,
    ) -> Result<Value, Error> {
        self.eval_context.push_scope(call_scope);
        let block_value = self.try_eval_block(spec_decl.block)?.into_value();
        let popped_scope = self.eval_context.pop_scope();
        assert!(
            popped_scope.package_id == global_callable_id.package,
            "scope package ID mismatch"
        );
        let (popped_callable_id, popped_functor_app) = popped_scope
            .callable
            .expect("callable in scope is not specified");
        assert!(
            popped_callable_id == global_callable_id.item,
            "scope callable ID mismatch"
        );
        assert!(popped_functor_app == functor_app, "scope functor mismatch");
        Ok(block_value)
    }

    fn eval_expr_if(
        &mut self,
        if_expr_id: ExprId,
        condition_expr_id: ExprId,
        body_expr_id: ExprId,
        otherwise_expr_id: Option<ExprId>,
    ) -> Result<EvalControlFlow, Error> {
        // Visit the the condition expression to get its value.
        let condition_control_flow = self.try_eval_expr(condition_expr_id)?;
        if condition_control_flow.is_return() {
            return Err(Error::Unexpected(
                "embedded return in if condition".to_string(),
                self.get_expr_package_span(condition_expr_id),
            ));
        }

        // If the condition value is a Boolean literal, use the value to decide which branch to
        // evaluate.
        let condition_value = condition_control_flow.into_value();
        if let Value::Bool(condition_bool) = condition_value {
            return self.eval_expr_if_with_classical_condition(
                condition_bool,
                body_expr_id,
                otherwise_expr_id,
            );
        }

        // At this point the condition value is not classical, so we need to generate a branching instruction.
        // First, we pop the current block node and generate a new one which the new branches will jump to when their
        // instructions end.
        let current_block_node = self.eval_context.pop_block_node();
        let continuation_block_node_id = self.create_program_block();
        let continuation_block_node = BlockNode {
            id: continuation_block_node_id,
            successor: current_block_node.successor,
        };
        self.eval_context.push_block_node(continuation_block_node);

        // Since the if expression can represent a dynamic value, create a variable to store it if the expression is
        // non-unit.
        let if_expr = self.get_expr(if_expr_id);
        let maybe_if_expr_var = if if_expr.ty == Ty::UNIT {
            None
        } else {
            let variable_id = self.resource_manager.next_var();
            let variable_ty = map_fir_type_to_rir_type(&if_expr.ty);
            Some(rir::Variable {
                variable_id,
                ty: variable_ty,
            })
        };

        // Evaluate the body expression.
        let if_true_branch_control_flow =
            self.eval_expr_if_branch(body_expr_id, continuation_block_node_id, maybe_if_expr_var)?;
        let if_true_block_id = match if_true_branch_control_flow {
            BranchControlFlow::Block(block_id) => block_id,
            BranchControlFlow::Return(value) => return Ok(EvalControlFlow::Return(value)),
        };

        // Evaluate the otherwise expression (if any), and determine the block to branch to if the condition is false.
        let if_false_block_id = if let Some(otherwise_expr_id) = otherwise_expr_id {
            let if_false_branch_control_flow = self.eval_expr_if_branch(
                otherwise_expr_id,
                continuation_block_node_id,
                maybe_if_expr_var,
            )?;
            match if_false_branch_control_flow {
                BranchControlFlow::Block(block_id) => block_id,
                BranchControlFlow::Return(value) => return Ok(EvalControlFlow::Return(value)),
            }
        } else {
            continuation_block_node_id
        };

        // Finally, we insert the branch instruction.
        let condition_value_var = condition_value.unwrap_var();
        let condition_rir_var = map_eval_var_to_rir_var(condition_value_var);
        let branch_ins =
            Instruction::Branch(condition_rir_var, if_true_block_id, if_false_block_id);
        self.get_program_block_mut(current_block_node.id)
            .0
            .push(branch_ins);

        // Return the value of the if expression.
        let if_expr_value = if let Some(if_expr_var) = maybe_if_expr_var {
            Value::Var(map_rir_var_to_eval_var(if_expr_var).map_err(|()| {
                Error::Unexpected(
                    format!(
                        "dynamic value of type {} in conditional expression",
                        if_expr_var.ty
                    ),
                    self.get_expr_package_span(if_expr_id),
                )
            })?)
        } else {
            Value::unit()
        };
        Ok(EvalControlFlow::Continue(if_expr_value))
    }

    fn eval_expr_if_branch(
        &mut self,
        branch_body_expr_id: ExprId,
        continuation_block_id: rir::BlockId,
        if_expr_var: Option<rir::Variable>,
    ) -> Result<BranchControlFlow, Error> {
        // Create the block node that corresponds to the branch body and push it as the active one.
        let block_node_id = self.create_program_block();
        let block_node = BlockNode {
            id: block_node_id,
            successor: Some(continuation_block_id),
        };
        self.eval_context.push_block_node(block_node);

        // Evaluate the branch body expression.
        let body_control = self.try_eval_expr(branch_body_expr_id)?;
        if body_control.is_return() {
            return Ok(BranchControlFlow::Return(body_control.into_value()));
        }

        // If there is a variable to save the value of the if expression to, add a store instruction.
        if let Some(if_expr_var) = if_expr_var {
            let body_operand = map_eval_value_to_rir_operand(&body_control.into_value());
            let store_ins = Instruction::Store(body_operand, if_expr_var);
            self.get_current_rir_block_mut().0.push(store_ins);
        }

        // Finally, jump to the continuation block and pop the current block node.
        let jump_ins = Instruction::Jump(continuation_block_id);
        self.get_current_rir_block_mut().0.push(jump_ins);
        let _ = self.eval_context.pop_block_node();
        Ok(BranchControlFlow::Block(block_node_id))
    }

    fn eval_expr_if_with_classical_condition(
        &mut self,
        condition_bool: bool,
        body_expr_id: ExprId,
        otherwise_expr_id: Option<ExprId>,
    ) -> Result<EvalControlFlow, Error> {
        if condition_bool {
            self.try_eval_expr(body_expr_id)
        } else if let Some(otherwise_expr_id) = otherwise_expr_id {
            self.try_eval_expr(otherwise_expr_id)
        } else {
            // The classical condition evaluated to false, but there is not otherwise block so there is nothing to
            // evaluate.
            // Return unit since it is the only possibility for if expressions with no otherwise block.
            Ok(EvalControlFlow::Continue(Value::unit()))
        }
    }

    fn eval_expr_index(
        &mut self,
        array_expr_id: ExprId,
        index_expr_id: ExprId,
    ) -> Result<EvalControlFlow, Error> {
        // Get the value of the array expression to use it as the basis to perform a replacement on.
        let array_control_flow = self.try_eval_expr(array_expr_id)?;
        let EvalControlFlow::Continue(array_value) = array_control_flow else {
            return Err(Error::Unexpected(
                "embedded return in index expression".to_string(),
                self.get_expr_package_span(array_expr_id),
            ));
        };

        // Try to evaluate the index and replace expressions to get their value, short-circuiting execution if any of
        // the expressions is a return.
        let index_control_flow = self.try_eval_expr(index_expr_id)?;
        let EvalControlFlow::Continue(index_value) = index_control_flow else {
            return Err(Error::Unexpected(
                "embedded return in index expression".to_string(),
                self.get_expr_package_span(index_expr_id),
            ));
        };

        // Get the value at the specified index.
        let array = array_value.unwrap_array();
        let index_expr = self.get_expr(index_expr_id);
        let hir_package_id = map_fir_package_to_hir(self.get_current_package_id());
        let index_package_span = PackageSpan {
            package: hir_package_id,
            span: index_expr.span,
        };
        let value_result = match index_value {
            Value::Int(index) => index_array(&array, index, index_package_span),
            Value::Range(range) => slice_array(
                &array,
                range.start,
                range.step,
                range.end,
                index_package_span,
            ),
            _ => panic!("invalid kind of value for index"),
        };
        let value = value_result.map_err(Error::from)?;
        Ok(EvalControlFlow::Continue(value))
    }

    fn eval_expr_return(&mut self, expr_id: ExprId) -> Result<EvalControlFlow, Error> {
        let control_flow = self.try_eval_expr(expr_id)?;
        Ok(EvalControlFlow::Return(control_flow.into_value()))
    }

    fn eval_expr_array(&mut self, exprs: &Vec<ExprId>) -> Result<EvalControlFlow, Error> {
        let mut values = Vec::with_capacity(exprs.len());
        for expr_id in exprs {
            let control_flow = self.try_eval_expr(*expr_id)?;
            if control_flow.is_return() {
                return Err(Error::Unexpected(
                    "embedded return in array".to_string(),
                    self.get_expr_package_span(*expr_id),
                ));
            }
            values.push(control_flow.into_value());
        }
        Ok(EvalControlFlow::Continue(Value::Array(values.into())))
    }

    fn eval_expr_tuple(&mut self, exprs: &Vec<ExprId>) -> Result<EvalControlFlow, Error> {
        let mut values = Vec::with_capacity(exprs.len());
        for expr_id in exprs {
            let control_flow = self.try_eval_expr(*expr_id)?;
            if control_flow.is_return() {
                return Err(Error::Unexpected(
                    "embedded return in tuple".to_string(),
                    self.get_expr_package_span(*expr_id),
                ));
            }
            values.push(control_flow.into_value());
        }
        Ok(EvalControlFlow::Continue(Value::Tuple(values.into())))
    }

    fn eval_expr_unary(
        &mut self,
        un_op: UnOp,
        value_expr_id: ExprId,
        unary_expr_span: PackageSpan, // For diagnostic purposes only.
    ) -> Result<EvalControlFlow, Error> {
        let value_expr_package_span = self.get_expr_package_span(value_expr_id);
        let value_control_flow = self.try_eval_expr(value_expr_id)?;
        let EvalControlFlow::Continue(value) = value_control_flow else {
            return Err(Error::Unexpected(
                "embedded return in unary operation expression".to_string(),
                value_expr_package_span,
            ));
        };

        // Get the variable type corresponding to the value the unary operator acts upon.
        let Some(eval_variable_type) = try_get_eval_var_type(&value) else {
            return Err(Error::Unexpected(
                format!("invalid type for unary operation value: {value}"),
                value_expr_package_span,
            ));
        };

        // The leading positive operator is a no-op.
        if matches!(un_op, UnOp::Pos) {
            let control_flow = EvalControlFlow::Continue(value);
            return Ok(control_flow);
        }

        // If the variable is a literal, we can evaluate the unary operation directly.
        if !matches!(value, Value::Var(_)) {
            let result = eval_un_op_with_literals(un_op, value);
            return Ok(EvalControlFlow::Continue(result));
        }

        // For all the other supported unary operations we have to generate an instruction, so create a variable to
        // store the result.
        let variable_id = self.resource_manager.next_var();
        let rir_variable_type = map_eval_var_type_to_rir_type(eval_variable_type);
        let rir_variable = rir::Variable {
            variable_id,
            ty: rir_variable_type,
        };

        // Generate the instruction depending on the unary operator.
        let value_operand = map_eval_value_to_rir_operand(&value);
        let instruction = match un_op {
            UnOp::Neg => {
                let constant = match rir_variable_type {
                    rir::Ty::Integer => Operand::Literal(Literal::Integer(-1)),
                    rir::Ty::Double => Operand::Literal(Literal::Double(-1.0)),
                    _ => panic!("invalid type for negation operator {rir_variable_type}"),
                };
                Instruction::Mul(constant, value_operand, rir_variable)
            }
            UnOp::NotB => {
                assert!(matches!(rir_variable_type, rir::Ty::Integer));
                Instruction::BitwiseNot(value_operand, rir_variable)
            }
            UnOp::NotL => {
                assert!(matches!(rir_variable_type, rir::Ty::Boolean));
                Instruction::LogicalNot(value_operand, rir_variable)
            }
            UnOp::Functor(_) | UnOp::Unwrap => {
                return Err(Error::Unexpected(
                    format!("invalid unary operator: {un_op}"),
                    unary_expr_span,
                ));
            }
            UnOp::Pos => panic!("the leading positive operator should have been a no-op"),
        };

        // Insert the instruction and return the corresponding evaluator variable.
        self.get_current_rir_block_mut().0.push(instruction);
        let eval_variable = map_rir_var_to_eval_var(rir_variable).map_err(|()| {
            Error::Unexpected(
                format!("{} type in unop", rir_variable.ty),
                self.get_expr_package_span(value_expr_id),
            )
        })?;
        Ok(EvalControlFlow::Continue(Value::Var(eval_variable)))
    }

    fn eval_expr_update_index(
        &mut self,
        array_expr_id: ExprId,
        index_expr_id: ExprId,
        update_expr_id: ExprId,
    ) -> Result<EvalControlFlow, Error> {
        // Get the value of the array expression to use it as the basis to perform a replacement on.
        let array_control_flow = self.try_eval_expr(array_expr_id)?;
        let EvalControlFlow::Continue(array_value) = array_control_flow else {
            return Err(Error::Unexpected(
                "embedded return in index expression".to_string(),
                self.get_expr_package_span(array_expr_id),
            ));
        };
        let array = array_value.unwrap_array();
        let updated_array = self.eval_array_update_index(&array, index_expr_id, update_expr_id)?;
        Ok(EvalControlFlow::Continue(updated_array))
    }

    fn eval_expr_var(&mut self, res: &Res) -> Value {
        match res {
            Res::Err => panic!("resolution error"),
            Res::Item(item) => Value::Global(
                StoreItemId {
                    package: item.package.unwrap_or(self.get_current_package_id()),
                    item: item.item,
                },
                FunctorApp::default(),
            ),
            Res::Local(local_var_id) => {
                let bound_value = self
                    .eval_context
                    .get_current_scope()
                    .get_hybrid_local_value(*local_var_id);

                // Check whether the bound value is a mutable variable, and if so, return its value directly rather than
                // the variable if it is static at this moment.
                if let Value::Var(var) = bound_value {
                    let current_scope = self.eval_context.get_current_scope();
                    if let Some(MutableVar {
                        kind: MutableKind::Static(literal),
                        ..
                    }) = current_scope.find_mutable_var(var.id.into())
                    {
                        map_rir_literal_to_eval_value(*literal)
                    } else {
                        bound_value.clone()
                    }
                } else {
                    bound_value.clone()
                }
            }
        }
    }

    fn eval_expr_while(
        &mut self,
        condition_expr_id: ExprId,
        body_block_id: BlockId,
    ) -> Result<EvalControlFlow, Error> {
        // Verify assumptions.
        assert!(
            self.is_classical_expr(condition_expr_id),
            "loop conditions must be purely classical"
        );
        let body_block = self.get_block(body_block_id);
        assert_eq!(
            body_block.ty,
            Ty::UNIT,
            "the type of a loop block is expected to be Unit"
        );

        // Evaluate the block until the loop condition is false.
        let condition_expr_span = self.get_expr_package_span(condition_expr_id);
        let mut condition_control_flow = self.try_eval_expr(condition_expr_id)?;
        if condition_control_flow.is_return() {
            return Err(Error::Unexpected(
                "embedded return in loop condition".to_string(),
                condition_expr_span,
            ));
        }
        let mut condition_boolean = condition_control_flow.into_value().unwrap_bool();
        while condition_boolean {
            // Evaluate the loop block.
            let block_control_flow = self.try_eval_block(body_block_id)?;
            if block_control_flow.is_return() {
                return Ok(block_control_flow);
            }

            // Re-evaluate the condition now that the block evaluation is done
            condition_control_flow = self.try_eval_expr(condition_expr_id)?;
            if condition_control_flow.is_return() {
                return Err(Error::Unexpected(
                    "embedded return in loop condition".to_string(),
                    condition_expr_span,
                ));
            }
            condition_boolean = condition_control_flow.into_value().unwrap_bool();
        }

        // We have evaluated the loop so just return unit as the value of this loop expression.
        Ok(EvalControlFlow::Continue(Value::unit()))
    }

    fn eval_result_as_bool_operand(&mut self, result: val::Result) -> Operand {
        match result {
            val::Result::Id(id) => {
                // If this is a result ID, generate the instruction to read it.
                let result_operand = Operand::Literal(Literal::Result(
                    id.try_into().expect("could not convert result ID to u32"),
                ));
                let read_result_callable_id =
                    self.get_or_insert_callable(builder::read_result_decl());
                let variable_id = self.resource_manager.next_var();
                let variable_ty = rir::Ty::Boolean;
                let variable = rir::Variable {
                    variable_id,
                    ty: variable_ty,
                };
                let instruction = Instruction::Call(
                    read_result_callable_id,
                    vec![result_operand],
                    Some(variable),
                );
                let current_block = self.get_current_rir_block_mut();
                current_block.0.push(instruction);
                Operand::Variable(variable)
            }
            val::Result::Val(bool) => Operand::Literal(Literal::Bool(bool)),
        }
    }

    #[allow(clippy::too_many_lines)]
    fn generate_instructions_for_binary_operation_with_integer_operands(
        &mut self,
        bin_op: BinOp,
        lhs_operand: Operand,
        rhs_operand: Operand,
        bin_op_expr_span: PackageSpan, // For diagnostic purposes only.
    ) -> Result<rir::Variable, Error> {
        let rir_variable = match bin_op {
            BinOp::Add => {
                let bin_op_variable_id = self.resource_manager.next_var();
                let bin_op_rir_variable = rir::Variable::new_integer(bin_op_variable_id);
                let bin_op_rir_ins =
                    Instruction::Add(lhs_operand, rhs_operand, bin_op_rir_variable);
                self.get_current_rir_block_mut().0.push(bin_op_rir_ins);
                bin_op_rir_variable
            }
            BinOp::Sub => {
                let bin_op_variable_id = self.resource_manager.next_var();
                let bin_op_rir_variable = rir::Variable::new_integer(bin_op_variable_id);
                let bin_op_rir_ins =
                    Instruction::Sub(lhs_operand, rhs_operand, bin_op_rir_variable);
                self.get_current_rir_block_mut().0.push(bin_op_rir_ins);
                bin_op_rir_variable
            }
            BinOp::Mul => {
                let bin_op_variable_id = self.resource_manager.next_var();
                let bin_op_rir_variable = rir::Variable::new_integer(bin_op_variable_id);
                let bin_op_rir_ins =
                    Instruction::Mul(lhs_operand, rhs_operand, bin_op_rir_variable);
                self.get_current_rir_block_mut().0.push(bin_op_rir_ins);
                bin_op_rir_variable
            }
            BinOp::Div => {
                // Validate that the RHS is not a zero.
                if let Operand::Literal(Literal::Integer(0)) = rhs_operand {
                    let error =
                        Error::EvaluationFailed("division by zero".to_string(), bin_op_expr_span);
                    return Err(error);
                }
                let bin_op_variable_id = self.resource_manager.next_var();
                let bin_op_rir_variable = rir::Variable::new_integer(bin_op_variable_id);
                let bin_op_rir_ins =
                    Instruction::Sdiv(lhs_operand, rhs_operand, bin_op_rir_variable);
                self.get_current_rir_block_mut().0.push(bin_op_rir_ins);
                bin_op_rir_variable
            }
            BinOp::Mod => {
                let bin_op_variable_id = self.resource_manager.next_var();
                let bin_op_rir_variable = rir::Variable::new_integer(bin_op_variable_id);
                let bin_op_rir_ins =
                    Instruction::Srem(lhs_operand, rhs_operand, bin_op_rir_variable);
                self.get_current_rir_block_mut().0.push(bin_op_rir_ins);
                bin_op_rir_variable
            }
            BinOp::Exp => {
                // Validate the exponent.
                let Operand::Literal(Literal::Integer(exponent)) = rhs_operand else {
                    let error = Error::Unexpected(
                        "exponent must be a classical integer".to_string(),
                        bin_op_expr_span,
                    );
                    return Err(error);
                };
                if exponent < 0 {
                    let error = Error::EvaluationFailed(
                        "exponent must be non-negative".to_string(),
                        bin_op_expr_span,
                    );
                    return Err(error);
                }

                // Generate a series of multiplication instructions that represent the exponentiation.
                let mut current_rir_variable =
                    rir::Variable::new_integer(self.resource_manager.next_var());
                let init_ins =
                    Instruction::Store(Operand::Literal(Literal::Integer(1)), current_rir_variable);
                self.get_current_rir_block_mut().0.push(init_ins);
                for _ in 0..exponent {
                    let mult_variable =
                        rir::Variable::new_integer(self.resource_manager.next_var());
                    let mult_ins = Instruction::Mul(
                        Operand::Variable(current_rir_variable),
                        lhs_operand,
                        mult_variable,
                    );
                    self.get_current_rir_block_mut().0.push(mult_ins);
                    current_rir_variable = mult_variable;
                }
                current_rir_variable
            }
            BinOp::AndB => {
                let bin_op_variable_id = self.resource_manager.next_var();
                let bin_op_rir_variable = rir::Variable::new_integer(bin_op_variable_id);
                let bin_op_rir_ins =
                    Instruction::BitwiseAnd(lhs_operand, rhs_operand, bin_op_rir_variable);
                self.get_current_rir_block_mut().0.push(bin_op_rir_ins);
                bin_op_rir_variable
            }
            BinOp::OrB => {
                let bin_op_variable_id = self.resource_manager.next_var();
                let bin_op_rir_variable = rir::Variable::new_integer(bin_op_variable_id);
                let bin_op_rir_ins =
                    Instruction::BitwiseOr(lhs_operand, rhs_operand, bin_op_rir_variable);
                self.get_current_rir_block_mut().0.push(bin_op_rir_ins);
                bin_op_rir_variable
            }
            BinOp::XorB => {
                let bin_op_variable_id = self.resource_manager.next_var();
                let bin_op_rir_variable = rir::Variable::new_integer(bin_op_variable_id);
                let bin_op_rir_ins =
                    Instruction::BitwiseXor(lhs_operand, rhs_operand, bin_op_rir_variable);
                self.get_current_rir_block_mut().0.push(bin_op_rir_ins);
                bin_op_rir_variable
            }
            BinOp::Shl => {
                let bin_op_variable_id = self.resource_manager.next_var();
                let bin_op_rir_variable = rir::Variable::new_integer(bin_op_variable_id);
                let bin_op_rir_ins =
                    Instruction::Shl(lhs_operand, rhs_operand, bin_op_rir_variable);
                self.get_current_rir_block_mut().0.push(bin_op_rir_ins);
                bin_op_rir_variable
            }
            BinOp::Shr => {
                let bin_op_variable_id = self.resource_manager.next_var();
                let bin_op_rir_variable = rir::Variable::new_integer(bin_op_variable_id);
                let bin_op_rir_ins =
                    Instruction::Ashr(lhs_operand, rhs_operand, bin_op_rir_variable);
                self.get_current_rir_block_mut().0.push(bin_op_rir_ins);
                bin_op_rir_variable
            }
            BinOp::Eq => {
                let bin_op_variable_id = self.resource_manager.next_var();
                let bin_op_rir_variable = rir::Variable::new_boolean(bin_op_variable_id);
                let bin_op_rir_ins = Instruction::Icmp(
                    ConditionCode::Eq,
                    lhs_operand,
                    rhs_operand,
                    bin_op_rir_variable,
                );
                self.get_current_rir_block_mut().0.push(bin_op_rir_ins);
                bin_op_rir_variable
            }
            BinOp::Neq => {
                let bin_op_variable_id = self.resource_manager.next_var();
                let bin_op_rir_variable = rir::Variable::new_boolean(bin_op_variable_id);
                let bin_op_rir_ins = Instruction::Icmp(
                    ConditionCode::Ne,
                    lhs_operand,
                    rhs_operand,
                    bin_op_rir_variable,
                );
                self.get_current_rir_block_mut().0.push(bin_op_rir_ins);
                bin_op_rir_variable
            }
            BinOp::Gt => {
                let bin_op_variable_id = self.resource_manager.next_var();
                let bin_op_rir_variable = rir::Variable::new_boolean(bin_op_variable_id);
                let bin_op_rir_ins = Instruction::Icmp(
                    ConditionCode::Sgt,
                    lhs_operand,
                    rhs_operand,
                    bin_op_rir_variable,
                );
                self.get_current_rir_block_mut().0.push(bin_op_rir_ins);
                bin_op_rir_variable
            }
            BinOp::Gte => {
                let bin_op_variable_id = self.resource_manager.next_var();
                let bin_op_rir_variable = rir::Variable::new_boolean(bin_op_variable_id);
                let bin_op_rir_ins = Instruction::Icmp(
                    ConditionCode::Sge,
                    lhs_operand,
                    rhs_operand,
                    bin_op_rir_variable,
                );
                self.get_current_rir_block_mut().0.push(bin_op_rir_ins);
                bin_op_rir_variable
            }
            BinOp::Lt => {
                let bin_op_variable_id = self.resource_manager.next_var();
                let bin_op_rir_variable = rir::Variable::new_boolean(bin_op_variable_id);
                let bin_op_rir_ins = Instruction::Icmp(
                    ConditionCode::Slt,
                    lhs_operand,
                    rhs_operand,
                    bin_op_rir_variable,
                );
                self.get_current_rir_block_mut().0.push(bin_op_rir_ins);
                bin_op_rir_variable
            }
            BinOp::Lte => {
                let bin_op_variable_id = self.resource_manager.next_var();
                let bin_op_rir_variable = rir::Variable::new_boolean(bin_op_variable_id);
                let bin_op_rir_ins = Instruction::Icmp(
                    ConditionCode::Sle,
                    lhs_operand,
                    rhs_operand,
                    bin_op_rir_variable,
                );
                self.get_current_rir_block_mut().0.push(bin_op_rir_ins);
                bin_op_rir_variable
            }
            _ => panic!("unsupported binary operation for integers: {bin_op:?}"),
        };
        Ok(rir_variable)
    }

    fn get_block(&self, id: BlockId) -> &'a Block {
        let block_id = StoreBlockId::from((self.get_current_package_id(), id));
        self.package_store.get_block(block_id)
    }

    fn get_expr(&self, id: ExprId) -> &'a Expr {
        let expr_id = StoreExprId::from((self.get_current_package_id(), id));
        self.package_store.get_expr(expr_id)
    }

    #[allow(clippy::similar_names)]
    fn get_expr_package_span(&self, id: ExprId) -> PackageSpan {
        let fir_package_id = self.get_current_package_id();
        let expr = self.package_store.get_expr((fir_package_id, id).into());
        let hir_package_id = map_fir_package_to_hir(fir_package_id);
        PackageSpan {
            package: hir_package_id,
            span: expr.span,
        }
    }

    fn get_pat(&self, id: PatId) -> &'a Pat {
        let pat_id = StorePatId::from((self.get_current_package_id(), id));
        self.package_store.get_pat(pat_id)
    }

    fn get_stmt(&self, id: StmtId) -> &'a Stmt {
        let stmt_id = StoreStmtId::from((self.get_current_package_id(), id));
        self.package_store.get_stmt(stmt_id)
    }

    fn get_current_package_id(&self) -> PackageId {
        self.eval_context.get_current_scope().package_id
    }

    fn get_current_rir_block_mut(&mut self) -> &mut rir::Block {
        self.get_program_block_mut(self.eval_context.get_current_block_id())
    }

    fn get_current_scope_exec_graph(&self) -> &Rc<[ExecGraphNode]> {
        if let Some(spec_decl) = self.get_current_scope_spec_decl() {
            &spec_decl.exec_graph
        } else {
            &self.entry.exec_graph
        }
    }

    fn get_current_scope_spec_decl(&self) -> Option<&SpecDecl> {
        let current_scope = self.eval_context.get_current_scope();
        let (local_item_id, functor_app) = current_scope.callable?;
        let store_item_id = StoreItemId::from((current_scope.package_id, local_item_id));
        let global = self
            .package_store
            .get_global(store_item_id)
            .expect("global does not exist");
        let Global::Callable(callable_decl) = global else {
            panic!("global is not a callable");
        };

        let CallableImpl::Spec(spec_impl) = &callable_decl.implementation else {
            panic!("callable does not implement specializations");
        };

        let spec_decl = get_spec_decl(spec_impl, functor_app);
        Some(spec_decl)
    }

    fn get_expr_compute_kind(&self, expr_id: ExprId) -> ComputeKind {
        let current_package_id = self.get_current_package_id();
        let store_expr_id = StoreExprId::from((current_package_id, expr_id));
        let expr_generator_set = self.compute_properties.get_expr(store_expr_id);
        let callable_scope = self.eval_context.get_current_scope();
        expr_generator_set.generate_application_compute_kind(&callable_scope.args_value_kind)
    }

    fn is_unresolved_callee_expr(&self, expr_id: ExprId) -> bool {
        let current_package_id = self.get_current_package_id();
        let store_expr_id = StoreExprId::from((current_package_id, expr_id));
        self.compute_properties
            .is_unresolved_callee_expr(store_expr_id)
    }

    fn get_call_compute_kind(&self, callable_scope: &Scope) -> ComputeKind {
        let store_item_id = StoreItemId::from((
            callable_scope.package_id,
            callable_scope
                .callable
                .expect("callable should be present")
                .0,
        ));
        let ItemComputeProperties::Callable(callable_compute_properties) =
            self.compute_properties.get_item(store_item_id)
        else {
            panic!("item compute properties not found");
        };
        let callable_generator_set = match &callable_scope.callable {
            Some((_, functor_app)) => match (functor_app.adjoint, functor_app.controlled) {
                (false, 0) => &callable_compute_properties.body,
                (false, _) => callable_compute_properties
                    .ctl
                    .as_ref()
                    .expect("controlled should be supported"),
                (true, 0) => callable_compute_properties
                    .adj
                    .as_ref()
                    .expect("adjoint should be supported"),
                (true, _) => callable_compute_properties
                    .ctl_adj
                    .as_ref()
                    .expect("controlled adjoint should be supported"),
            },
            None => panic!("call compute kind should have callable"),
        };
        callable_generator_set.generate_application_compute_kind(&callable_scope.args_value_kind)
    }

    fn try_create_mutable_variable(
        &mut self,
        local_var_id: LocalVarId,
        value: &Value,
    ) -> Option<(rir::VariableId, MutableVar)> {
        // Check if we can create a mutable variable for this value.
        let var_ty = try_get_eval_var_type(value)?;

        // Create an evaluator variable and insert it.
        let var_id = self.resource_manager.next_var();
        let eval_var = Var {
            id: var_id.into(),
            ty: var_ty,
        };
        self.eval_context
            .get_current_scope_mut()
            .insert_hybrid_local_value(local_var_id, Value::Var(eval_var));

        // Insert a store instruction.
        let value_operand = map_eval_value_to_rir_operand(value);
        let rir_var = map_eval_var_to_rir_var(eval_var);
        let store_ins = Instruction::Store(value_operand, rir_var);
        self.get_current_rir_block_mut().0.push(store_ins);

        // Create a mutable variable.
        let mutable_kind = match value_operand {
            Operand::Literal(literal) => MutableKind::Static(literal),
            Operand::Variable(_) => MutableKind::Dynamic,
        };
        let mutable_var = MutableVar {
            id: local_var_id,
            kind: mutable_kind,
        };
        Some((var_id, mutable_var))
    }

    fn get_or_insert_callable(&mut self, callable: Callable) -> CallableId {
        // Check if the callable is already in the program, and if not add it.
        let callable_name = callable.name.clone();
        if let Entry::Vacant(entry) = self.callables_map.entry(callable_name.clone().into()) {
            let callable_id = self.resource_manager.next_callable();
            entry.insert(callable_id);
            self.program.callables.insert(callable_id, callable);
        }

        *self
            .callables_map
            .get(callable_name.as_str())
            .expect("callable not present")
    }

    fn get_program_block_mut(&mut self, id: rir::BlockId) -> &mut rir::Block {
        self.program
            .blocks
            .get_mut(id)
            .expect("program block does not exist")
    }

    fn is_classical_expr(&self, expr_id: ExprId) -> bool {
        let compute_kind = self.get_expr_compute_kind(expr_id);
        matches!(compute_kind, ComputeKind::Classical)
    }

    fn allocate_qubit(&mut self) -> Value {
        let qubit = self.resource_manager.allocate_qubit();
        Value::Qubit(qubit)
    }

    fn measure_qubit(&mut self, measure_callable: Callable, args_value: Value) -> Value {
        // Get the qubit and result IDs to use in the qubit measure instruction.
        let qubit = args_value.unwrap_qubit();
        let qubit_value = Value::Qubit(qubit);
        let qubit_operand = map_eval_value_to_rir_operand(&qubit_value);
        let result_value = Value::Result(self.resource_manager.next_result_register());
        let result_operand = map_eval_value_to_rir_operand(&result_value);

        // Check if the callable has already been added to the program and if not do so now.
        let measure_callable_id = self.get_or_insert_callable(measure_callable);
        let args = vec![qubit_operand, result_operand];
        let instruction = Instruction::Call(measure_callable_id, args, None);
        let current_block = self.get_current_rir_block_mut();
        current_block.0.push(instruction);

        // Return the result value.
        result_value
    }

    fn release_qubit(&mut self, args_value: Value) -> Value {
        let qubit = args_value.unwrap_qubit();
        self.resource_manager.release_qubit(qubit);

        // The value of a qubit release is unit.
        Value::unit()
    }

    fn resolve_args(
        &self,
        store_pat_id: StorePatId,
        value: Value,
        ctls: Option<(StorePatId, u8)>,
        fixed_args: Option<Rc<[Value]>>,
    ) -> (Vec<Arg>, Option<Arg>) {
        let mut value = value;
        let ctls_arg = if let Some((ctls_pat_id, ctls_count)) = ctls {
            let mut ctls = vec![];
            for _ in 0..ctls_count {
                let [c, rest] = &*value.unwrap_tuple() else {
                    panic!("controls + arguments tuple should be arity 2");
                };
                ctls.extend_from_slice(&c.clone().unwrap_array());
                value = rest.clone();
            }
            let ctls_pat = self.package_store.get_pat(ctls_pat_id);
            let ctls_value = Value::Array(ctls.into());
            match &ctls_pat.kind {
                PatKind::Discard => Some(Arg::Discard(ctls_value)),
                PatKind::Bind(ident) => {
                    let variable = Variable {
                        name: ident.name.clone(),
                        value: ctls_value,
                        span: ident.span,
                    };
                    let ctl_arg = Arg::Var(ident.id, variable);
                    Some(ctl_arg)
                }
                PatKind::Tuple(_) => panic!("control qubits pattern is not expected to be a tuple"),
            }
        } else {
            None
        };

        let value = if let Some(fixed_args) = fixed_args {
            let mut fixed_args = fixed_args.to_vec();
            fixed_args.push(value);
            Value::Tuple(fixed_args.into())
        } else {
            value
        };

        let pat = self.package_store.get_pat(store_pat_id);
        let args = match &pat.kind {
            PatKind::Discard => vec![Arg::Discard(value)],
            PatKind::Bind(ident) => {
                let variable = Variable {
                    name: ident.name.clone(),
                    value,
                    span: ident.span,
                };
                vec![Arg::Var(ident.id, variable)]
            }
            PatKind::Tuple(pats) => {
                let values = value.unwrap_tuple();
                assert_eq!(
                    pats.len(),
                    values.len(),
                    "pattern tuple and value tuple have different arity"
                );
                let mut args = Vec::new();
                let pat_value_tuples = pats.iter().zip(values.to_vec());
                for (pat_id, value) in pat_value_tuples {
                    // At this point we should no longer have control qubits so pass None.
                    let (mut element_args, None) = self.resolve_args(
                        (store_pat_id.package, *pat_id).into(),
                        value,
                        None,
                        None,
                    ) else {
                        panic!("no control qubits are expected");
                    };
                    args.append(&mut element_args);
                }
                args
            }
        };
        (args, ctls_arg)
    }

    fn try_eval_block(&mut self, block_id: BlockId) -> Result<EvalControlFlow, Error> {
        let block = self.get_block(block_id);
        let mut return_stmt_id = None;
        let mut last_control_flow = EvalControlFlow::Continue(Value::unit());

        // Iterate through the statements until we hit a return or reach the last statement.
        let mut stmts_iter = block.stmts.iter();
        for stmt_id in stmts_iter.by_ref() {
            last_control_flow = self.try_eval_stmt(*stmt_id)?;
            if last_control_flow.is_return() {
                return_stmt_id = Some(*stmt_id);
                break;
            }
        }

        // While we support multiple returns within a callable, disallow situations in which statements are left
        // unprocessed when we are evaluating a branch within a callable scope.
        let remaining_stmt_count = stmts_iter.count();
        let current_scope = self.eval_context.get_current_scope();
        if remaining_stmt_count > 0 && current_scope.is_currently_evaluating_branch() {
            let return_stmt =
                self.get_stmt(return_stmt_id.expect("a return statement ID must have been set"));
            let hir_package_id = map_fir_package_to_hir(self.get_current_package_id());
            let return_stmt_package_span = PackageSpan {
                package: hir_package_id,
                span: return_stmt.span,
            };
            Err(Error::Unimplemented(
                "early return".to_string(),
                return_stmt_package_span,
            ))
        } else {
            Ok(last_control_flow)
        }
    }

    fn try_eval_expr(&mut self, expr_id: ExprId) -> Result<EvalControlFlow, Error> {
        // An expression is evaluated differently depending on whether it is purely classical or hybrid.
        if self.is_classical_expr(expr_id) {
            self.eval_classical_expr(expr_id)
        } else {
            self.eval_hybrid_expr(expr_id)
        }
    }

    fn try_eval_stmt(&mut self, stmt_id: StmtId) -> Result<EvalControlFlow, Error> {
        let stmt = self.get_stmt(stmt_id);
        match stmt.kind {
            StmtKind::Expr(expr_id) => {
                // Since non-semi expressions are the only ones whose value is non-unit (their value is the same as the
                // value of the expression), they do not need to map their control flow to be unit on continue.
                self.try_eval_expr(expr_id)
            }
            StmtKind::Semi(expr_id) => {
                let control_flow = self.try_eval_expr(expr_id)?;
                match control_flow {
                    EvalControlFlow::Continue(_) => Ok(EvalControlFlow::Continue(Value::unit())),
                    EvalControlFlow::Return(_) => Ok(control_flow),
                }
            }
            StmtKind::Local(mutability, pat_id, expr_id) => {
                let control_flow = self.try_eval_expr(expr_id)?;
                match control_flow {
                    EvalControlFlow::Continue(value) => {
                        self.bind_value_to_pat(mutability, pat_id, value);
                        Ok(EvalControlFlow::Continue(Value::unit()))
                    }
                    EvalControlFlow::Return(_) => Ok(control_flow),
                }
            }
            StmtKind::Item(_) => {
                // Do nothing and return a continue unit value.
                Ok(EvalControlFlow::Continue(Value::unit()))
            }
        }
    }

    fn update_bindings(&mut self, lhs_expr_id: ExprId, rhs_value: Value) -> Result<(), Error> {
        let lhs_expr = self.get_expr(lhs_expr_id);
        match (&lhs_expr.kind, rhs_value) {
            (ExprKind::Hole, _) => {}
            (ExprKind::Var(Res::Local(local_var_id), _), value) => {
                // We update both the hybrid and classical bindings because there are some cases where an expression is
                // classified as classical by RCA, but some elements of the expression are non-classical.
                //
                // For example, the output of the `Length` intrinsic function is only considered non-classical when used
                // on a dynamically-sized array. However, it can be used on arrays that are considered non-classical,
                // such as arrays of Qubits or Results.
                //
                // Since expressions call expressions to the `Length` intrinsic will be offloaded to the evaluator,
                // the evaluator environment also needs to track some non-classical variables.
                self.update_hybrid_local(lhs_expr, *local_var_id, value.clone())?;
                self.update_classical_local(*local_var_id, value);
            }
            (ExprKind::Tuple(exprs), Value::Tuple(values)) => {
                for (expr_id, value) in exprs.iter().zip(values.iter()) {
                    self.update_bindings(*expr_id, value.clone())?;
                }
            }
            _ => unreachable!("unassignable pattern should be disallowed by compiler"),
        };
        Ok(())
    }

    fn update_classical_local(&mut self, local_var_id: LocalVarId, value: Value) {
        // Classical values are not updated when we are within a dynamic branch.
        if self
            .eval_context
            .get_current_scope()
            .is_currently_evaluating_branch()
        {
            return;
        }

        // Variable values are not updated on the classical locals either.
        if matches!(value, Value::Var(_)) {
            return;
        }

        // Create a variable and bind it to the classical environment.
        self.eval_context
            .get_current_scope_mut()
            .env
            .update_variable_in_top_frame(local_var_id, value);
    }

    fn update_hybrid_local(
        &mut self,
        local_expr: &Expr,
        local_var_id: LocalVarId,
        value: Value,
    ) -> Result<(), Error> {
        let bound_value = self
            .eval_context
            .get_current_scope()
            .get_hybrid_local_value(local_var_id);
        if let Value::Var(var) = bound_value {
            // Insert a store instruction when the value of a variable is updated.
            let rhs_operand = map_eval_value_to_rir_operand(&value);
            let rir_var = map_eval_var_to_rir_var(*var);
            let store_ins = Instruction::Store(rhs_operand, rir_var);
            self.get_current_rir_block_mut().0.push(store_ins);

            // If this is a mutable variable, make sure to update whether it is static or dynamic.
            let current_scope = self.eval_context.get_current_scope_mut();
            if matches!(rhs_operand, Operand::Variable(_))
                || current_scope.is_currently_evaluating_branch()
            {
                if let Some(mutable_var) = current_scope.find_mutable_var_mut(rir_var.variable_id) {
                    mutable_var.kind = MutableKind::Dynamic;
                }
            }
        } else {
            // Verify that we are not updating a value that does not have a backing variable from a dynamic branch
            // because it is unsupported.
            if self
                .eval_context
                .get_current_scope()
                .is_currently_evaluating_branch()
            {
                let error_message = format!(
                    "re-assignment within a dynamic branch is unsupported for type {}",
                    local_expr.ty
                );
                let error =
                    Error::Unexpected(error_message, self.get_expr_package_span(local_expr.id));
                return Err(error);
            }
            self.eval_context
                .get_current_scope_mut()
                .update_hybrid_local_value(local_var_id, value);
        }
        Ok(())
    }

    fn update_hybrid_bindings_from_classical_bindings(
        &mut self,
        lhs_expr_id: ExprId,
    ) -> Result<(), Error> {
        let lhs_expr = &self.get_expr(lhs_expr_id);
        match &lhs_expr.kind {
            ExprKind::Hole => {
                // Nothing to bind to.
            }
            ExprKind::Var(Res::Local(local_var_id), _) => {
                let classical_value = self
                    .eval_context
                    .get_current_scope()
                    .get_classical_local_value(*local_var_id)
                    .clone();
                self.update_hybrid_local(lhs_expr, *local_var_id, classical_value)?;
            }
            ExprKind::Tuple(exprs) => {
                for expr_id in exprs {
                    self.update_hybrid_bindings_from_classical_bindings(*expr_id)?;
                }
            }
            _ => unreachable!("unassignable pattern should be disallowed by compiler"),
        };
        Ok(())
    }

    fn generate_output_recording_instructions(
        &mut self,
        ret_val: Value,
        ty: &Ty,
    ) -> Result<Vec<Instruction>, ()> {
        let mut instrs = Vec::new();

        match ret_val {
            Value::Result(val::Result::Val(_)) => return Err(()),

            Value::Array(vals) => self.record_array(ty, &mut instrs, &vals)?,
            Value::Tuple(vals) => self.record_tuple(ty, &mut instrs, &vals)?,
            Value::Result(res) => self.record_result(&mut instrs, res),
            Value::Var(var) => self.record_variable(ty, &mut instrs, var),
            Value::Bool(val) => self.record_bool(&mut instrs, val),
            Value::Int(val) => self.record_int(&mut instrs, val),

            Value::BigInt(_)
            | Value::Closure(_)
            | Value::Double(_)
            | Value::Global(_, _)
            | Value::Pauli(_)
            | Value::Qubit(_)
            | Value::Range(_)
            | Value::String(_) => panic!("unsupported value type in output recording"),
        }

        Ok(instrs)
    }

    fn record_int(&mut self, instrs: &mut Vec<Instruction>, val: i64) {
        let int_record_callable_id = self.get_int_record_callable();
        instrs.push(Instruction::Call(
            int_record_callable_id,
            vec![
                Operand::Literal(Literal::Integer(val)),
                Operand::Literal(Literal::Pointer),
            ],
            None,
        ));
    }

    fn record_bool(&mut self, instrs: &mut Vec<Instruction>, val: bool) {
        let bool_record_callable_id = self.get_bool_record_callable();
        instrs.push(Instruction::Call(
            bool_record_callable_id,
            vec![
                Operand::Literal(Literal::Bool(val)),
                Operand::Literal(Literal::Pointer),
            ],
            None,
        ));
    }

    fn record_variable(&mut self, ty: &Ty, instrs: &mut Vec<Instruction>, var: Var) {
        let record_callable_id = match ty {
            Ty::Prim(Prim::Bool) => self.get_bool_record_callable(),
            Ty::Prim(Prim::Int) => self.get_int_record_callable(),
            _ => panic!("unsupported variable type in output recording"),
        };
        instrs.push(Instruction::Call(
            record_callable_id,
            vec![
                Operand::Variable(map_eval_var_to_rir_var(var)),
                Operand::Literal(Literal::Pointer),
            ],
            None,
        ));
    }

    fn record_result(&mut self, instrs: &mut Vec<Instruction>, res: val::Result) {
        let result_record_callable_id = self.get_result_record_callable();
        instrs.push(Instruction::Call(
            result_record_callable_id,
            vec![
                Operand::Literal(Literal::Result(
                    res.unwrap_id()
                        .try_into()
                        .expect("result id should fit into u32"),
                )),
                Operand::Literal(Literal::Pointer),
            ],
            None,
        ));
    }

    fn record_tuple(
        &mut self,
        ty: &Ty,
        instrs: &mut Vec<Instruction>,
        vals: &Rc<[Value]>,
    ) -> Result<(), ()> {
        let Ty::Tuple(elem_tys) = ty else {
            panic!("expected tuple type for tuple value");
        };
        let tuple_record_callable_id = self.get_tuple_record_callable();
        instrs.push(Instruction::Call(
            tuple_record_callable_id,
            vec![
                Operand::Literal(Literal::Integer(
                    vals.len()
                        .try_into()
                        .expect("tuple length should fit into u32"),
                )),
                Operand::Literal(Literal::Pointer),
            ],
            None,
        ));
        for (val, elem_ty) in vals.iter().zip(elem_tys.iter()) {
            instrs.extend(self.generate_output_recording_instructions(val.clone(), elem_ty)?);
        }

        Ok(())
    }

    fn record_array(
        &mut self,
        ty: &Ty,
        instrs: &mut Vec<Instruction>,
        vals: &Rc<Vec<Value>>,
    ) -> Result<(), ()> {
        let Ty::Array(elem_ty) = ty else {
            panic!("expected array type for array value");
        };
        let array_record_callable_id = self.get_array_record_callable();
        instrs.push(Instruction::Call(
            array_record_callable_id,
            vec![
                Operand::Literal(Literal::Integer(
                    vals.len()
                        .try_into()
                        .expect("array length should fit into u32"),
                )),
                Operand::Literal(Literal::Pointer),
            ],
            None,
        ));
        for val in vals.iter() {
            instrs.extend(self.generate_output_recording_instructions(val.clone(), elem_ty)?);
        }

        Ok(())
    }

    fn get_array_record_callable(&mut self) -> CallableId {
        if let Some(id) = self.callables_map.get("__quantum__rt__array_record_output") {
            return *id;
        }

        let callable = builder::array_record_decl();
        let callable_id = self.resource_manager.next_callable();
        self.callables_map
            .insert("__quantum__rt__array_record_output".into(), callable_id);
        self.program.callables.insert(callable_id, callable);
        callable_id
    }

    fn get_tuple_record_callable(&mut self) -> CallableId {
        if let Some(id) = self.callables_map.get("__quantum__rt__tuple_record_output") {
            return *id;
        }

        let callable = builder::tuple_record_decl();
        let callable_id = self.resource_manager.next_callable();
        self.callables_map
            .insert("__quantum__rt__tuple_record_output".into(), callable_id);
        self.program.callables.insert(callable_id, callable);
        callable_id
    }

    fn get_result_record_callable(&mut self) -> CallableId {
        if let Some(id) = self
            .callables_map
            .get("__quantum__rt__result_record_output")
        {
            return *id;
        }

        let callable = builder::result_record_decl();
        let callable_id = self.resource_manager.next_callable();
        self.callables_map
            .insert("__quantum__rt__result_record_output".into(), callable_id);
        self.program.callables.insert(callable_id, callable);
        callable_id
    }

    fn get_bool_record_callable(&mut self) -> CallableId {
        if let Some(id) = self.callables_map.get("__quantum__rt__bool_record_output") {
            return *id;
        }

        let callable = builder::bool_record_decl();
        let callable_id = self.resource_manager.next_callable();
        self.callables_map
            .insert("__quantum__rt__bool_record_output".into(), callable_id);
        self.program.callables.insert(callable_id, callable);
        callable_id
    }

    fn get_int_record_callable(&mut self) -> CallableId {
        if let Some(id) = self.callables_map.get("__quantum__rt__int_record_output") {
            return *id;
        }

        let callable = builder::int_record_decl();
        let callable_id = self.resource_manager.next_callable();
        self.callables_map
            .insert("__quantum__rt__int_record_output".into(), callable_id);
        self.program.callables.insert(callable_id, callable);
        callable_id
    }
}

fn eval_un_op_with_literals(un_op: UnOp, value: Value) -> Value {
    match un_op {
        UnOp::Neg => match value {
            Value::Int(i) => Value::Int(-i),
            Value::Double(d) => Value::Double(-d),
            Value::BigInt(b) => Value::BigInt(-b),
            _ => panic!("invalid type for negation operator {}", value.type_name()),
        },
        UnOp::NotB => match value {
            Value::Int(i) => Value::Int(!i),
            Value::BigInt(b) => Value::BigInt(!b),
            _ => panic!(
                "invalid type for bitwise negation operator {}",
                value.type_name()
            ),
        },
        UnOp::NotL => match value {
            Value::Bool(b) => Value::Bool(!b),
            _ => panic!(
                "invalid type for logical negation operator {}",
                value.type_name()
            ),
        },
        UnOp::Functor(functor) => match value {
            Value::Closure(inner) => Value::Closure(
                val::Closure {
                    functor: update_functor_app(functor, inner.functor),
                    ..*inner
                }
                .into(),
            ),
            Value::Global(id, app) => Value::Global(id, update_functor_app(functor, app)),
            _ => panic!("value should be callable"),
        },
        UnOp::Pos | UnOp::Unwrap => value,
    }
}

fn eval_bin_op_with_bool_literals(
    bin_op: BinOp,
    lhs_literal: Literal,
    rhs_literal: Literal,
) -> Value {
    let (Literal::Bool(lhs_bool), Literal::Bool(rhs_bool)) = (lhs_literal, rhs_literal) else {
        panic!("at least one literal is not bool: {lhs_literal}, {rhs_literal}");
    };

    let bin_op_result = match bin_op {
        BinOp::Eq => lhs_bool == rhs_bool,
        BinOp::Neq => lhs_bool != rhs_bool,
        BinOp::AndL => lhs_bool && rhs_bool,
        BinOp::OrL => lhs_bool || rhs_bool,
        _ => panic!("invalid bool operator: {bin_op:?}"),
    };
    Value::Bool(bin_op_result)
}

fn eval_bin_op_with_integer_literals(
    bin_op: BinOp,
    lhs_literal: Literal,
    rhs_literal: Literal,
    bin_op_expr_span: PackageSpan, // For diagnostic purposes only
) -> Result<Value, Error> {
    fn eval_integer_div(lhs_int: i64, rhs_int: i64, span: PackageSpan) -> Result<Value, Error> {
        match (lhs_int, rhs_int) {
            (_, 0) => Err(Error::EvaluationFailed(
                "division by zero".to_string(),
                span,
            )),
            (lhs, rhs) => Ok(Value::Int(lhs / rhs)),
        }
    }

    fn eval_integer_mod(lhs_int: i64, rhs_int: i64, span: PackageSpan) -> Result<Value, Error> {
        match (lhs_int, rhs_int) {
            (_, 0) => Err(Error::EvaluationFailed(
                "division by zero".to_string(),
                span,
            )),
            (lhs, rhs) => Ok(Value::Int(lhs % rhs)),
        }
    }

    fn eval_integer_exp(lhs_int: i64, rhs_int: i64, span: PackageSpan) -> Result<Value, Error> {
        let Ok(rhs_int_as_u32) = u32::try_from(rhs_int) else {
            return Err(Error::EvaluationFailed(
                "invalid exponent".to_string(),
                span,
            ));
        };

        Ok(Value::Int(lhs_int.pow(rhs_int_as_u32)))
    }

    // Validate that both literals are integers.
    let (Literal::Integer(lhs_int), Literal::Integer(rhs_int)) = (lhs_literal, rhs_literal) else {
        panic!("at least one literal is not an integer: {lhs_literal}, {rhs_literal}");
    };

    match bin_op {
        BinOp::Eq => Ok(Value::Bool(lhs_int == rhs_int)),
        BinOp::Neq => Ok(Value::Bool(lhs_int != rhs_int)),
        BinOp::Gt => Ok(Value::Bool(lhs_int > rhs_int)),
        BinOp::Gte => Ok(Value::Bool(lhs_int >= rhs_int)),
        BinOp::Lt => Ok(Value::Bool(lhs_int < rhs_int)),
        BinOp::Lte => Ok(Value::Bool(lhs_int <= rhs_int)),
        BinOp::Add => Ok(Value::Int(lhs_int + rhs_int)),
        BinOp::Sub => Ok(Value::Int(lhs_int - rhs_int)),
        BinOp::Mul => Ok(Value::Int(lhs_int * rhs_int)),
        BinOp::Div => eval_integer_div(lhs_int, rhs_int, bin_op_expr_span),
        BinOp::Mod => eval_integer_mod(lhs_int, rhs_int, bin_op_expr_span),
        BinOp::Exp => eval_integer_exp(lhs_int, rhs_int, bin_op_expr_span),
        BinOp::AndB => Ok(Value::Int(lhs_int & rhs_int)),
        BinOp::OrB => Ok(Value::Int(lhs_int | rhs_int)),
        BinOp::XorB => Ok(Value::Int(lhs_int ^ rhs_int)),
        BinOp::Shl => Ok(Value::Int(lhs_int << rhs_int)),
        BinOp::Shr => Ok(Value::Int(lhs_int >> rhs_int)),
        _ => panic!("invalid integer operator: {bin_op:?}"),
    }
}

fn get_spec_decl(spec_impl: &SpecImpl, functor_app: FunctorApp) -> &SpecDecl {
    if !functor_app.adjoint && functor_app.controlled == 0 {
        &spec_impl.body
    } else if functor_app.adjoint && functor_app.controlled == 0 {
        spec_impl
            .adj
            .as_ref()
            .expect("adjoint specialization does not exist")
    } else if !functor_app.adjoint && functor_app.controlled > 0 {
        spec_impl
            .ctl
            .as_ref()
            .expect("controlled specialization does not exist")
    } else {
        spec_impl
            .ctl_adj
            .as_ref()
            .expect("controlled adjoint specialization does not exits")
    }
}

fn map_eval_value_to_rir_operand(value: &Value) -> Operand {
    match value {
        Value::Bool(b) => Operand::Literal(Literal::Bool(*b)),
        Value::Double(d) => Operand::Literal(Literal::Double(*d)),
        Value::Int(i) => Operand::Literal(Literal::Integer(*i)),
        Value::Qubit(q) => Operand::Literal(Literal::Qubit(
            q.0.try_into().expect("could not convert qubit ID to u32"),
        )),
        Value::Result(r) => match r {
            val::Result::Id(id) => Operand::Literal(Literal::Result(
                (*id)
                    .try_into()
                    .expect("could not convert result ID to u32"),
            )),
            val::Result::Val(bool) => Operand::Literal(Literal::Bool(*bool)),
        },
        Value::Var(var) => Operand::Variable(map_eval_var_to_rir_var(*var)),
        _ => panic!("{value} cannot be mapped to a RIR operand"),
    }
}

fn map_eval_var_to_rir_var(var: Var) -> rir::Variable {
    rir::Variable {
        variable_id: var.id.into(),
        ty: map_eval_var_type_to_rir_type(var.ty),
    }
}

fn map_eval_var_type_to_rir_type(var_ty: VarTy) -> rir::Ty {
    match var_ty {
        VarTy::Boolean => rir::Ty::Boolean,
        VarTy::Integer => rir::Ty::Integer,
        VarTy::Double => rir::Ty::Double,
    }
}

fn map_fir_type_to_rir_type(ty: &Ty) -> rir::Ty {
    let Ty::Prim(prim) = ty else {
        panic!("only some primitive types are supported");
    };

    match prim {
        Prim::BigInt
        | Prim::Pauli
        | Prim::Range
        | Prim::RangeFrom
        | Prim::RangeFull
        | Prim::RangeTo
        | Prim::String => panic!("{prim:?} is not a supported primitive type"),
        Prim::Bool => rir::Ty::Boolean,
        Prim::Double => rir::Ty::Double,
        Prim::Int => rir::Ty::Integer,
        Prim::Qubit => rir::Ty::Qubit,
        Prim::Result => rir::Ty::Result,
    }
}

fn map_rir_literal_to_eval_value(literal: rir::Literal) -> Value {
    match literal {
        rir::Literal::Bool(b) => Value::Bool(b),
        rir::Literal::Double(d) => Value::Double(d),
        rir::Literal::Integer(i) => Value::Int(i),
        _ => panic!("{literal:?} RIR literal cannot be mapped to evaluator value"),
    }
}

fn map_rir_var_to_eval_var(var: rir::Variable) -> Result<Var, ()> {
    Ok(Var {
        id: var.variable_id.into(),
        ty: map_rir_type_to_eval_var_type(var.ty)?,
    })
}

fn map_rir_type_to_eval_var_type(ty: rir::Ty) -> Result<VarTy, ()> {
    match ty {
        rir::Ty::Boolean => Ok(VarTy::Boolean),
        rir::Ty::Integer => Ok(VarTy::Integer),
        rir::Ty::Double => Ok(VarTy::Double),
        _ => Err(()),
    }
}

fn try_get_eval_var_type(value: &Value) -> Option<VarTy> {
    match value {
        Value::Bool(_) => Some(VarTy::Boolean),
        Value::Int(_) => Some(VarTy::Integer),
        Value::Double(_) => Some(VarTy::Double),
        Value::Var(var) => Some(var.ty),
        _ => None,
    }
}<|MERGE_RESOLUTION|>--- conflicted
+++ resolved
@@ -1271,43 +1271,7 @@
                 self.get_expr_package_span(args_expr_id),
             ));
         }
-<<<<<<< HEAD
-
-        // Get the callable.
-        let (store_item_id, functor_app) = callee_control_flow.into_value().unwrap_global();
-        let global = self
-            .package_store
-            .get_global(store_item_id)
-            .expect("global not present");
-        let Global::Callable(callable_decl) = global else {
-            // Instruction generation for UDTs is not supported.
-            panic!("global is not a callable");
-        };
-
-        // We generate instructions differently depending on whether we are calling an intrinsic or a specialization
-        // with an implementation.
-        let value = match &callable_decl.implementation {
-            CallableImpl::Intrinsic | CallableImpl::CodeGenIntrinsic(_) => {
-                let callee_expr = self.get_expr(callee_expr_id);
-                self.eval_expr_call_to_intrinsic(
-                    store_item_id,
-                    callable_decl,
-                    args_control_flow.into_value(),
-                    callee_expr.span,
-                )?
-            }
-            CallableImpl::Spec(spec_impl) => self.eval_expr_call_to_spec(
-                store_item_id,
-                functor_app,
-                spec_impl,
-                callable_decl.input,
-                args_control_flow.into_value(),
-            )?,
-        };
-        Ok(EvalControlFlow::Continue(value))
-=======
         Ok((callee_control_flow, args_control_flow))
->>>>>>> eaa558a0
     }
 
     fn eval_expr_call_to_intrinsic(
