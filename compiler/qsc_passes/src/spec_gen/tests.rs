// Copyright (c) Microsoft Corporation.
// Licensed under the MIT License.

#![allow(clippy::too_many_lines)]

use expect_test::{expect, Expect};
use indoc::indoc;
use qsc_frontend::compile::{self, compile, PackageStore, SourceMap};

use crate::spec_gen::generate_specs;

fn check(file: &str, expect: &Expect) {
    let store = PackageStore::new(compile::core());
    let sources = SourceMap::new([("test".into(), file.into())], None);
    let mut unit = compile(&store, &[], sources);
    assert!(unit.errors.is_empty(), "{:?}", unit.errors);

    let errors = generate_specs(&mut unit);
    if errors.is_empty() {
        expect.assert_eq(&unit.package.to_string());
    } else {
        expect.assert_debug_eq(&errors);
    }
}

#[test]
fn generate_specs_body_intrinsic_should_fail() {
    check(
        indoc! {"
        namespace test {
            operation A(q : Qubit) : Unit is Ctl {
                body intrinsic;
            }
        }
        "},
        &expect![[r#"
            [
                MissingBody(
                    Span {
                        lo: 68,
                        hi: 83,
                    },
                ),
            ]
        "#]],
    );
}

#[test]
fn generate_specs_body_missing_should_fail() {
    check(
        indoc! {"
        namespace test {
            operation A(q : Qubit) : Unit is Adj {
                adjoint ... {}
            }
        }
        "},
        &expect![[r#"
            [
                MissingBody(
                    Span {
                        lo: 21,
                        hi: 88,
                    },
                ),
            ]
        "#]],
    );
}

#[test]
fn generate_ctl() {
    check(
        indoc! {"
            namespace test {
                operation A(q : Qubit) : Unit is Ctl {
                    body ... {}
                    controlled (ctls, ...) {}
                }
                operation B(q : Qubit) : Unit is Ctl {
                    A(q);
                }
            }
        "},
        &expect![[r#"
            Package:
                Item 0 [0-184] (Public):
                    Namespace (Ident 22 [10-14] "test"): Item 1, Item 2
                Item 1 [21-119] (Public):
                    Parent: 0
                    Callable 0 [21-119] (Operation):
                        name: Ident 1 [31-32] "A"
                        input: Pat 2 [33-42] [Type Qubit]: Bind: Ident 3 [33-34] "q"
<<<<<<< HEAD
                        output: ()
                        functors: Ctl
=======
                        output: Unit
                        functors: Functor Expr 4 [54-57]: Ctl
>>>>>>> 661e9fc3
                        body: Specializations:
                            SpecDecl 4 [68-79] (Body): Impl:
                                Pat 5 [73-76] [Type Qubit]: Elided
                                Block 6 [77-79]: <empty>
                            SpecDecl 7 [88-113] (Ctl): Impl:
                                Pat 8 [99-110] [Type ((Qubit)[], Qubit)]: Tuple:
                                    Pat 9 [100-104] [Type (Qubit)[]]: Bind: Ident 10 [100-104] "ctls"
                                    Pat 11 [106-109] [Type Qubit]: Elided
                                Block 12 [111-113]: <empty>
                Item 2 [124-182] (Public):
                    Parent: 0
<<<<<<< HEAD
                    Callable 13 [124-182] (Operation):
                        name: Ident 14 [134-135] "B"
                        input: Pat 15 [136-145] [Type Qubit]: Bind: Ident 16 [136-137] "q"
                        output: ()
                        functors: Ctl
                        body: Specializations:
                            SpecDecl _id_ [161-182] (Body): Impl:
                                Pat _id_ [161-182] [Type Qubit]: Elided
                                Block 17 [161-182] [Type ()]:
                                    Stmt 18 [171-176]: Semi: Expr 19 [171-175] [Type ()]: Call:
                                        Expr 20 [171-172] [Type (Qubit => () is Ctl)]: Var: Item 1
                                        Expr 21 [173-174] [Type Qubit]: Var: Local 16
=======
                    Callable 14 [124-182] (Operation):
                        name: Ident 15 [134-135] "B"
                        input: Pat 16 [136-145] [Type Qubit]: Bind: Ident 17 [136-137] "q"
                        output: Unit
                        functors: Functor Expr 18 [157-160]: Ctl
                        body: Specializations:
                            SpecDecl _id_ [161-182] (Body): Impl:
                                Pat _id_ [161-182] [Type Qubit]: Elided
                                Block 19 [161-182] [Type Unit]:
                                    Stmt 20 [171-176]: Semi: Expr 21 [171-175] [Type Unit]: Call:
                                        Expr 22 [171-172] [Type (Qubit => Unit is Ctl)]: Var: Item 1
                                        Expr 23 [173-174] [Type Qubit]: Var: Local 17
>>>>>>> 661e9fc3
                            SpecDecl _id_ [124-182] (Ctl): Impl:
                                Pat _id_ [124-182] [Type ((Qubit)[], Qubit)]: Tuple:
                                    Pat _id_ [124-182] [Type (Qubit)[]]: Bind: Ident 23 [124-182] "ctls"
                                    Pat _id_ [124-182] [Type Qubit]: Elided
<<<<<<< HEAD
                                Block 17 [161-182] [Type ()]:
                                    Stmt 18 [171-176]: Semi: Expr 19 [171-175] [Type ()]: Call:
                                        Expr 20 [171-172] [Type (((Qubit)[], Qubit) => () is Ctl)]: UnOp (Functor Ctl):
                                            Expr 20 [171-172] [Type (Qubit => () is Ctl)]: Var: Item 1
                                        Expr 21 [173-174] [Type ((Qubit)[], Qubit)]: Tuple:
                                            Expr _id_ [173-174] [Type (Qubit)[]]: Var: Local 23
                                            Expr 21 [173-174] [Type Qubit]: Var: Local 16"#]],
=======
                                Block 19 [161-182] [Type Unit]:
                                    Stmt 20 [171-176]: Semi: Expr 21 [171-175] [Type Unit]: Call:
                                        Expr 22 [171-172] [Type (((Qubit)[], Qubit) => Unit is Ctl)]: UnOp (Functor Ctl):
                                            Expr 22 [171-172] [Type (Qubit => Unit is Ctl)]: Var: Item 1
                                        Expr 23 [173-174] [Type ((Qubit)[], Qubit)]: Tuple:
                                            Expr _id_ [173-174] [Type (Qubit)[]]: Var: Local 25
                                            Expr 23 [173-174] [Type Qubit]: Var: Local 17"#]],
>>>>>>> 661e9fc3
    );
}

#[test]
fn generate_ctladj_distrib() {
    check(
        indoc! {"
            namespace test {
                operation A(q : Qubit) : Unit is Ctl + Adj {
                    body ... {}
                    adjoint ... {}
                    controlled (ctls, ...) {}
                }
                operation B(q : Qubit) : Unit is Ctl + Adj {
                    body ... {
                        A(q);
                    }
                    adjoint ... {
                        Adjoint A(q);
                    }
                }
            }
        "},
        &expect![[r#"
            Package:
                Item 0 [0-310] (Public):
                    Namespace (Ident 35 [10-14] "test"): Item 1, Item 2
                Item 1 [21-148] (Public):
                    Parent: 0
                    Callable 0 [21-148] (Operation):
                        name: Ident 1 [31-32] "A"
                        input: Pat 2 [33-42] [Type Qubit]: Bind: Ident 3 [33-34] "q"
<<<<<<< HEAD
                        output: ()
                        functors: Adj + Ctl
=======
                        output: Unit
                        functors: Functor Expr 4 [54-63]: BinOp Union: (Functor Expr 5 [54-57]: Ctl) (Functor Expr 6 [60-63]: Adj)
>>>>>>> 661e9fc3
                        body: Specializations:
                            SpecDecl 4 [74-85] (Body): Impl:
                                Pat 5 [79-82] [Type Qubit]: Elided
                                Block 6 [83-85]: <empty>
                            SpecDecl 7 [94-108] (Adj): Impl:
                                Pat 8 [102-105] [Type Qubit]: Elided
                                Block 9 [106-108]: <empty>
                            SpecDecl 10 [117-142] (Ctl): Impl:
                                Pat 11 [128-139] [Type ((Qubit)[], Qubit)]: Tuple:
                                    Pat 12 [129-133] [Type (Qubit)[]]: Bind: Ident 13 [129-133] "ctls"
                                    Pat 14 [135-138] [Type Qubit]: Elided
                                Block 15 [140-142]: <empty>
                            SpecDecl _id_ [21-148] (CtlAdj): Impl:
                                Pat _id_ [21-148] [Type ((Qubit)[], Qubit)]: Tuple:
                                    Pat _id_ [21-148] [Type (Qubit)[]]: Bind: Ident 36 [21-148] "ctls"
                                    Pat _id_ [21-148] [Type Qubit]: Elided
                                Block 9 [106-108]: <empty>
                Item 2 [153-308] (Public):
                    Parent: 0
<<<<<<< HEAD
                    Callable 16 [153-308] (Operation):
                        name: Ident 17 [163-164] "B"
                        input: Pat 18 [165-174] [Type Qubit]: Bind: Ident 19 [165-166] "q"
                        output: ()
                        functors: Adj + Ctl
                        body: Specializations:
                            SpecDecl 20 [206-244] (Body): Impl:
                                Pat 21 [211-214] [Type Qubit]: Elided
                                Block 22 [215-244] [Type ()]:
                                    Stmt 23 [229-234]: Semi: Expr 24 [229-233] [Type ()]: Call:
                                        Expr 25 [229-230] [Type (Qubit => () is Adj + Ctl)]: Var: Item 1
                                        Expr 26 [231-232] [Type Qubit]: Var: Local 19
                            SpecDecl 27 [253-302] (Adj): Impl:
                                Pat 28 [261-264] [Type Qubit]: Elided
                                Block 29 [265-302] [Type ()]:
                                    Stmt 30 [279-292]: Semi: Expr 31 [279-291] [Type ()]: Call:
                                        Expr 32 [279-288] [Type (Qubit => () is Adj + Ctl)]: UnOp (Functor Adj):
                                            Expr 33 [287-288] [Type (Qubit => () is Adj + Ctl)]: Var: Item 1
                                        Expr 34 [289-290] [Type Qubit]: Var: Local 19
=======
                    Callable 19 [153-308] (Operation):
                        name: Ident 20 [163-164] "B"
                        input: Pat 21 [165-174] [Type Qubit]: Bind: Ident 22 [165-166] "q"
                        output: Unit
                        functors: Functor Expr 23 [186-195]: BinOp Union: (Functor Expr 24 [186-189]: Ctl) (Functor Expr 25 [192-195]: Adj)
                        body: Specializations:
                            SpecDecl 26 [206-244] (Body): Impl:
                                Pat 27 [211-214] [Type Qubit]: Elided
                                Block 28 [215-244] [Type Unit]:
                                    Stmt 29 [229-234]: Semi: Expr 30 [229-233] [Type Unit]: Call:
                                        Expr 31 [229-230] [Type (Qubit => Unit is Adj + Ctl)]: Var: Item 1
                                        Expr 32 [231-232] [Type Qubit]: Var: Local 22
                            SpecDecl 33 [253-302] (Adj): Impl:
                                Pat 34 [261-264] [Type Qubit]: Elided
                                Block 35 [265-302] [Type Unit]:
                                    Stmt 36 [279-292]: Semi: Expr 37 [279-291] [Type Unit]: Call:
                                        Expr 38 [279-288] [Type (Qubit => Unit is Adj + Ctl)]: UnOp (Functor Adj):
                                            Expr 39 [287-288] [Type (Qubit => Unit is Adj + Ctl)]: Var: Item 1
                                        Expr 40 [289-290] [Type Qubit]: Var: Local 22
>>>>>>> 661e9fc3
                            SpecDecl _id_ [153-308] (Ctl): Impl:
                                Pat _id_ [153-308] [Type ((Qubit)[], Qubit)]: Tuple:
                                    Pat _id_ [153-308] [Type (Qubit)[]]: Bind: Ident 37 [153-308] "ctls"
                                    Pat _id_ [153-308] [Type Qubit]: Elided
<<<<<<< HEAD
                                Block 22 [215-244] [Type ()]:
                                    Stmt 23 [229-234]: Semi: Expr 24 [229-233] [Type ()]: Call:
                                        Expr 25 [229-230] [Type (((Qubit)[], Qubit) => () is Adj + Ctl)]: UnOp (Functor Ctl):
                                            Expr 25 [229-230] [Type (Qubit => () is Adj + Ctl)]: Var: Item 1
                                        Expr 26 [231-232] [Type ((Qubit)[], Qubit)]: Tuple:
                                            Expr _id_ [231-232] [Type (Qubit)[]]: Var: Local 37
                                            Expr 26 [231-232] [Type Qubit]: Var: Local 19
=======
                                Block 28 [215-244] [Type Unit]:
                                    Stmt 29 [229-234]: Semi: Expr 30 [229-233] [Type Unit]: Call:
                                        Expr 31 [229-230] [Type (((Qubit)[], Qubit) => Unit is Adj + Ctl)]: UnOp (Functor Ctl):
                                            Expr 31 [229-230] [Type (Qubit => Unit is Adj + Ctl)]: Var: Item 1
                                        Expr 32 [231-232] [Type ((Qubit)[], Qubit)]: Tuple:
                                            Expr _id_ [231-232] [Type (Qubit)[]]: Var: Local 43
                                            Expr 32 [231-232] [Type Qubit]: Var: Local 22
>>>>>>> 661e9fc3
                            SpecDecl _id_ [153-308] (CtlAdj): Impl:
                                Pat _id_ [153-308] [Type ((Qubit)[], Qubit)]: Tuple:
                                    Pat _id_ [153-308] [Type (Qubit)[]]: Bind: Ident 38 [153-308] "ctls"
                                    Pat _id_ [153-308] [Type Qubit]: Elided
<<<<<<< HEAD
                                Block 29 [265-302] [Type ()]:
                                    Stmt 30 [279-292]: Semi: Expr 31 [279-291] [Type ()]: Call:
                                        Expr 32 [279-288] [Type (((Qubit)[], Qubit) => () is Adj + Ctl)]: UnOp (Functor Ctl):
                                            Expr 32 [279-288] [Type (Qubit => () is Adj + Ctl)]: UnOp (Functor Adj):
                                                Expr 33 [287-288] [Type (Qubit => () is Adj + Ctl)]: Var: Item 1
                                        Expr 34 [289-290] [Type ((Qubit)[], Qubit)]: Tuple:
                                            Expr _id_ [289-290] [Type (Qubit)[]]: Var: Local 38
                                            Expr 34 [289-290] [Type Qubit]: Var: Local 19"#]],
=======
                                Block 35 [265-302] [Type Unit]:
                                    Stmt 36 [279-292]: Semi: Expr 37 [279-291] [Type Unit]: Call:
                                        Expr 38 [279-288] [Type (((Qubit)[], Qubit) => Unit is Adj + Ctl)]: UnOp (Functor Ctl):
                                            Expr 38 [279-288] [Type (Qubit => Unit is Adj + Ctl)]: UnOp (Functor Adj):
                                                Expr 39 [287-288] [Type (Qubit => Unit is Adj + Ctl)]: Var: Item 1
                                        Expr 40 [289-290] [Type ((Qubit)[], Qubit)]: Tuple:
                                            Expr _id_ [289-290] [Type (Qubit)[]]: Var: Local 44
                                            Expr 40 [289-290] [Type Qubit]: Var: Local 22"#]],
>>>>>>> 661e9fc3
    );
}

#[test]
fn generate_ctl_skip_conjugate_apply_block() {
    check(
        indoc! {"
            namespace test {
                operation A(q : Qubit) : Unit is Ctl {
                    body ... {}
                    controlled (ctls, ...) {}
                }
                operation B(q : Qubit) : Unit is Ctl {
                    within {
                        A(q);
                    }
                    apply {
                        A(q);
                    }
                }
            }
        "},
        &expect![[r#"
            Package:
                Item 0 [0-259] (Public):
                    Namespace (Ident 30 [10-14] "test"): Item 1, Item 2
                Item 1 [21-119] (Public):
                    Parent: 0
                    Callable 0 [21-119] (Operation):
                        name: Ident 1 [31-32] "A"
                        input: Pat 2 [33-42] [Type Qubit]: Bind: Ident 3 [33-34] "q"
<<<<<<< HEAD
                        output: ()
                        functors: Ctl
=======
                        output: Unit
                        functors: Functor Expr 4 [54-57]: Ctl
>>>>>>> 661e9fc3
                        body: Specializations:
                            SpecDecl 4 [68-79] (Body): Impl:
                                Pat 5 [73-76] [Type Qubit]: Elided
                                Block 6 [77-79]: <empty>
                            SpecDecl 7 [88-113] (Ctl): Impl:
                                Pat 8 [99-110] [Type ((Qubit)[], Qubit)]: Tuple:
                                    Pat 9 [100-104] [Type (Qubit)[]]: Bind: Ident 10 [100-104] "ctls"
                                    Pat 11 [106-109] [Type Qubit]: Elided
                                Block 12 [111-113]: <empty>
                Item 2 [124-257] (Public):
                    Parent: 0
<<<<<<< HEAD
                    Callable 13 [124-257] (Operation):
                        name: Ident 14 [134-135] "B"
                        input: Pat 15 [136-145] [Type Qubit]: Bind: Ident 16 [136-137] "q"
                        output: ()
                        functors: Ctl
                        body: Specializations:
                            SpecDecl _id_ [161-257] (Body): Impl:
                                Pat _id_ [161-257] [Type Qubit]: Elided
                                Block 17 [161-257] [Type ()]:
                                    Stmt 18 [171-251]: Expr: Expr 19 [171-251] [Type ()]: Conjugate:
                                        Block 20 [178-207] [Type ()]:
                                            Stmt 21 [192-197]: Semi: Expr 22 [192-196] [Type ()]: Call:
                                                Expr 23 [192-193] [Type (Qubit => () is Ctl)]: Var: Item 1
                                                Expr 24 [194-195] [Type Qubit]: Var: Local 16
                                        Block 25 [222-251] [Type ()]:
                                            Stmt 26 [236-241]: Semi: Expr 27 [236-240] [Type ()]: Call:
                                                Expr 28 [236-237] [Type (Qubit => () is Ctl)]: Var: Item 1
                                                Expr 29 [238-239] [Type Qubit]: Var: Local 16
=======
                    Callable 14 [124-257] (Operation):
                        name: Ident 15 [134-135] "B"
                        input: Pat 16 [136-145] [Type Qubit]: Bind: Ident 17 [136-137] "q"
                        output: Unit
                        functors: Functor Expr 18 [157-160]: Ctl
                        body: Specializations:
                            SpecDecl _id_ [161-257] (Body): Impl:
                                Pat _id_ [161-257] [Type Qubit]: Elided
                                Block 19 [161-257] [Type Unit]:
                                    Stmt 20 [171-251]: Expr: Expr 21 [171-251] [Type Unit]: Conjugate:
                                        Block 22 [178-207] [Type Unit]:
                                            Stmt 23 [192-197]: Semi: Expr 24 [192-196] [Type Unit]: Call:
                                                Expr 25 [192-193] [Type (Qubit => Unit is Ctl)]: Var: Item 1
                                                Expr 26 [194-195] [Type Qubit]: Var: Local 17
                                        Block 27 [222-251] [Type Unit]:
                                            Stmt 28 [236-241]: Semi: Expr 29 [236-240] [Type Unit]: Call:
                                                Expr 30 [236-237] [Type (Qubit => Unit is Ctl)]: Var: Item 1
                                                Expr 31 [238-239] [Type Qubit]: Var: Local 17
>>>>>>> 661e9fc3
                            SpecDecl _id_ [124-257] (Ctl): Impl:
                                Pat _id_ [124-257] [Type ((Qubit)[], Qubit)]: Tuple:
                                    Pat _id_ [124-257] [Type (Qubit)[]]: Bind: Ident 31 [124-257] "ctls"
                                    Pat _id_ [124-257] [Type Qubit]: Elided
<<<<<<< HEAD
                                Block 17 [161-257] [Type ()]:
                                    Stmt 18 [171-251]: Expr: Expr 19 [171-251] [Type ()]: Conjugate:
                                        Block 20 [178-207] [Type ()]:
                                            Stmt 21 [192-197]: Semi: Expr 22 [192-196] [Type ()]: Call:
                                                Expr 23 [192-193] [Type (Qubit => () is Ctl)]: Var: Item 1
                                                Expr 24 [194-195] [Type Qubit]: Var: Local 16
                                        Block 25 [222-251] [Type ()]:
                                            Stmt 26 [236-241]: Semi: Expr 27 [236-240] [Type ()]: Call:
                                                Expr 28 [236-237] [Type (((Qubit)[], Qubit) => () is Ctl)]: UnOp (Functor Ctl):
                                                    Expr 28 [236-237] [Type (Qubit => () is Ctl)]: Var: Item 1
                                                Expr 29 [238-239] [Type ((Qubit)[], Qubit)]: Tuple:
                                                    Expr _id_ [238-239] [Type (Qubit)[]]: Var: Local 31
                                                    Expr 29 [238-239] [Type Qubit]: Var: Local 16"#]],
=======
                                Block 19 [161-257] [Type Unit]:
                                    Stmt 20 [171-251]: Expr: Expr 21 [171-251] [Type Unit]: Conjugate:
                                        Block 22 [178-207] [Type Unit]:
                                            Stmt 23 [192-197]: Semi: Expr 24 [192-196] [Type Unit]: Call:
                                                Expr 25 [192-193] [Type (Qubit => Unit is Ctl)]: Var: Item 1
                                                Expr 26 [194-195] [Type Qubit]: Var: Local 17
                                        Block 27 [222-251] [Type Unit]:
                                            Stmt 28 [236-241]: Semi: Expr 29 [236-240] [Type Unit]: Call:
                                                Expr 30 [236-237] [Type (((Qubit)[], Qubit) => Unit is Ctl)]: UnOp (Functor Ctl):
                                                    Expr 30 [236-237] [Type (Qubit => Unit is Ctl)]: Var: Item 1
                                                Expr 31 [238-239] [Type ((Qubit)[], Qubit)]: Tuple:
                                                    Expr _id_ [238-239] [Type (Qubit)[]]: Var: Local 33
                                                    Expr 31 [238-239] [Type Qubit]: Var: Local 17"#]],
>>>>>>> 661e9fc3
    );
}

#[test]
fn generate_ctl_op_missing_functor() {
    check(
        indoc! {"
            namespace test {
                operation A(q : Qubit) : Unit {
                }
                operation B(q : Qubit) : Unit is Ctl {
                    A(q);
                }
            }
        "},
        &expect![[r#"
            [
                CtlGen(
                    MissingCtlFunctor(
                        Span {
                            lo: 110,
                            hi: 111,
                        },
                    ),
                ),
            ]
        "#]],
    );
}

#[test]
fn generate_ctl_with_function_calls() {
    check(
        indoc! {"
            namespace test {
                function Foo() : Unit {}
                operation A() : Unit is Ctl {}
                operation B() : Unit is Ctl {
                    Foo();
                    A();
                }
            }
        "},
        &expect![[r#"
            Package:
                Item 0 [0-150] (Public):
                    Namespace (Ident 20 [10-14] "test"): Item 1, Item 2, Item 3
                Item 1 [21-45] (Public):
                    Parent: 0
                    Callable 0 [21-45] (Function):
                        name: Ident 1 [30-33] "Foo"
<<<<<<< HEAD
                        input: Pat 2 [33-35] [Type ()]: Unit
                        output: ()
                        functors: 
=======
                        input: Pat 2 [33-35] [Type Unit]: Unit
                        output: Unit
>>>>>>> 661e9fc3
                        body: Block: Block 3 [43-45]: <empty>
                Item 2 [50-80] (Public):
                    Parent: 0
                    Callable 4 [50-80] (Operation):
                        name: Ident 5 [60-61] "A"
<<<<<<< HEAD
                        input: Pat 6 [61-63] [Type ()]: Unit
                        output: ()
                        functors: Ctl
                        body: Specializations:
                            SpecDecl _id_ [78-80] (Body): Impl:
                                Pat _id_ [78-80] [Type ()]: Elided
                                Block 7 [78-80]: <empty>
                            SpecDecl _id_ [50-80] (Ctl): Impl:
                                Pat _id_ [50-80] [Type ((Qubit)[], ())]: Tuple:
                                    Pat _id_ [50-80] [Type (Qubit)[]]: Bind: Ident 21 [50-80] "ctls"
                                    Pat _id_ [50-80] [Type ()]: Elided
                                Block 7 [78-80]: <empty>
                Item 3 [85-148] (Public):
                    Parent: 0
                    Callable 8 [85-148] (Operation):
                        name: Ident 9 [95-96] "B"
                        input: Pat 10 [96-98] [Type ()]: Unit
                        output: ()
                        functors: Ctl
                        body: Specializations:
                            SpecDecl _id_ [113-148] (Body): Impl:
                                Pat _id_ [113-148] [Type ()]: Elided
                                Block 11 [113-148] [Type ()]:
                                    Stmt 12 [123-129]: Semi: Expr 13 [123-128] [Type ()]: Call:
                                        Expr 14 [123-126] [Type (() -> ())]: Var: Item 1
                                        Expr 15 [126-128] [Type ()]: Unit
                                    Stmt 16 [138-142]: Semi: Expr 17 [138-141] [Type ()]: Call:
                                        Expr 18 [138-139] [Type (() => () is Ctl)]: Var: Item 2
                                        Expr 19 [139-141] [Type ()]: Unit
                            SpecDecl _id_ [85-148] (Ctl): Impl:
                                Pat _id_ [85-148] [Type ((Qubit)[], ())]: Tuple:
                                    Pat _id_ [85-148] [Type (Qubit)[]]: Bind: Ident 22 [85-148] "ctls"
                                    Pat _id_ [85-148] [Type ()]: Elided
                                Block 11 [113-148] [Type ()]:
                                    Stmt 12 [123-129]: Semi: Expr 13 [123-128] [Type ()]: Call:
                                        Expr 14 [123-126] [Type (() -> ())]: Var: Item 1
                                        Expr 15 [126-128] [Type ()]: Unit
                                    Stmt 16 [138-142]: Semi: Expr 17 [138-141] [Type ()]: Call:
                                        Expr 18 [138-139] [Type (((Qubit)[], ()) => () is Ctl)]: UnOp (Functor Ctl):
                                            Expr 18 [138-139] [Type (() => () is Ctl)]: Var: Item 2
                                        Expr 19 [139-141] [Type ((Qubit)[], ())]: Tuple:
                                            Expr _id_ [139-141] [Type (Qubit)[]]: Var: Local 22
                                            Expr 19 [139-141] [Type ()]: Unit"#]],
=======
                        input: Pat 6 [61-63] [Type Unit]: Unit
                        output: Unit
                        functors: Functor Expr 7 [74-77]: Ctl
                        body: Specializations:
                            SpecDecl _id_ [78-80] (Body): Impl:
                                Pat _id_ [78-80] [Type Unit]: Elided
                                Block 8 [78-80]: <empty>
                            SpecDecl _id_ [50-80] (Ctl): Impl:
                                Pat _id_ [50-80] [Type ((Qubit)[], Unit)]: Tuple:
                                    Pat _id_ [50-80] [Type (Qubit)[]]: Bind: Ident 23 [50-80] "ctls"
                                    Pat _id_ [50-80] [Type Unit]: Elided
                                Block 8 [78-80]: <empty>
                Item 3 [85-148]:
                    Parent: 0
                    Callable 9 [85-148] (Operation):
                        name: Ident 10 [95-96] "B"
                        input: Pat 11 [96-98] [Type Unit]: Unit
                        output: Unit
                        functors: Functor Expr 12 [109-112]: Ctl
                        body: Specializations:
                            SpecDecl _id_ [113-148] (Body): Impl:
                                Pat _id_ [113-148] [Type Unit]: Elided
                                Block 13 [113-148] [Type Unit]:
                                    Stmt 14 [123-129]: Semi: Expr 15 [123-128] [Type Unit]: Call:
                                        Expr 16 [123-126] [Type (Unit -> Unit)]: Var: Item 1
                                        Expr 17 [126-128] [Type Unit]: Unit
                                    Stmt 18 [138-142]: Semi: Expr 19 [138-141] [Type Unit]: Call:
                                        Expr 20 [138-139] [Type (Unit => Unit is Ctl)]: Var: Item 2
                                        Expr 21 [139-141] [Type Unit]: Unit
                            SpecDecl _id_ [85-148] (Ctl): Impl:
                                Pat _id_ [85-148] [Type ((Qubit)[], Unit)]: Tuple:
                                    Pat _id_ [85-148] [Type (Qubit)[]]: Bind: Ident 24 [85-148] "ctls"
                                    Pat _id_ [85-148] [Type Unit]: Elided
                                Block 13 [113-148] [Type Unit]:
                                    Stmt 14 [123-129]: Semi: Expr 15 [123-128] [Type Unit]: Call:
                                        Expr 16 [123-126] [Type (Unit -> Unit)]: Var: Item 1
                                        Expr 17 [126-128] [Type Unit]: Unit
                                    Stmt 18 [138-142]: Semi: Expr 19 [138-141] [Type Unit]: Call:
                                        Expr 20 [138-139] [Type (((Qubit)[], Unit) => Unit is Ctl)]: UnOp (Functor Ctl):
                                            Expr 20 [138-139] [Type (Unit => Unit is Ctl)]: Var: Item 2
                                        Expr 21 [139-141] [Type ((Qubit)[], Unit)]: Tuple:
                                            Expr _id_ [139-141] [Type (Qubit)[]]: Var: Local 24
                                            Expr 21 [139-141] [Type Unit]: Unit"#]],
>>>>>>> 661e9fc3
    );
}

#[test]
fn generate_adj_self() {
    check(
        indoc! {r#"
            namespace test {
                operation B(input : Int) : Unit is Adj {}
                operation A(q : Qubit) : Unit is Adj {
                    body ... { B(1); B(2); }
                    adjoint self;
                }
            }
        "#},
        &expect![[r#"
            Package:
                Item 0 [0-168] (Public):
                    Namespace (Ident 21 [10-14] "test"): Item 1, Item 2
                Item 1 [21-62] (Public):
                    Parent: 0
                    Callable 0 [21-62] (Operation):
                        name: Ident 1 [31-32] "B"
                        input: Pat 2 [33-44] [Type Int]: Bind: Ident 3 [33-38] "input"
<<<<<<< HEAD
                        output: ()
                        functors: Adj
=======
                        output: Unit
                        functors: Functor Expr 4 [56-59]: Adj
>>>>>>> 661e9fc3
                        body: Specializations:
                            SpecDecl _id_ [60-62] (Body): Impl:
                                Pat _id_ [60-62] [Type Int]: Elided
                                Block 4 [60-62]: <empty>
                            SpecDecl _id_ [21-62] (Adj): Impl:
                                Pat _id_ [21-62] [Type Int]: Elided
                                Block 4 [60-62]: <empty>
                Item 2 [67-166] (Public):
                    Parent: 0
<<<<<<< HEAD
                    Callable 5 [67-166] (Operation):
                        name: Ident 6 [77-78] "A"
                        input: Pat 7 [79-88] [Type Qubit]: Bind: Ident 8 [79-80] "q"
                        output: ()
                        functors: Adj
                        body: Specializations:
                            SpecDecl 9 [114-138] (Body): Impl:
                                Pat 10 [119-122] [Type Qubit]: Elided
                                Block 11 [123-138] [Type ()]:
                                    Stmt 12 [125-130]: Semi: Expr 13 [125-129] [Type ()]: Call:
                                        Expr 14 [125-126] [Type (Int => () is Adj)]: Var: Item 1
                                        Expr 15 [127-128] [Type Int]: Lit: Int(1)
                                    Stmt 16 [131-136]: Semi: Expr 17 [131-135] [Type ()]: Call:
                                        Expr 18 [131-132] [Type (Int => () is Adj)]: Var: Item 1
                                        Expr 19 [133-134] [Type Int]: Lit: Int(2)
                            SpecDecl 20 [147-160] (Adj): Impl:
                                Pat 10 [119-122] [Type Qubit]: Elided
                                Block 11 [123-138] [Type ()]:
                                    Stmt 12 [125-130]: Semi: Expr 13 [125-129] [Type ()]: Call:
                                        Expr 14 [125-126] [Type (Int => () is Adj)]: Var: Item 1
                                        Expr 15 [127-128] [Type Int]: Lit: Int(1)
                                    Stmt 16 [131-136]: Semi: Expr 17 [131-135] [Type ()]: Call:
                                        Expr 18 [131-132] [Type (Int => () is Adj)]: Var: Item 1
                                        Expr 19 [133-134] [Type Int]: Lit: Int(2)"#]],
=======
                    Callable 6 [67-166] (Operation):
                        name: Ident 7 [77-78] "A"
                        input: Pat 8 [79-88] [Type Qubit]: Bind: Ident 9 [79-80] "q"
                        output: Unit
                        functors: Functor Expr 10 [100-103]: Adj
                        body: Specializations:
                            SpecDecl 11 [114-138] (Body): Impl:
                                Pat 12 [119-122] [Type Qubit]: Elided
                                Block 13 [123-138] [Type Unit]:
                                    Stmt 14 [125-130]: Semi: Expr 15 [125-129] [Type Unit]: Call:
                                        Expr 16 [125-126] [Type (Int => Unit is Adj)]: Var: Item 1
                                        Expr 17 [127-128] [Type Int]: Lit: Int(1)
                                    Stmt 18 [131-136]: Semi: Expr 19 [131-135] [Type Unit]: Call:
                                        Expr 20 [131-132] [Type (Int => Unit is Adj)]: Var: Item 1
                                        Expr 21 [133-134] [Type Int]: Lit: Int(2)
                            SpecDecl 22 [147-160] (Adj): Impl:
                                Pat 12 [119-122] [Type Qubit]: Elided
                                Block 13 [123-138] [Type Unit]:
                                    Stmt 14 [125-130]: Semi: Expr 15 [125-129] [Type Unit]: Call:
                                        Expr 16 [125-126] [Type (Int => Unit is Adj)]: Var: Item 1
                                        Expr 17 [127-128] [Type Int]: Lit: Int(1)
                                    Stmt 18 [131-136]: Semi: Expr 19 [131-135] [Type Unit]: Call:
                                        Expr 20 [131-132] [Type (Int => Unit is Adj)]: Var: Item 1
                                        Expr 21 [133-134] [Type Int]: Lit: Int(2)"#]],
>>>>>>> 661e9fc3
    );
}

#[test]
fn generate_ctladj_self() {
    check(
        indoc! {r#"
            namespace test {
                operation B(input : Int) : Unit is Ctl + Adj {}
                operation A(q : Qubit) : Unit is Ctl + Adj {
                    body ... { B(1); B(2); }
                    adjoint self;
                }
            }
        "#},
        &expect![[r#"
            Package:
                Item 0 [0-180] (Public):
                    Namespace (Ident 21 [10-14] "test"): Item 1, Item 2
                Item 1 [21-68] (Public):
                    Parent: 0
                    Callable 0 [21-68] (Operation):
                        name: Ident 1 [31-32] "B"
                        input: Pat 2 [33-44] [Type Int]: Bind: Ident 3 [33-38] "input"
<<<<<<< HEAD
                        output: ()
                        functors: Adj + Ctl
=======
                        output: Unit
                        functors: Functor Expr 4 [56-65]: BinOp Union: (Functor Expr 5 [56-59]: Ctl) (Functor Expr 6 [62-65]: Adj)
>>>>>>> 661e9fc3
                        body: Specializations:
                            SpecDecl _id_ [66-68] (Body): Impl:
                                Pat _id_ [66-68] [Type Int]: Elided
                                Block 4 [66-68]: <empty>
                            SpecDecl _id_ [21-68] (Adj): Impl:
                                Pat _id_ [21-68] [Type Int]: Elided
                                Block 4 [66-68]: <empty>
                            SpecDecl _id_ [21-68] (Ctl): Impl:
                                Pat _id_ [21-68] [Type ((Qubit)[], Int)]: Tuple:
                                    Pat _id_ [21-68] [Type (Qubit)[]]: Bind: Ident 22 [21-68] "ctls"
                                    Pat _id_ [21-68] [Type Int]: Elided
                                Block 4 [66-68]: <empty>
                            SpecDecl _id_ [21-68] (CtlAdj): Impl:
                                Pat _id_ [21-68] [Type ((Qubit)[], Int)]: Tuple:
                                    Pat _id_ [21-68] [Type (Qubit)[]]: Bind: Ident 23 [21-68] "ctls"
                                    Pat _id_ [21-68] [Type Int]: Elided
                                Block 4 [66-68]: <empty>
                Item 2 [73-178] (Public):
                    Parent: 0
<<<<<<< HEAD
                    Callable 5 [73-178] (Operation):
                        name: Ident 6 [83-84] "A"
                        input: Pat 7 [85-94] [Type Qubit]: Bind: Ident 8 [85-86] "q"
                        output: ()
                        functors: Adj + Ctl
                        body: Specializations:
                            SpecDecl 9 [126-150] (Body): Impl:
                                Pat 10 [131-134] [Type Qubit]: Elided
                                Block 11 [135-150] [Type ()]:
                                    Stmt 12 [137-142]: Semi: Expr 13 [137-141] [Type ()]: Call:
                                        Expr 14 [137-138] [Type (Int => () is Adj + Ctl)]: Var: Item 1
                                        Expr 15 [139-140] [Type Int]: Lit: Int(1)
                                    Stmt 16 [143-148]: Semi: Expr 17 [143-147] [Type ()]: Call:
                                        Expr 18 [143-144] [Type (Int => () is Adj + Ctl)]: Var: Item 1
                                        Expr 19 [145-146] [Type Int]: Lit: Int(2)
                            SpecDecl 20 [159-172] (Adj): Impl:
                                Pat 10 [131-134] [Type Qubit]: Elided
                                Block 11 [135-150] [Type ()]:
                                    Stmt 12 [137-142]: Semi: Expr 13 [137-141] [Type ()]: Call:
                                        Expr 14 [137-138] [Type (Int => () is Adj + Ctl)]: Var: Item 1
                                        Expr 15 [139-140] [Type Int]: Lit: Int(1)
                                    Stmt 16 [143-148]: Semi: Expr 17 [143-147] [Type ()]: Call:
                                        Expr 18 [143-144] [Type (Int => () is Adj + Ctl)]: Var: Item 1
                                        Expr 19 [145-146] [Type Int]: Lit: Int(2)
=======
                    Callable 8 [73-178] (Operation):
                        name: Ident 9 [83-84] "A"
                        input: Pat 10 [85-94] [Type Qubit]: Bind: Ident 11 [85-86] "q"
                        output: Unit
                        functors: Functor Expr 12 [106-115]: BinOp Union: (Functor Expr 13 [106-109]: Ctl) (Functor Expr 14 [112-115]: Adj)
                        body: Specializations:
                            SpecDecl 15 [126-150] (Body): Impl:
                                Pat 16 [131-134] [Type Qubit]: Elided
                                Block 17 [135-150] [Type Unit]:
                                    Stmt 18 [137-142]: Semi: Expr 19 [137-141] [Type Unit]: Call:
                                        Expr 20 [137-138] [Type (Int => Unit is Adj + Ctl)]: Var: Item 1
                                        Expr 21 [139-140] [Type Int]: Lit: Int(1)
                                    Stmt 22 [143-148]: Semi: Expr 23 [143-147] [Type Unit]: Call:
                                        Expr 24 [143-144] [Type (Int => Unit is Adj + Ctl)]: Var: Item 1
                                        Expr 25 [145-146] [Type Int]: Lit: Int(2)
                            SpecDecl 26 [159-172] (Adj): Impl:
                                Pat 16 [131-134] [Type Qubit]: Elided
                                Block 17 [135-150] [Type Unit]:
                                    Stmt 18 [137-142]: Semi: Expr 19 [137-141] [Type Unit]: Call:
                                        Expr 20 [137-138] [Type (Int => Unit is Adj + Ctl)]: Var: Item 1
                                        Expr 21 [139-140] [Type Int]: Lit: Int(1)
                                    Stmt 22 [143-148]: Semi: Expr 23 [143-147] [Type Unit]: Call:
                                        Expr 24 [143-144] [Type (Int => Unit is Adj + Ctl)]: Var: Item 1
                                        Expr 25 [145-146] [Type Int]: Lit: Int(2)
>>>>>>> 661e9fc3
                            SpecDecl _id_ [73-178] (Ctl): Impl:
                                Pat _id_ [73-178] [Type ((Qubit)[], Qubit)]: Tuple:
                                    Pat _id_ [73-178] [Type (Qubit)[]]: Bind: Ident 24 [73-178] "ctls"
                                    Pat _id_ [73-178] [Type Qubit]: Elided
<<<<<<< HEAD
                                Block 11 [135-150] [Type ()]:
                                    Stmt 12 [137-142]: Semi: Expr 13 [137-141] [Type ()]: Call:
                                        Expr 14 [137-138] [Type (((Qubit)[], Int) => () is Adj + Ctl)]: UnOp (Functor Ctl):
                                            Expr 14 [137-138] [Type (Int => () is Adj + Ctl)]: Var: Item 1
                                        Expr 15 [139-140] [Type ((Qubit)[], Int)]: Tuple:
                                            Expr _id_ [139-140] [Type (Qubit)[]]: Var: Local 24
                                            Expr 15 [139-140] [Type Int]: Lit: Int(1)
                                    Stmt 16 [143-148]: Semi: Expr 17 [143-147] [Type ()]: Call:
                                        Expr 18 [143-144] [Type (((Qubit)[], Int) => () is Adj + Ctl)]: UnOp (Functor Ctl):
                                            Expr 18 [143-144] [Type (Int => () is Adj + Ctl)]: Var: Item 1
                                        Expr 19 [145-146] [Type ((Qubit)[], Int)]: Tuple:
                                            Expr _id_ [145-146] [Type (Qubit)[]]: Var: Local 24
                                            Expr 19 [145-146] [Type Int]: Lit: Int(2)
=======
                                Block 17 [135-150] [Type Unit]:
                                    Stmt 18 [137-142]: Semi: Expr 19 [137-141] [Type Unit]: Call:
                                        Expr 20 [137-138] [Type (((Qubit)[], Int) => Unit is Adj + Ctl)]: UnOp (Functor Ctl):
                                            Expr 20 [137-138] [Type (Int => Unit is Adj + Ctl)]: Var: Item 1
                                        Expr 21 [139-140] [Type ((Qubit)[], Int)]: Tuple:
                                            Expr _id_ [139-140] [Type (Qubit)[]]: Var: Local 30
                                            Expr 21 [139-140] [Type Int]: Lit: Int(1)
                                    Stmt 22 [143-148]: Semi: Expr 23 [143-147] [Type Unit]: Call:
                                        Expr 24 [143-144] [Type (((Qubit)[], Int) => Unit is Adj + Ctl)]: UnOp (Functor Ctl):
                                            Expr 24 [143-144] [Type (Int => Unit is Adj + Ctl)]: Var: Item 1
                                        Expr 25 [145-146] [Type ((Qubit)[], Int)]: Tuple:
                                            Expr _id_ [145-146] [Type (Qubit)[]]: Var: Local 30
                                            Expr 25 [145-146] [Type Int]: Lit: Int(2)
>>>>>>> 661e9fc3
                            SpecDecl _id_ [73-178] (CtlAdj): Impl:
                                Pat _id_ [73-178] [Type ((Qubit)[], Qubit)]: Tuple:
                                    Pat _id_ [73-178] [Type (Qubit)[]]: Bind: Ident 24 [73-178] "ctls"
                                    Pat _id_ [73-178] [Type Qubit]: Elided
<<<<<<< HEAD
                                Block 11 [135-150] [Type ()]:
                                    Stmt 12 [137-142]: Semi: Expr 13 [137-141] [Type ()]: Call:
                                        Expr 14 [137-138] [Type (((Qubit)[], Int) => () is Adj + Ctl)]: UnOp (Functor Ctl):
                                            Expr 14 [137-138] [Type (Int => () is Adj + Ctl)]: Var: Item 1
                                        Expr 15 [139-140] [Type ((Qubit)[], Int)]: Tuple:
                                            Expr _id_ [139-140] [Type (Qubit)[]]: Var: Local 24
                                            Expr 15 [139-140] [Type Int]: Lit: Int(1)
                                    Stmt 16 [143-148]: Semi: Expr 17 [143-147] [Type ()]: Call:
                                        Expr 18 [143-144] [Type (((Qubit)[], Int) => () is Adj + Ctl)]: UnOp (Functor Ctl):
                                            Expr 18 [143-144] [Type (Int => () is Adj + Ctl)]: Var: Item 1
                                        Expr 19 [145-146] [Type ((Qubit)[], Int)]: Tuple:
                                            Expr _id_ [145-146] [Type (Qubit)[]]: Var: Local 24
                                            Expr 19 [145-146] [Type Int]: Lit: Int(2)"#]],
=======
                                Block 17 [135-150] [Type Unit]:
                                    Stmt 18 [137-142]: Semi: Expr 19 [137-141] [Type Unit]: Call:
                                        Expr 20 [137-138] [Type (((Qubit)[], Int) => Unit is Adj + Ctl)]: UnOp (Functor Ctl):
                                            Expr 20 [137-138] [Type (Int => Unit is Adj + Ctl)]: Var: Item 1
                                        Expr 21 [139-140] [Type ((Qubit)[], Int)]: Tuple:
                                            Expr _id_ [139-140] [Type (Qubit)[]]: Var: Local 30
                                            Expr 21 [139-140] [Type Int]: Lit: Int(1)
                                    Stmt 22 [143-148]: Semi: Expr 23 [143-147] [Type Unit]: Call:
                                        Expr 24 [143-144] [Type (((Qubit)[], Int) => Unit is Adj + Ctl)]: UnOp (Functor Ctl):
                                            Expr 24 [143-144] [Type (Int => Unit is Adj + Ctl)]: Var: Item 1
                                        Expr 25 [145-146] [Type ((Qubit)[], Int)]: Tuple:
                                            Expr _id_ [145-146] [Type (Qubit)[]]: Var: Local 30
                                            Expr 25 [145-146] [Type Int]: Lit: Int(2)"#]],
>>>>>>> 661e9fc3
    );
}

#[test]
fn generate_adj_invert() {
    check(
        indoc! {r#"
            namespace test {
                operation B(input : Int) : Unit is Adj {}
                operation A(q : Qubit) : Unit is Adj {
                    B(1);
                    B(2);
                }
            }
        "#},
        &expect![[r#"
            Package:
                Item 0 [0-141] (Public):
                    Namespace (Ident 18 [10-14] "test"): Item 1, Item 2
                Item 1 [21-62] (Public):
                    Parent: 0
                    Callable 0 [21-62] (Operation):
                        name: Ident 1 [31-32] "B"
                        input: Pat 2 [33-44] [Type Int]: Bind: Ident 3 [33-38] "input"
<<<<<<< HEAD
                        output: ()
                        functors: Adj
=======
                        output: Unit
                        functors: Functor Expr 4 [56-59]: Adj
>>>>>>> 661e9fc3
                        body: Specializations:
                            SpecDecl _id_ [60-62] (Body): Impl:
                                Pat _id_ [60-62] [Type Int]: Elided
                                Block 4 [60-62]: <empty>
                            SpecDecl _id_ [21-62] (Adj): Impl:
                                Pat _id_ [21-62] [Type Int]: Elided
                                Block 4 [60-62]: <empty>
                Item 2 [67-139] (Public):
                    Parent: 0
<<<<<<< HEAD
                    Callable 5 [67-139] (Operation):
                        name: Ident 6 [77-78] "A"
                        input: Pat 7 [79-88] [Type Qubit]: Bind: Ident 8 [79-80] "q"
                        output: ()
                        functors: Adj
                        body: Specializations:
                            SpecDecl _id_ [104-139] (Body): Impl:
                                Pat _id_ [104-139] [Type Qubit]: Elided
                                Block 9 [104-139] [Type ()]:
                                    Stmt 10 [114-119]: Semi: Expr 11 [114-118] [Type ()]: Call:
                                        Expr 12 [114-115] [Type (Int => () is Adj)]: Var: Item 1
                                        Expr 13 [116-117] [Type Int]: Lit: Int(1)
                                    Stmt 14 [128-133]: Semi: Expr 15 [128-132] [Type ()]: Call:
                                        Expr 16 [128-129] [Type (Int => () is Adj)]: Var: Item 1
                                        Expr 17 [130-131] [Type Int]: Lit: Int(2)
                            SpecDecl _id_ [67-139] (Adj): Impl:
                                Pat _id_ [67-139] [Type Qubit]: Elided
                                Block 9 [104-139] [Type ()]:
                                    Stmt 14 [128-133]: Semi: Expr 15 [128-132] [Type ()]: Call:
                                        Expr _id_ [128-129] [Type (Int => () is Adj)]: UnOp (Functor Adj):
                                            Expr 16 [128-129] [Type (Int => () is Adj)]: Var: Item 1
                                        Expr 17 [130-131] [Type Int]: Lit: Int(2)
                                    Stmt 10 [114-119]: Semi: Expr 11 [114-118] [Type ()]: Call:
                                        Expr _id_ [114-115] [Type (Int => () is Adj)]: UnOp (Functor Adj):
                                            Expr 12 [114-115] [Type (Int => () is Adj)]: Var: Item 1
                                        Expr 13 [116-117] [Type Int]: Lit: Int(1)"#]],
=======
                    Callable 6 [67-139] (Operation):
                        name: Ident 7 [77-78] "A"
                        input: Pat 8 [79-88] [Type Qubit]: Bind: Ident 9 [79-80] "q"
                        output: Unit
                        functors: Functor Expr 10 [100-103]: Adj
                        body: Specializations:
                            SpecDecl _id_ [104-139] (Body): Impl:
                                Pat _id_ [104-139] [Type Qubit]: Elided
                                Block 11 [104-139] [Type Unit]:
                                    Stmt 12 [114-119]: Semi: Expr 13 [114-118] [Type Unit]: Call:
                                        Expr 14 [114-115] [Type (Int => Unit is Adj)]: Var: Item 1
                                        Expr 15 [116-117] [Type Int]: Lit: Int(1)
                                    Stmt 16 [128-133]: Semi: Expr 17 [128-132] [Type Unit]: Call:
                                        Expr 18 [128-129] [Type (Int => Unit is Adj)]: Var: Item 1
                                        Expr 19 [130-131] [Type Int]: Lit: Int(2)
                            SpecDecl _id_ [67-139] (Adj): Impl:
                                Pat _id_ [67-139] [Type Qubit]: Elided
                                Block 11 [104-139] [Type Unit]:
                                    Stmt 16 [128-133]: Semi: Expr 17 [128-132] [Type Unit]: Call:
                                        Expr _id_ [128-129] [Type (Int => Unit is Adj)]: UnOp (Functor Adj):
                                            Expr 18 [128-129] [Type (Int => Unit is Adj)]: Var: Item 1
                                        Expr 19 [130-131] [Type Int]: Lit: Int(2)
                                    Stmt 12 [114-119]: Semi: Expr 13 [114-118] [Type Unit]: Call:
                                        Expr _id_ [114-115] [Type (Int => Unit is Adj)]: UnOp (Functor Adj):
                                            Expr 14 [114-115] [Type (Int => Unit is Adj)]: Var: Item 1
                                        Expr 15 [116-117] [Type Int]: Lit: Int(1)"#]],
>>>>>>> 661e9fc3
    );
}

#[test]
fn generate_adj_invert_skips_within_block() {
    check(
        indoc! {r#"
            namespace test {
                operation B(input : Int) : Unit is Adj {}
                operation A(q : Qubit) : Unit is Adj {
                    within {
                        B(1);
                        B(2);
                    }
                    apply {
                        B(3);
                        B(4);
                    }
                }
            }
        "#},
        &expect![[r#"
            Package:
                Item 0 [0-238] (Public):
                    Namespace (Ident 30 [10-14] "test"): Item 1, Item 2
                Item 1 [21-62] (Public):
                    Parent: 0
                    Callable 0 [21-62] (Operation):
                        name: Ident 1 [31-32] "B"
                        input: Pat 2 [33-44] [Type Int]: Bind: Ident 3 [33-38] "input"
<<<<<<< HEAD
                        output: ()
                        functors: Adj
=======
                        output: Unit
                        functors: Functor Expr 4 [56-59]: Adj
>>>>>>> 661e9fc3
                        body: Specializations:
                            SpecDecl _id_ [60-62] (Body): Impl:
                                Pat _id_ [60-62] [Type Int]: Elided
                                Block 4 [60-62]: <empty>
                            SpecDecl _id_ [21-62] (Adj): Impl:
                                Pat _id_ [21-62] [Type Int]: Elided
                                Block 4 [60-62]: <empty>
                Item 2 [67-236] (Public):
                    Parent: 0
<<<<<<< HEAD
                    Callable 5 [67-236] (Operation):
                        name: Ident 6 [77-78] "A"
                        input: Pat 7 [79-88] [Type Qubit]: Bind: Ident 8 [79-80] "q"
                        output: ()
                        functors: Adj
                        body: Specializations:
                            SpecDecl _id_ [104-236] (Body): Impl:
                                Pat _id_ [104-236] [Type Qubit]: Elided
                                Block 9 [104-236] [Type ()]:
                                    Stmt 10 [114-230]: Expr: Expr 11 [114-230] [Type ()]: Conjugate:
                                        Block 12 [121-168] [Type ()]:
                                            Stmt 13 [135-140]: Semi: Expr 14 [135-139] [Type ()]: Call:
                                                Expr 15 [135-136] [Type (Int => () is Adj)]: Var: Item 1
                                                Expr 16 [137-138] [Type Int]: Lit: Int(1)
                                            Stmt 17 [153-158]: Semi: Expr 18 [153-157] [Type ()]: Call:
                                                Expr 19 [153-154] [Type (Int => () is Adj)]: Var: Item 1
                                                Expr 20 [155-156] [Type Int]: Lit: Int(2)
                                        Block 21 [183-230] [Type ()]:
                                            Stmt 22 [197-202]: Semi: Expr 23 [197-201] [Type ()]: Call:
                                                Expr 24 [197-198] [Type (Int => () is Adj)]: Var: Item 1
                                                Expr 25 [199-200] [Type Int]: Lit: Int(3)
                                            Stmt 26 [215-220]: Semi: Expr 27 [215-219] [Type ()]: Call:
                                                Expr 28 [215-216] [Type (Int => () is Adj)]: Var: Item 1
                                                Expr 29 [217-218] [Type Int]: Lit: Int(4)
                            SpecDecl _id_ [67-236] (Adj): Impl:
                                Pat _id_ [67-236] [Type Qubit]: Elided
                                Block 9 [104-236] [Type ()]:
                                    Stmt 10 [114-230]: Expr: Expr 11 [114-230] [Type ()]: Conjugate:
                                        Block 12 [121-168] [Type ()]:
                                            Stmt 13 [135-140]: Semi: Expr 14 [135-139] [Type ()]: Call:
                                                Expr 15 [135-136] [Type (Int => () is Adj)]: Var: Item 1
                                                Expr 16 [137-138] [Type Int]: Lit: Int(1)
                                            Stmt 17 [153-158]: Semi: Expr 18 [153-157] [Type ()]: Call:
                                                Expr 19 [153-154] [Type (Int => () is Adj)]: Var: Item 1
                                                Expr 20 [155-156] [Type Int]: Lit: Int(2)
                                        Block 21 [183-230] [Type ()]:
                                            Stmt 26 [215-220]: Semi: Expr 27 [215-219] [Type ()]: Call:
                                                Expr _id_ [215-216] [Type (Int => () is Adj)]: UnOp (Functor Adj):
                                                    Expr 28 [215-216] [Type (Int => () is Adj)]: Var: Item 1
                                                Expr 29 [217-218] [Type Int]: Lit: Int(4)
                                            Stmt 22 [197-202]: Semi: Expr 23 [197-201] [Type ()]: Call:
                                                Expr _id_ [197-198] [Type (Int => () is Adj)]: UnOp (Functor Adj):
                                                    Expr 24 [197-198] [Type (Int => () is Adj)]: Var: Item 1
                                                Expr 25 [199-200] [Type Int]: Lit: Int(3)"#]],
=======
                    Callable 6 [67-236] (Operation):
                        name: Ident 7 [77-78] "A"
                        input: Pat 8 [79-88] [Type Qubit]: Bind: Ident 9 [79-80] "q"
                        output: Unit
                        functors: Functor Expr 10 [100-103]: Adj
                        body: Specializations:
                            SpecDecl _id_ [104-236] (Body): Impl:
                                Pat _id_ [104-236] [Type Qubit]: Elided
                                Block 11 [104-236] [Type Unit]:
                                    Stmt 12 [114-230]: Expr: Expr 13 [114-230] [Type Unit]: Conjugate:
                                        Block 14 [121-168] [Type Unit]:
                                            Stmt 15 [135-140]: Semi: Expr 16 [135-139] [Type Unit]: Call:
                                                Expr 17 [135-136] [Type (Int => Unit is Adj)]: Var: Item 1
                                                Expr 18 [137-138] [Type Int]: Lit: Int(1)
                                            Stmt 19 [153-158]: Semi: Expr 20 [153-157] [Type Unit]: Call:
                                                Expr 21 [153-154] [Type (Int => Unit is Adj)]: Var: Item 1
                                                Expr 22 [155-156] [Type Int]: Lit: Int(2)
                                        Block 23 [183-230] [Type Unit]:
                                            Stmt 24 [197-202]: Semi: Expr 25 [197-201] [Type Unit]: Call:
                                                Expr 26 [197-198] [Type (Int => Unit is Adj)]: Var: Item 1
                                                Expr 27 [199-200] [Type Int]: Lit: Int(3)
                                            Stmt 28 [215-220]: Semi: Expr 29 [215-219] [Type Unit]: Call:
                                                Expr 30 [215-216] [Type (Int => Unit is Adj)]: Var: Item 1
                                                Expr 31 [217-218] [Type Int]: Lit: Int(4)
                            SpecDecl _id_ [67-236] (Adj): Impl:
                                Pat _id_ [67-236] [Type Qubit]: Elided
                                Block 11 [104-236] [Type Unit]:
                                    Stmt 12 [114-230]: Expr: Expr 13 [114-230] [Type Unit]: Conjugate:
                                        Block 14 [121-168] [Type Unit]:
                                            Stmt 15 [135-140]: Semi: Expr 16 [135-139] [Type Unit]: Call:
                                                Expr 17 [135-136] [Type (Int => Unit is Adj)]: Var: Item 1
                                                Expr 18 [137-138] [Type Int]: Lit: Int(1)
                                            Stmt 19 [153-158]: Semi: Expr 20 [153-157] [Type Unit]: Call:
                                                Expr 21 [153-154] [Type (Int => Unit is Adj)]: Var: Item 1
                                                Expr 22 [155-156] [Type Int]: Lit: Int(2)
                                        Block 23 [183-230] [Type Unit]:
                                            Stmt 28 [215-220]: Semi: Expr 29 [215-219] [Type Unit]: Call:
                                                Expr _id_ [215-216] [Type (Int => Unit is Adj)]: UnOp (Functor Adj):
                                                    Expr 30 [215-216] [Type (Int => Unit is Adj)]: Var: Item 1
                                                Expr 31 [217-218] [Type Int]: Lit: Int(4)
                                            Stmt 24 [197-202]: Semi: Expr 25 [197-201] [Type Unit]: Call:
                                                Expr _id_ [197-198] [Type (Int => Unit is Adj)]: UnOp (Functor Adj):
                                                    Expr 26 [197-198] [Type (Int => Unit is Adj)]: Var: Item 1
                                                Expr 27 [199-200] [Type Int]: Lit: Int(3)"#]],
>>>>>>> 661e9fc3
    );
}

#[test]
fn generate_adj_invert_with_if_exprs() {
    check(
        indoc! {r#"
            namespace test {
                operation B(input : Int) : Unit is Adj {}
                operation A(q : Qubit) : Unit is Adj {
                    B(1);
                    let val = if true {false} else {true};
                    B(2);
                    if false {B(3); B(4);} else {B(5); let val = true; B(6);}
                    B(7);
                }
            }
        "#},
        &expect![[r#"
            Package:
                Item 0 [0-268] (Public):
                    Namespace (Ident 60 [10-14] "test"): Item 1, Item 2
                Item 1 [21-62] (Public):
                    Parent: 0
                    Callable 0 [21-62] (Operation):
                        name: Ident 1 [31-32] "B"
                        input: Pat 2 [33-44] [Type Int]: Bind: Ident 3 [33-38] "input"
<<<<<<< HEAD
                        output: ()
                        functors: Adj
=======
                        output: Unit
                        functors: Functor Expr 4 [56-59]: Adj
>>>>>>> 661e9fc3
                        body: Specializations:
                            SpecDecl _id_ [60-62] (Body): Impl:
                                Pat _id_ [60-62] [Type Int]: Elided
                                Block 4 [60-62]: <empty>
                            SpecDecl _id_ [21-62] (Adj): Impl:
                                Pat _id_ [21-62] [Type Int]: Elided
                                Block 4 [60-62]: <empty>
                Item 2 [67-266] (Public):
                    Parent: 0
<<<<<<< HEAD
                    Callable 5 [67-266] (Operation):
                        name: Ident 6 [77-78] "A"
                        input: Pat 7 [79-88] [Type Qubit]: Bind: Ident 8 [79-80] "q"
                        output: ()
                        functors: Adj
                        body: Specializations:
                            SpecDecl _id_ [104-266] (Body): Impl:
                                Pat _id_ [104-266] [Type Qubit]: Elided
                                Block 9 [104-266] [Type ()]:
                                    Stmt 10 [114-119]: Semi: Expr 11 [114-118] [Type ()]: Call:
                                        Expr 12 [114-115] [Type (Int => () is Adj)]: Var: Item 1
                                        Expr 13 [116-117] [Type Int]: Lit: Int(1)
                                    Stmt 14 [128-166]: Local (Immutable):
                                        Pat 15 [132-135] [Type Bool]: Bind: Ident 16 [132-135] "val"
                                        Expr 17 [138-165] [Type Bool]: If:
                                            Expr 18 [141-145] [Type Bool]: Lit: Bool(true)
                                            Block 19 [146-153] [Type Bool]:
                                                Stmt 20 [147-152]: Expr: Expr 21 [147-152] [Type Bool]: Lit: Bool(false)
                                            Expr 22 [154-165] [Type Bool]: Expr Block: Block 23 [159-165] [Type Bool]:
                                                Stmt 24 [160-164]: Expr: Expr 25 [160-164] [Type Bool]: Lit: Bool(true)
                                    Stmt 26 [175-180]: Semi: Expr 27 [175-179] [Type ()]: Call:
                                        Expr 28 [175-176] [Type (Int => () is Adj)]: Var: Item 1
                                        Expr 29 [177-178] [Type Int]: Lit: Int(2)
                                    Stmt 30 [189-246]: Expr: Expr 31 [189-246] [Type ()]: If:
                                        Expr 32 [192-197] [Type Bool]: Lit: Bool(false)
                                        Block 33 [198-211] [Type ()]:
                                            Stmt 34 [199-204]: Semi: Expr 35 [199-203] [Type ()]: Call:
                                                Expr 36 [199-200] [Type (Int => () is Adj)]: Var: Item 1
                                                Expr 37 [201-202] [Type Int]: Lit: Int(3)
                                            Stmt 38 [205-210]: Semi: Expr 39 [205-209] [Type ()]: Call:
                                                Expr 40 [205-206] [Type (Int => () is Adj)]: Var: Item 1
                                                Expr 41 [207-208] [Type Int]: Lit: Int(4)
                                        Expr 42 [212-246] [Type ()]: Expr Block: Block 43 [217-246] [Type ()]:
                                            Stmt 44 [218-223]: Semi: Expr 45 [218-222] [Type ()]: Call:
                                                Expr 46 [218-219] [Type (Int => () is Adj)]: Var: Item 1
                                                Expr 47 [220-221] [Type Int]: Lit: Int(5)
                                            Stmt 48 [224-239]: Local (Immutable):
                                                Pat 49 [228-231] [Type Bool]: Bind: Ident 50 [228-231] "val"
                                                Expr 51 [234-238] [Type Bool]: Lit: Bool(true)
                                            Stmt 52 [240-245]: Semi: Expr 53 [240-244] [Type ()]: Call:
                                                Expr 54 [240-241] [Type (Int => () is Adj)]: Var: Item 1
                                                Expr 55 [242-243] [Type Int]: Lit: Int(6)
                                    Stmt 56 [255-260]: Semi: Expr 57 [255-259] [Type ()]: Call:
                                        Expr 58 [255-256] [Type (Int => () is Adj)]: Var: Item 1
                                        Expr 59 [257-258] [Type Int]: Lit: Int(7)
                            SpecDecl _id_ [67-266] (Adj): Impl:
                                Pat _id_ [67-266] [Type Qubit]: Elided
                                Block 9 [104-266] [Type ()]:
                                    Stmt 14 [128-166]: Local (Immutable):
                                        Pat 15 [132-135] [Type Bool]: Bind: Ident 16 [132-135] "val"
                                        Expr 17 [138-165] [Type Bool]: If:
                                            Expr 18 [141-145] [Type Bool]: Lit: Bool(true)
                                            Block 19 [146-153] [Type Bool]:
                                                Stmt 20 [147-152]: Expr: Expr 21 [147-152] [Type Bool]: Lit: Bool(false)
                                            Expr 22 [154-165] [Type Bool]: Expr Block: Block 23 [159-165] [Type Bool]:
                                                Stmt 24 [160-164]: Expr: Expr 25 [160-164] [Type Bool]: Lit: Bool(true)
                                    Stmt 56 [255-260]: Semi: Expr 57 [255-259] [Type ()]: Call:
                                        Expr _id_ [255-256] [Type (Int => () is Adj)]: UnOp (Functor Adj):
                                            Expr 58 [255-256] [Type (Int => () is Adj)]: Var: Item 1
                                        Expr 59 [257-258] [Type Int]: Lit: Int(7)
                                    Stmt 30 [189-246]: Expr: Expr 31 [189-246] [Type ()]: If:
                                        Expr 32 [192-197] [Type Bool]: Lit: Bool(false)
                                        Block 33 [198-211] [Type ()]:
                                            Stmt 38 [205-210]: Semi: Expr 39 [205-209] [Type ()]: Call:
                                                Expr _id_ [205-206] [Type (Int => () is Adj)]: UnOp (Functor Adj):
                                                    Expr 40 [205-206] [Type (Int => () is Adj)]: Var: Item 1
                                                Expr 41 [207-208] [Type Int]: Lit: Int(4)
                                            Stmt 34 [199-204]: Semi: Expr 35 [199-203] [Type ()]: Call:
                                                Expr _id_ [199-200] [Type (Int => () is Adj)]: UnOp (Functor Adj):
                                                    Expr 36 [199-200] [Type (Int => () is Adj)]: Var: Item 1
                                                Expr 37 [201-202] [Type Int]: Lit: Int(3)
                                        Expr 42 [212-246] [Type ()]: Expr Block: Block 43 [217-246] [Type ()]:
                                            Stmt 48 [224-239]: Local (Immutable):
                                                Pat 49 [228-231] [Type Bool]: Bind: Ident 50 [228-231] "val"
                                                Expr 51 [234-238] [Type Bool]: Lit: Bool(true)
                                            Stmt 52 [240-245]: Semi: Expr 53 [240-244] [Type ()]: Call:
                                                Expr _id_ [240-241] [Type (Int => () is Adj)]: UnOp (Functor Adj):
                                                    Expr 54 [240-241] [Type (Int => () is Adj)]: Var: Item 1
                                                Expr 55 [242-243] [Type Int]: Lit: Int(6)
                                            Stmt 44 [218-223]: Semi: Expr 45 [218-222] [Type ()]: Call:
                                                Expr _id_ [218-219] [Type (Int => () is Adj)]: UnOp (Functor Adj):
                                                    Expr 46 [218-219] [Type (Int => () is Adj)]: Var: Item 1
                                                Expr 47 [220-221] [Type Int]: Lit: Int(5)
                                    Stmt 26 [175-180]: Semi: Expr 27 [175-179] [Type ()]: Call:
                                        Expr _id_ [175-176] [Type (Int => () is Adj)]: UnOp (Functor Adj):
                                            Expr 28 [175-176] [Type (Int => () is Adj)]: Var: Item 1
                                        Expr 29 [177-178] [Type Int]: Lit: Int(2)
                                    Stmt 10 [114-119]: Semi: Expr 11 [114-118] [Type ()]: Call:
                                        Expr _id_ [114-115] [Type (Int => () is Adj)]: UnOp (Functor Adj):
                                            Expr 12 [114-115] [Type (Int => () is Adj)]: Var: Item 1
                                        Expr 13 [116-117] [Type Int]: Lit: Int(1)"#]],
=======
                    Callable 6 [67-266] (Operation):
                        name: Ident 7 [77-78] "A"
                        input: Pat 8 [79-88] [Type Qubit]: Bind: Ident 9 [79-80] "q"
                        output: Unit
                        functors: Functor Expr 10 [100-103]: Adj
                        body: Specializations:
                            SpecDecl _id_ [104-266] (Body): Impl:
                                Pat _id_ [104-266] [Type Qubit]: Elided
                                Block 11 [104-266] [Type Unit]:
                                    Stmt 12 [114-119]: Semi: Expr 13 [114-118] [Type Unit]: Call:
                                        Expr 14 [114-115] [Type (Int => Unit is Adj)]: Var: Item 1
                                        Expr 15 [116-117] [Type Int]: Lit: Int(1)
                                    Stmt 16 [128-166]: Local (Immutable):
                                        Pat 17 [132-135] [Type Bool]: Bind: Ident 18 [132-135] "val"
                                        Expr 19 [138-165] [Type Bool]: If:
                                            Expr 20 [141-145] [Type Bool]: Lit: Bool(true)
                                            Block 21 [146-153] [Type Bool]:
                                                Stmt 22 [147-152]: Expr: Expr 23 [147-152] [Type Bool]: Lit: Bool(false)
                                            Expr 24 [154-165] [Type Bool]: Expr Block: Block 25 [159-165] [Type Bool]:
                                                Stmt 26 [160-164]: Expr: Expr 27 [160-164] [Type Bool]: Lit: Bool(true)
                                    Stmt 28 [175-180]: Semi: Expr 29 [175-179] [Type Unit]: Call:
                                        Expr 30 [175-176] [Type (Int => Unit is Adj)]: Var: Item 1
                                        Expr 31 [177-178] [Type Int]: Lit: Int(2)
                                    Stmt 32 [189-246]: Expr: Expr 33 [189-246] [Type Unit]: If:
                                        Expr 34 [192-197] [Type Bool]: Lit: Bool(false)
                                        Block 35 [198-211] [Type Unit]:
                                            Stmt 36 [199-204]: Semi: Expr 37 [199-203] [Type Unit]: Call:
                                                Expr 38 [199-200] [Type (Int => Unit is Adj)]: Var: Item 1
                                                Expr 39 [201-202] [Type Int]: Lit: Int(3)
                                            Stmt 40 [205-210]: Semi: Expr 41 [205-209] [Type Unit]: Call:
                                                Expr 42 [205-206] [Type (Int => Unit is Adj)]: Var: Item 1
                                                Expr 43 [207-208] [Type Int]: Lit: Int(4)
                                        Expr 44 [212-246] [Type Unit]: Expr Block: Block 45 [217-246] [Type Unit]:
                                            Stmt 46 [218-223]: Semi: Expr 47 [218-222] [Type Unit]: Call:
                                                Expr 48 [218-219] [Type (Int => Unit is Adj)]: Var: Item 1
                                                Expr 49 [220-221] [Type Int]: Lit: Int(5)
                                            Stmt 50 [224-239]: Local (Immutable):
                                                Pat 51 [228-231] [Type Bool]: Bind: Ident 52 [228-231] "val"
                                                Expr 53 [234-238] [Type Bool]: Lit: Bool(true)
                                            Stmt 54 [240-245]: Semi: Expr 55 [240-244] [Type Unit]: Call:
                                                Expr 56 [240-241] [Type (Int => Unit is Adj)]: Var: Item 1
                                                Expr 57 [242-243] [Type Int]: Lit: Int(6)
                                    Stmt 58 [255-260]: Semi: Expr 59 [255-259] [Type Unit]: Call:
                                        Expr 60 [255-256] [Type (Int => Unit is Adj)]: Var: Item 1
                                        Expr 61 [257-258] [Type Int]: Lit: Int(7)
                            SpecDecl _id_ [67-266] (Adj): Impl:
                                Pat _id_ [67-266] [Type Qubit]: Elided
                                Block 11 [104-266] [Type Unit]:
                                    Stmt 16 [128-166]: Local (Immutable):
                                        Pat 17 [132-135] [Type Bool]: Bind: Ident 18 [132-135] "val"
                                        Expr 19 [138-165] [Type Bool]: If:
                                            Expr 20 [141-145] [Type Bool]: Lit: Bool(true)
                                            Block 21 [146-153] [Type Bool]:
                                                Stmt 22 [147-152]: Expr: Expr 23 [147-152] [Type Bool]: Lit: Bool(false)
                                            Expr 24 [154-165] [Type Bool]: Expr Block: Block 25 [159-165] [Type Bool]:
                                                Stmt 26 [160-164]: Expr: Expr 27 [160-164] [Type Bool]: Lit: Bool(true)
                                    Stmt 58 [255-260]: Semi: Expr 59 [255-259] [Type Unit]: Call:
                                        Expr _id_ [255-256] [Type (Int => Unit is Adj)]: UnOp (Functor Adj):
                                            Expr 60 [255-256] [Type (Int => Unit is Adj)]: Var: Item 1
                                        Expr 61 [257-258] [Type Int]: Lit: Int(7)
                                    Stmt 32 [189-246]: Expr: Expr 33 [189-246] [Type Unit]: If:
                                        Expr 34 [192-197] [Type Bool]: Lit: Bool(false)
                                        Block 35 [198-211] [Type Unit]:
                                            Stmt 40 [205-210]: Semi: Expr 41 [205-209] [Type Unit]: Call:
                                                Expr _id_ [205-206] [Type (Int => Unit is Adj)]: UnOp (Functor Adj):
                                                    Expr 42 [205-206] [Type (Int => Unit is Adj)]: Var: Item 1
                                                Expr 43 [207-208] [Type Int]: Lit: Int(4)
                                            Stmt 36 [199-204]: Semi: Expr 37 [199-203] [Type Unit]: Call:
                                                Expr _id_ [199-200] [Type (Int => Unit is Adj)]: UnOp (Functor Adj):
                                                    Expr 38 [199-200] [Type (Int => Unit is Adj)]: Var: Item 1
                                                Expr 39 [201-202] [Type Int]: Lit: Int(3)
                                        Expr 44 [212-246] [Type Unit]: Expr Block: Block 45 [217-246] [Type Unit]:
                                            Stmt 50 [224-239]: Local (Immutable):
                                                Pat 51 [228-231] [Type Bool]: Bind: Ident 52 [228-231] "val"
                                                Expr 53 [234-238] [Type Bool]: Lit: Bool(true)
                                            Stmt 54 [240-245]: Semi: Expr 55 [240-244] [Type Unit]: Call:
                                                Expr _id_ [240-241] [Type (Int => Unit is Adj)]: UnOp (Functor Adj):
                                                    Expr 56 [240-241] [Type (Int => Unit is Adj)]: Var: Item 1
                                                Expr 57 [242-243] [Type Int]: Lit: Int(6)
                                            Stmt 46 [218-223]: Semi: Expr 47 [218-222] [Type Unit]: Call:
                                                Expr _id_ [218-219] [Type (Int => Unit is Adj)]: UnOp (Functor Adj):
                                                    Expr 48 [218-219] [Type (Int => Unit is Adj)]: Var: Item 1
                                                Expr 49 [220-221] [Type Int]: Lit: Int(5)
                                    Stmt 28 [175-180]: Semi: Expr 29 [175-179] [Type Unit]: Call:
                                        Expr _id_ [175-176] [Type (Int => Unit is Adj)]: UnOp (Functor Adj):
                                            Expr 30 [175-176] [Type (Int => Unit is Adj)]: Var: Item 1
                                        Expr 31 [177-178] [Type Int]: Lit: Int(2)
                                    Stmt 12 [114-119]: Semi: Expr 13 [114-118] [Type Unit]: Call:
                                        Expr _id_ [114-115] [Type (Int => Unit is Adj)]: UnOp (Functor Adj):
                                            Expr 14 [114-115] [Type (Int => Unit is Adj)]: Var: Item 1
                                        Expr 15 [116-117] [Type Int]: Lit: Int(1)"#]],
>>>>>>> 661e9fc3
    );
}

#[test]
fn generate_adj_invert_with_range_loop() {
    check(
        indoc! {r#"
            namespace test {
                operation B(input : Int) : Unit is Adj {}
                operation A(q : Qubit) : Unit is Adj {
                    for i in 0..5 {
                        B(1);
                        B(2);
                    }
                }
            }
        "#},
        &expect![[r#"
            Package:
                Item 0 [0-183] (Public):
                    Namespace (Ident 26 [10-14] "test"): Item 1, Item 2
                Item 1 [21-62] (Public):
                    Parent: 0
                    Callable 0 [21-62] (Operation):
                        name: Ident 1 [31-32] "B"
                        input: Pat 2 [33-44] [Type Int]: Bind: Ident 3 [33-38] "input"
<<<<<<< HEAD
                        output: ()
                        functors: Adj
=======
                        output: Unit
                        functors: Functor Expr 4 [56-59]: Adj
>>>>>>> 661e9fc3
                        body: Specializations:
                            SpecDecl _id_ [60-62] (Body): Impl:
                                Pat _id_ [60-62] [Type Int]: Elided
                                Block 4 [60-62]: <empty>
                            SpecDecl _id_ [21-62] (Adj): Impl:
                                Pat _id_ [21-62] [Type Int]: Elided
                                Block 4 [60-62]: <empty>
                Item 2 [67-181] (Public):
                    Parent: 0
<<<<<<< HEAD
                    Callable 5 [67-181] (Operation):
                        name: Ident 6 [77-78] "A"
                        input: Pat 7 [79-88] [Type Qubit]: Bind: Ident 8 [79-80] "q"
                        output: ()
                        functors: Adj
                        body: Specializations:
                            SpecDecl _id_ [104-181] (Body): Impl:
                                Pat _id_ [104-181] [Type Qubit]: Elided
                                Block 9 [104-181] [Type ()]:
                                    Stmt 10 [114-175]: Expr: Expr 11 [114-175] [Type ()]: For:
                                        Pat 12 [118-119] [Type Int]: Bind: Ident 13 [118-119] "i"
                                        Expr 14 [123-127] [Type Range]: Range:
                                            Expr 15 [123-124] [Type Int]: Lit: Int(0)
                                            <no step>
                                            Expr 16 [126-127] [Type Int]: Lit: Int(5)
                                        Block 17 [128-175] [Type ()]:
                                            Stmt 18 [142-147]: Semi: Expr 19 [142-146] [Type ()]: Call:
                                                Expr 20 [142-143] [Type (Int => () is Adj)]: Var: Item 1
                                                Expr 21 [144-145] [Type Int]: Lit: Int(1)
                                            Stmt 22 [160-165]: Semi: Expr 23 [160-164] [Type ()]: Call:
                                                Expr 24 [160-161] [Type (Int => () is Adj)]: Var: Item 1
                                                Expr 25 [162-163] [Type Int]: Lit: Int(2)
                            SpecDecl _id_ [67-181] (Adj): Impl:
                                Pat _id_ [67-181] [Type Qubit]: Elided
                                Block 9 [104-181] [Type ()]:
                                    Stmt 10 [114-175]: Expr: Expr _id_ [0-0] [Type ()]: Expr Block: Block _id_ [0-0] [Type ()]:
=======
                    Callable 6 [67-181] (Operation):
                        name: Ident 7 [77-78] "A"
                        input: Pat 8 [79-88] [Type Qubit]: Bind: Ident 9 [79-80] "q"
                        output: Unit
                        functors: Functor Expr 10 [100-103]: Adj
                        body: Specializations:
                            SpecDecl _id_ [104-181] (Body): Impl:
                                Pat _id_ [104-181] [Type Qubit]: Elided
                                Block 11 [104-181] [Type Unit]:
                                    Stmt 12 [114-175]: Expr: Expr 13 [114-175] [Type Unit]: For:
                                        Pat 14 [118-119] [Type Int]: Bind: Ident 15 [118-119] "i"
                                        Expr 16 [123-127] [Type Range]: Range:
                                            Expr 17 [123-124] [Type Int]: Lit: Int(0)
                                            <no step>
                                            Expr 18 [126-127] [Type Int]: Lit: Int(5)
                                        Block 19 [128-175] [Type Unit]:
                                            Stmt 20 [142-147]: Semi: Expr 21 [142-146] [Type Unit]: Call:
                                                Expr 22 [142-143] [Type (Int => Unit is Adj)]: Var: Item 1
                                                Expr 23 [144-145] [Type Int]: Lit: Int(1)
                                            Stmt 24 [160-165]: Semi: Expr 25 [160-164] [Type Unit]: Call:
                                                Expr 26 [160-161] [Type (Int => Unit is Adj)]: Var: Item 1
                                                Expr 27 [162-163] [Type Int]: Lit: Int(2)
                            SpecDecl _id_ [67-181] (Adj): Impl:
                                Pat _id_ [67-181] [Type Qubit]: Elided
                                Block 11 [104-181] [Type Unit]:
                                    Stmt 12 [114-175]: Expr: Expr _id_ [0-0] [Type Unit]: Expr Block: Block _id_ [0-0] [Type Unit]:
>>>>>>> 661e9fc3
                                        Stmt _id_ [0-0]: Local (Immutable):
                                            Pat _id_ [0-0] [Type Range]: Bind: Ident 27 [0-0] "generated_range"
                                            Expr 14 [123-127] [Type Range]: Range:
                                                Expr 15 [123-124] [Type Int]: Lit: Int(0)
                                                <no step>
<<<<<<< HEAD
                                                Expr 16 [126-127] [Type Int]: Lit: Int(5)
                                        Stmt _id_ [0-0]: Expr: Expr _id_ [0-0] [Type ()]: For:
                                            Pat 12 [118-119] [Type Int]: Bind: Ident 13 [118-119] "i"
=======
                                                Expr 18 [126-127] [Type Int]: Lit: Int(5)
                                        Stmt _id_ [0-0]: Expr: Expr _id_ [0-0] [Type Unit]: For:
                                            Pat 14 [118-119] [Type Int]: Bind: Ident 15 [118-119] "i"
>>>>>>> 661e9fc3
                                            Expr _id_ [0-0] [Type Range]: Range:
                                                Expr _id_ [0-0] [Type Int]: BinOp (Add):
                                                    Expr _id_ [0-0] [Type Int]: Field:
                                                        Expr _id_ [0-0] [Type Range]: Var: Local 27
                                                        Start
                                                    Expr _id_ [0-0] [Type Int]: BinOp (Mul):
                                                        Expr _id_ [0-0] [Type Int]: BinOp (Div):
                                                            Expr _id_ [0-0] [Type Int]: BinOp (Sub):
                                                                Expr _id_ [0-0] [Type Int]: Field:
                                                                    Expr _id_ [0-0] [Type Range]: Var: Local 27
                                                                    End
                                                                Expr _id_ [0-0] [Type Int]: Field:
                                                                    Expr _id_ [0-0] [Type Range]: Var: Local 27
                                                                    Start
                                                            Expr _id_ [0-0] [Type Int]: Field:
                                                                Expr _id_ [0-0] [Type Range]: Var: Local 27
                                                                Step
                                                        Expr _id_ [0-0] [Type Int]: Field:
                                                            Expr _id_ [0-0] [Type Range]: Var: Local 27
                                                            Step
                                                Expr _id_ [0-0] [Type Int]: UnOp (Neg):
                                                    Expr _id_ [0-0] [Type Int]: Field:
                                                        Expr _id_ [0-0] [Type Range]: Var: Local 27
                                                        Step
                                                Expr _id_ [0-0] [Type Int]: Field:
                                                    Expr _id_ [0-0] [Type Range]: Var: Local 27
                                                    Start
<<<<<<< HEAD
                                            Block 17 [128-175] [Type ()]:
                                                Stmt 22 [160-165]: Semi: Expr 23 [160-164] [Type ()]: Call:
                                                    Expr _id_ [160-161] [Type (Int => () is Adj)]: UnOp (Functor Adj):
                                                        Expr 24 [160-161] [Type (Int => () is Adj)]: Var: Item 1
                                                    Expr 25 [162-163] [Type Int]: Lit: Int(2)
                                                Stmt 18 [142-147]: Semi: Expr 19 [142-146] [Type ()]: Call:
                                                    Expr _id_ [142-143] [Type (Int => () is Adj)]: UnOp (Functor Adj):
                                                        Expr 20 [142-143] [Type (Int => () is Adj)]: Var: Item 1
                                                    Expr 21 [144-145] [Type Int]: Lit: Int(1)"#]],
=======
                                            Block 19 [128-175] [Type Unit]:
                                                Stmt 24 [160-165]: Semi: Expr 25 [160-164] [Type Unit]: Call:
                                                    Expr _id_ [160-161] [Type (Int => Unit is Adj)]: UnOp (Functor Adj):
                                                        Expr 26 [160-161] [Type (Int => Unit is Adj)]: Var: Item 1
                                                    Expr 27 [162-163] [Type Int]: Lit: Int(2)
                                                Stmt 20 [142-147]: Semi: Expr 21 [142-146] [Type Unit]: Call:
                                                    Expr _id_ [142-143] [Type (Int => Unit is Adj)]: UnOp (Functor Adj):
                                                        Expr 22 [142-143] [Type (Int => Unit is Adj)]: Var: Item 1
                                                    Expr 23 [144-145] [Type Int]: Lit: Int(1)"#]],
>>>>>>> 661e9fc3
    );
}

#[test]
fn generate_adj_invert_with_array_loop() {
    check(
        indoc! {r#"
            namespace test {
                operation B(input : Int) : Unit is Adj {}
                operation A(q : Qubit) : Unit is Adj {
                    for val in [0, 1, 2] {
                        B(1);
                        B(2);
                    }
                }
            }
        "#},
        &expect![[r#"
            Package:
                Item 0 [0-190] (Public):
                    Namespace (Ident 27 [10-14] "test"): Item 1, Item 2
                Item 1 [21-62] (Public):
                    Parent: 0
                    Callable 0 [21-62] (Operation):
                        name: Ident 1 [31-32] "B"
                        input: Pat 2 [33-44] [Type Int]: Bind: Ident 3 [33-38] "input"
<<<<<<< HEAD
                        output: ()
                        functors: Adj
=======
                        output: Unit
                        functors: Functor Expr 4 [56-59]: Adj
>>>>>>> 661e9fc3
                        body: Specializations:
                            SpecDecl _id_ [60-62] (Body): Impl:
                                Pat _id_ [60-62] [Type Int]: Elided
                                Block 4 [60-62]: <empty>
                            SpecDecl _id_ [21-62] (Adj): Impl:
                                Pat _id_ [21-62] [Type Int]: Elided
                                Block 4 [60-62]: <empty>
                Item 2 [67-188] (Public):
                    Parent: 0
<<<<<<< HEAD
                    Callable 5 [67-188] (Operation):
                        name: Ident 6 [77-78] "A"
                        input: Pat 7 [79-88] [Type Qubit]: Bind: Ident 8 [79-80] "q"
                        output: ()
                        functors: Adj
                        body: Specializations:
                            SpecDecl _id_ [104-188] (Body): Impl:
                                Pat _id_ [104-188] [Type Qubit]: Elided
                                Block 9 [104-188] [Type ()]:
                                    Stmt 10 [114-182]: Expr: Expr 11 [114-182] [Type ()]: For:
                                        Pat 12 [118-121] [Type Int]: Bind: Ident 13 [118-121] "val"
                                        Expr 14 [125-134] [Type (Int)[]]: Array:
                                            Expr 15 [126-127] [Type Int]: Lit: Int(0)
                                            Expr 16 [129-130] [Type Int]: Lit: Int(1)
                                            Expr 17 [132-133] [Type Int]: Lit: Int(2)
                                        Block 18 [135-182] [Type ()]:
                                            Stmt 19 [149-154]: Semi: Expr 20 [149-153] [Type ()]: Call:
                                                Expr 21 [149-150] [Type (Int => () is Adj)]: Var: Item 1
                                                Expr 22 [151-152] [Type Int]: Lit: Int(1)
                                            Stmt 23 [167-172]: Semi: Expr 24 [167-171] [Type ()]: Call:
                                                Expr 25 [167-168] [Type (Int => () is Adj)]: Var: Item 1
                                                Expr 26 [169-170] [Type Int]: Lit: Int(2)
                            SpecDecl _id_ [67-188] (Adj): Impl:
                                Pat _id_ [67-188] [Type Qubit]: Elided
                                Block 9 [104-188] [Type ()]:
                                    Stmt 10 [114-182]: Expr: Expr _id_ [0-0] [Type ()]: Expr Block: Block _id_ [0-0] [Type ()]:
                                        Stmt _id_ [0-0]: Local (Immutable):
                                            Pat _id_ [0-0] [Type (Int)[]]: Bind: Ident 28 [0-0] "generated_array"
                                            Expr 14 [125-134] [Type (Int)[]]: Array:
                                                Expr 15 [126-127] [Type Int]: Lit: Int(0)
                                                Expr 16 [129-130] [Type Int]: Lit: Int(1)
                                                Expr 17 [132-133] [Type Int]: Lit: Int(2)
                                        Stmt _id_ [0-0]: Expr: Expr _id_ [0-0] [Type ()]: For:
                                            Pat _id_ [0-0] [Type Int]: Bind: Ident 29 [0-0] "generated_index"
=======
                    Callable 6 [67-188] (Operation):
                        name: Ident 7 [77-78] "A"
                        input: Pat 8 [79-88] [Type Qubit]: Bind: Ident 9 [79-80] "q"
                        output: Unit
                        functors: Functor Expr 10 [100-103]: Adj
                        body: Specializations:
                            SpecDecl _id_ [104-188] (Body): Impl:
                                Pat _id_ [104-188] [Type Qubit]: Elided
                                Block 11 [104-188] [Type Unit]:
                                    Stmt 12 [114-182]: Expr: Expr 13 [114-182] [Type Unit]: For:
                                        Pat 14 [118-121] [Type Int]: Bind: Ident 15 [118-121] "val"
                                        Expr 16 [125-134] [Type (Int)[]]: Array:
                                            Expr 17 [126-127] [Type Int]: Lit: Int(0)
                                            Expr 18 [129-130] [Type Int]: Lit: Int(1)
                                            Expr 19 [132-133] [Type Int]: Lit: Int(2)
                                        Block 20 [135-182] [Type Unit]:
                                            Stmt 21 [149-154]: Semi: Expr 22 [149-153] [Type Unit]: Call:
                                                Expr 23 [149-150] [Type (Int => Unit is Adj)]: Var: Item 1
                                                Expr 24 [151-152] [Type Int]: Lit: Int(1)
                                            Stmt 25 [167-172]: Semi: Expr 26 [167-171] [Type Unit]: Call:
                                                Expr 27 [167-168] [Type (Int => Unit is Adj)]: Var: Item 1
                                                Expr 28 [169-170] [Type Int]: Lit: Int(2)
                            SpecDecl _id_ [67-188] (Adj): Impl:
                                Pat _id_ [67-188] [Type Qubit]: Elided
                                Block 11 [104-188] [Type Unit]:
                                    Stmt 12 [114-182]: Expr: Expr _id_ [0-0] [Type Unit]: Expr Block: Block _id_ [0-0] [Type Unit]:
                                        Stmt _id_ [0-0]: Local (Immutable):
                                            Pat _id_ [0-0] [Type (Int)[]]: Bind: Ident 30 [0-0] "generated_array"
                                            Expr 16 [125-134] [Type (Int)[]]: Array:
                                                Expr 17 [126-127] [Type Int]: Lit: Int(0)
                                                Expr 18 [129-130] [Type Int]: Lit: Int(1)
                                                Expr 19 [132-133] [Type Int]: Lit: Int(2)
                                        Stmt _id_ [0-0]: Expr: Expr _id_ [0-0] [Type Unit]: For:
                                            Pat _id_ [0-0] [Type Int]: Bind: Ident 31 [0-0] "generated_index"
>>>>>>> 661e9fc3
                                            Expr _id_ [0-0] [Type Range]: Range:
                                                Expr _id_ [0-0] [Type Int]: BinOp (Sub):
                                                    Expr _id_ [0-0] [Type Int]: Field:
                                                        Expr _id_ [0-0] [Type (Int)[]]: Var: Local 28
                                                        Length
                                                    Expr _id_ [0-0] [Type Int]: Lit: Int(1)
                                                Expr _id_ [0-0] [Type Int]: Lit: Int(-1)
                                                Expr _id_ [0-0] [Type Int]: Lit: Int(0)
<<<<<<< HEAD
                                            Block 18 [135-182] [Type ()]:
=======
                                            Block 20 [135-182] [Type Unit]:
>>>>>>> 661e9fc3
                                                Stmt _id_ [0-0]: Local (Immutable):
                                                    Pat 12 [118-121] [Type Int]: Bind: Ident 13 [118-121] "val"
                                                    Expr _id_ [0-0] [Type Int]: Index:
<<<<<<< HEAD
                                                        Expr _id_ [0-0] [Type (Int)[]]: Var: Local 28
                                                        Expr _id_ [0-0] [Type Int]: Var: Local 29
                                                Stmt 23 [167-172]: Semi: Expr 24 [167-171] [Type ()]: Call:
                                                    Expr _id_ [167-168] [Type (Int => () is Adj)]: UnOp (Functor Adj):
                                                        Expr 25 [167-168] [Type (Int => () is Adj)]: Var: Item 1
                                                    Expr 26 [169-170] [Type Int]: Lit: Int(2)
                                                Stmt 19 [149-154]: Semi: Expr 20 [149-153] [Type ()]: Call:
                                                    Expr _id_ [149-150] [Type (Int => () is Adj)]: UnOp (Functor Adj):
                                                        Expr 21 [149-150] [Type (Int => () is Adj)]: Var: Item 1
                                                    Expr 22 [151-152] [Type Int]: Lit: Int(1)"#]],
=======
                                                        Expr _id_ [0-0] [Type (Int)[]]: Var: Local 30
                                                        Expr _id_ [0-0] [Type Int]: Var: Local 31
                                                Stmt 25 [167-172]: Semi: Expr 26 [167-171] [Type Unit]: Call:
                                                    Expr _id_ [167-168] [Type (Int => Unit is Adj)]: UnOp (Functor Adj):
                                                        Expr 27 [167-168] [Type (Int => Unit is Adj)]: Var: Item 1
                                                    Expr 28 [169-170] [Type Int]: Lit: Int(2)
                                                Stmt 21 [149-154]: Semi: Expr 22 [149-153] [Type Unit]: Call:
                                                    Expr _id_ [149-150] [Type (Int => Unit is Adj)]: UnOp (Functor Adj):
                                                        Expr 23 [149-150] [Type (Int => Unit is Adj)]: Var: Item 1
                                                    Expr 24 [151-152] [Type Int]: Lit: Int(1)"#]],
>>>>>>> 661e9fc3
    );
}

#[test]
fn generate_adj_invert_with_nested_loops() {
    check(
        indoc! {r#"
            namespace test {
                operation B(input : Int) : Unit is Adj {}
                operation A(q : Qubit) : Unit is Adj {
                    for val in [0, 1, 2] {
                        B(1);
                        let arr = [true, false, true];
                        for val in arr {
                            B(2);
                            B(3);
                        }
                        B(4);
                    }
                }
            }
        "#},
        &expect![[r#"
            Package:
                Item 0 [0-320] (Public):
                    Namespace (Ident 48 [10-14] "test"): Item 1, Item 2
                Item 1 [21-62] (Public):
                    Parent: 0
                    Callable 0 [21-62] (Operation):
                        name: Ident 1 [31-32] "B"
                        input: Pat 2 [33-44] [Type Int]: Bind: Ident 3 [33-38] "input"
<<<<<<< HEAD
                        output: ()
                        functors: Adj
=======
                        output: Unit
                        functors: Functor Expr 4 [56-59]: Adj
>>>>>>> 661e9fc3
                        body: Specializations:
                            SpecDecl _id_ [60-62] (Body): Impl:
                                Pat _id_ [60-62] [Type Int]: Elided
                                Block 4 [60-62]: <empty>
                            SpecDecl _id_ [21-62] (Adj): Impl:
                                Pat _id_ [21-62] [Type Int]: Elided
                                Block 4 [60-62]: <empty>
                Item 2 [67-318] (Public):
                    Parent: 0
<<<<<<< HEAD
                    Callable 5 [67-318] (Operation):
                        name: Ident 6 [77-78] "A"
                        input: Pat 7 [79-88] [Type Qubit]: Bind: Ident 8 [79-80] "q"
                        output: ()
                        functors: Adj
                        body: Specializations:
                            SpecDecl _id_ [104-318] (Body): Impl:
                                Pat _id_ [104-318] [Type Qubit]: Elided
                                Block 9 [104-318] [Type ()]:
                                    Stmt 10 [114-312]: Expr: Expr 11 [114-312] [Type ()]: For:
                                        Pat 12 [118-121] [Type Int]: Bind: Ident 13 [118-121] "val"
                                        Expr 14 [125-134] [Type (Int)[]]: Array:
                                            Expr 15 [126-127] [Type Int]: Lit: Int(0)
                                            Expr 16 [129-130] [Type Int]: Lit: Int(1)
                                            Expr 17 [132-133] [Type Int]: Lit: Int(2)
                                        Block 18 [135-312] [Type ()]:
                                            Stmt 19 [149-154]: Semi: Expr 20 [149-153] [Type ()]: Call:
                                                Expr 21 [149-150] [Type (Int => () is Adj)]: Var: Item 1
                                                Expr 22 [151-152] [Type Int]: Lit: Int(1)
                                            Stmt 23 [167-197]: Local (Immutable):
                                                Pat 24 [171-174] [Type (Bool)[]]: Bind: Ident 25 [171-174] "arr"
                                                Expr 26 [177-196] [Type (Bool)[]]: Array:
                                                    Expr 27 [178-182] [Type Bool]: Lit: Bool(true)
                                                    Expr 28 [184-189] [Type Bool]: Lit: Bool(false)
                                                    Expr 29 [191-195] [Type Bool]: Lit: Bool(true)
                                            Stmt 30 [210-284]: Expr: Expr 31 [210-284] [Type ()]: For:
                                                Pat 32 [214-217] [Type Bool]: Bind: Ident 33 [214-217] "val"
                                                Expr 34 [221-224] [Type (Bool)[]]: Var: Local 25
                                                Block 35 [225-284] [Type ()]:
                                                    Stmt 36 [243-248]: Semi: Expr 37 [243-247] [Type ()]: Call:
                                                        Expr 38 [243-244] [Type (Int => () is Adj)]: Var: Item 1
                                                        Expr 39 [245-246] [Type Int]: Lit: Int(2)
                                                    Stmt 40 [265-270]: Semi: Expr 41 [265-269] [Type ()]: Call:
                                                        Expr 42 [265-266] [Type (Int => () is Adj)]: Var: Item 1
                                                        Expr 43 [267-268] [Type Int]: Lit: Int(3)
                                            Stmt 44 [297-302]: Semi: Expr 45 [297-301] [Type ()]: Call:
                                                Expr 46 [297-298] [Type (Int => () is Adj)]: Var: Item 1
                                                Expr 47 [299-300] [Type Int]: Lit: Int(4)
                            SpecDecl _id_ [67-318] (Adj): Impl:
                                Pat _id_ [67-318] [Type Qubit]: Elided
                                Block 9 [104-318] [Type ()]:
                                    Stmt 10 [114-312]: Expr: Expr _id_ [0-0] [Type ()]: Expr Block: Block _id_ [0-0] [Type ()]:
                                        Stmt _id_ [0-0]: Local (Immutable):
                                            Pat _id_ [0-0] [Type (Int)[]]: Bind: Ident 51 [0-0] "generated_array"
                                            Expr 14 [125-134] [Type (Int)[]]: Array:
                                                Expr 15 [126-127] [Type Int]: Lit: Int(0)
                                                Expr 16 [129-130] [Type Int]: Lit: Int(1)
                                                Expr 17 [132-133] [Type Int]: Lit: Int(2)
                                        Stmt _id_ [0-0]: Expr: Expr _id_ [0-0] [Type ()]: For:
                                            Pat _id_ [0-0] [Type Int]: Bind: Ident 52 [0-0] "generated_index"
=======
                    Callable 6 [67-318] (Operation):
                        name: Ident 7 [77-78] "A"
                        input: Pat 8 [79-88] [Type Qubit]: Bind: Ident 9 [79-80] "q"
                        output: Unit
                        functors: Functor Expr 10 [100-103]: Adj
                        body: Specializations:
                            SpecDecl _id_ [104-318] (Body): Impl:
                                Pat _id_ [104-318] [Type Qubit]: Elided
                                Block 11 [104-318] [Type Unit]:
                                    Stmt 12 [114-312]: Expr: Expr 13 [114-312] [Type Unit]: For:
                                        Pat 14 [118-121] [Type Int]: Bind: Ident 15 [118-121] "val"
                                        Expr 16 [125-134] [Type (Int)[]]: Array:
                                            Expr 17 [126-127] [Type Int]: Lit: Int(0)
                                            Expr 18 [129-130] [Type Int]: Lit: Int(1)
                                            Expr 19 [132-133] [Type Int]: Lit: Int(2)
                                        Block 20 [135-312] [Type Unit]:
                                            Stmt 21 [149-154]: Semi: Expr 22 [149-153] [Type Unit]: Call:
                                                Expr 23 [149-150] [Type (Int => Unit is Adj)]: Var: Item 1
                                                Expr 24 [151-152] [Type Int]: Lit: Int(1)
                                            Stmt 25 [167-197]: Local (Immutable):
                                                Pat 26 [171-174] [Type (Bool)[]]: Bind: Ident 27 [171-174] "arr"
                                                Expr 28 [177-196] [Type (Bool)[]]: Array:
                                                    Expr 29 [178-182] [Type Bool]: Lit: Bool(true)
                                                    Expr 30 [184-189] [Type Bool]: Lit: Bool(false)
                                                    Expr 31 [191-195] [Type Bool]: Lit: Bool(true)
                                            Stmt 32 [210-284]: Expr: Expr 33 [210-284] [Type Unit]: For:
                                                Pat 34 [214-217] [Type Bool]: Bind: Ident 35 [214-217] "val"
                                                Expr 36 [221-224] [Type (Bool)[]]: Var: Local 27
                                                Block 37 [225-284] [Type Unit]:
                                                    Stmt 38 [243-248]: Semi: Expr 39 [243-247] [Type Unit]: Call:
                                                        Expr 40 [243-244] [Type (Int => Unit is Adj)]: Var: Item 1
                                                        Expr 41 [245-246] [Type Int]: Lit: Int(2)
                                                    Stmt 42 [265-270]: Semi: Expr 43 [265-269] [Type Unit]: Call:
                                                        Expr 44 [265-266] [Type (Int => Unit is Adj)]: Var: Item 1
                                                        Expr 45 [267-268] [Type Int]: Lit: Int(3)
                                            Stmt 46 [297-302]: Semi: Expr 47 [297-301] [Type Unit]: Call:
                                                Expr 48 [297-298] [Type (Int => Unit is Adj)]: Var: Item 1
                                                Expr 49 [299-300] [Type Int]: Lit: Int(4)
                            SpecDecl _id_ [67-318] (Adj): Impl:
                                Pat _id_ [67-318] [Type Qubit]: Elided
                                Block 11 [104-318] [Type Unit]:
                                    Stmt 12 [114-312]: Expr: Expr _id_ [0-0] [Type Unit]: Expr Block: Block _id_ [0-0] [Type Unit]:
                                        Stmt _id_ [0-0]: Local (Immutable):
                                            Pat _id_ [0-0] [Type (Int)[]]: Bind: Ident 53 [0-0] "generated_array"
                                            Expr 16 [125-134] [Type (Int)[]]: Array:
                                                Expr 17 [126-127] [Type Int]: Lit: Int(0)
                                                Expr 18 [129-130] [Type Int]: Lit: Int(1)
                                                Expr 19 [132-133] [Type Int]: Lit: Int(2)
                                        Stmt _id_ [0-0]: Expr: Expr _id_ [0-0] [Type Unit]: For:
                                            Pat _id_ [0-0] [Type Int]: Bind: Ident 54 [0-0] "generated_index"
>>>>>>> 661e9fc3
                                            Expr _id_ [0-0] [Type Range]: Range:
                                                Expr _id_ [0-0] [Type Int]: BinOp (Sub):
                                                    Expr _id_ [0-0] [Type Int]: Field:
                                                        Expr _id_ [0-0] [Type (Int)[]]: Var: Local 51
                                                        Length
                                                    Expr _id_ [0-0] [Type Int]: Lit: Int(1)
                                                Expr _id_ [0-0] [Type Int]: Lit: Int(-1)
                                                Expr _id_ [0-0] [Type Int]: Lit: Int(0)
<<<<<<< HEAD
                                            Block 18 [135-312] [Type ()]:
=======
                                            Block 20 [135-312] [Type Unit]:
>>>>>>> 661e9fc3
                                                Stmt _id_ [0-0]: Local (Immutable):
                                                    Pat 12 [118-121] [Type Int]: Bind: Ident 13 [118-121] "val"
                                                    Expr _id_ [0-0] [Type Int]: Index:
<<<<<<< HEAD
                                                        Expr _id_ [0-0] [Type (Int)[]]: Var: Local 51
                                                        Expr _id_ [0-0] [Type Int]: Var: Local 52
                                                Stmt 23 [167-197]: Local (Immutable):
                                                    Pat 24 [171-174] [Type (Bool)[]]: Bind: Ident 25 [171-174] "arr"
                                                    Expr 26 [177-196] [Type (Bool)[]]: Array:
                                                        Expr 27 [178-182] [Type Bool]: Lit: Bool(true)
                                                        Expr 28 [184-189] [Type Bool]: Lit: Bool(false)
                                                        Expr 29 [191-195] [Type Bool]: Lit: Bool(true)
                                                Stmt 44 [297-302]: Semi: Expr 45 [297-301] [Type ()]: Call:
                                                    Expr _id_ [297-298] [Type (Int => () is Adj)]: UnOp (Functor Adj):
                                                        Expr 46 [297-298] [Type (Int => () is Adj)]: Var: Item 1
                                                    Expr 47 [299-300] [Type Int]: Lit: Int(4)
                                                Stmt 30 [210-284]: Expr: Expr _id_ [0-0] [Type ()]: Expr Block: Block _id_ [0-0] [Type ()]:
                                                    Stmt _id_ [0-0]: Local (Immutable):
                                                        Pat _id_ [0-0] [Type (Bool)[]]: Bind: Ident 49 [0-0] "generated_array"
                                                        Expr 34 [221-224] [Type (Bool)[]]: Var: Local 25
                                                    Stmt _id_ [0-0]: Expr: Expr _id_ [0-0] [Type ()]: For:
                                                        Pat _id_ [0-0] [Type Int]: Bind: Ident 50 [0-0] "generated_index"
=======
                                                        Expr _id_ [0-0] [Type (Int)[]]: Var: Local 53
                                                        Expr _id_ [0-0] [Type Int]: Var: Local 54
                                                Stmt 25 [167-197]: Local (Immutable):
                                                    Pat 26 [171-174] [Type (Bool)[]]: Bind: Ident 27 [171-174] "arr"
                                                    Expr 28 [177-196] [Type (Bool)[]]: Array:
                                                        Expr 29 [178-182] [Type Bool]: Lit: Bool(true)
                                                        Expr 30 [184-189] [Type Bool]: Lit: Bool(false)
                                                        Expr 31 [191-195] [Type Bool]: Lit: Bool(true)
                                                Stmt 46 [297-302]: Semi: Expr 47 [297-301] [Type Unit]: Call:
                                                    Expr _id_ [297-298] [Type (Int => Unit is Adj)]: UnOp (Functor Adj):
                                                        Expr 48 [297-298] [Type (Int => Unit is Adj)]: Var: Item 1
                                                    Expr 49 [299-300] [Type Int]: Lit: Int(4)
                                                Stmt 32 [210-284]: Expr: Expr _id_ [0-0] [Type Unit]: Expr Block: Block _id_ [0-0] [Type Unit]:
                                                    Stmt _id_ [0-0]: Local (Immutable):
                                                        Pat _id_ [0-0] [Type (Bool)[]]: Bind: Ident 51 [0-0] "generated_array"
                                                        Expr 36 [221-224] [Type (Bool)[]]: Var: Local 27
                                                    Stmt _id_ [0-0]: Expr: Expr _id_ [0-0] [Type Unit]: For:
                                                        Pat _id_ [0-0] [Type Int]: Bind: Ident 52 [0-0] "generated_index"
>>>>>>> 661e9fc3
                                                        Expr _id_ [0-0] [Type Range]: Range:
                                                            Expr _id_ [0-0] [Type Int]: BinOp (Sub):
                                                                Expr _id_ [0-0] [Type Int]: Field:
                                                                    Expr _id_ [0-0] [Type (Bool)[]]: Var: Local 49
                                                                    Length
                                                                Expr _id_ [0-0] [Type Int]: Lit: Int(1)
                                                            Expr _id_ [0-0] [Type Int]: Lit: Int(-1)
                                                            Expr _id_ [0-0] [Type Int]: Lit: Int(0)
<<<<<<< HEAD
                                                        Block 35 [225-284] [Type ()]:
=======
                                                        Block 37 [225-284] [Type Unit]:
>>>>>>> 661e9fc3
                                                            Stmt _id_ [0-0]: Local (Immutable):
                                                                Pat 32 [214-217] [Type Bool]: Bind: Ident 33 [214-217] "val"
                                                                Expr _id_ [0-0] [Type Bool]: Index:
<<<<<<< HEAD
                                                                    Expr _id_ [0-0] [Type (Bool)[]]: Var: Local 49
                                                                    Expr _id_ [0-0] [Type Int]: Var: Local 50
                                                            Stmt 40 [265-270]: Semi: Expr 41 [265-269] [Type ()]: Call:
                                                                Expr _id_ [265-266] [Type (Int => () is Adj)]: UnOp (Functor Adj):
                                                                    Expr 42 [265-266] [Type (Int => () is Adj)]: Var: Item 1
                                                                Expr 43 [267-268] [Type Int]: Lit: Int(3)
                                                            Stmt 36 [243-248]: Semi: Expr 37 [243-247] [Type ()]: Call:
                                                                Expr _id_ [243-244] [Type (Int => () is Adj)]: UnOp (Functor Adj):
                                                                    Expr 38 [243-244] [Type (Int => () is Adj)]: Var: Item 1
                                                                Expr 39 [245-246] [Type Int]: Lit: Int(2)
                                                Stmt 19 [149-154]: Semi: Expr 20 [149-153] [Type ()]: Call:
                                                    Expr _id_ [149-150] [Type (Int => () is Adj)]: UnOp (Functor Adj):
                                                        Expr 21 [149-150] [Type (Int => () is Adj)]: Var: Item 1
                                                    Expr 22 [151-152] [Type Int]: Lit: Int(1)"#]],
=======
                                                                    Expr _id_ [0-0] [Type (Bool)[]]: Var: Local 51
                                                                    Expr _id_ [0-0] [Type Int]: Var: Local 52
                                                            Stmt 42 [265-270]: Semi: Expr 43 [265-269] [Type Unit]: Call:
                                                                Expr _id_ [265-266] [Type (Int => Unit is Adj)]: UnOp (Functor Adj):
                                                                    Expr 44 [265-266] [Type (Int => Unit is Adj)]: Var: Item 1
                                                                Expr 45 [267-268] [Type Int]: Lit: Int(3)
                                                            Stmt 38 [243-248]: Semi: Expr 39 [243-247] [Type Unit]: Call:
                                                                Expr _id_ [243-244] [Type (Int => Unit is Adj)]: UnOp (Functor Adj):
                                                                    Expr 40 [243-244] [Type (Int => Unit is Adj)]: Var: Item 1
                                                                Expr 41 [245-246] [Type Int]: Lit: Int(2)
                                                Stmt 21 [149-154]: Semi: Expr 22 [149-153] [Type Unit]: Call:
                                                    Expr _id_ [149-150] [Type (Int => Unit is Adj)]: UnOp (Functor Adj):
                                                        Expr 23 [149-150] [Type (Int => Unit is Adj)]: Var: Item 1
                                                    Expr 24 [151-152] [Type Int]: Lit: Int(1)"#]],
>>>>>>> 661e9fc3
    );
}

#[test]
fn generate_ctladj_distribute() {
    check(
        indoc! {r#"
            namespace test {
                operation B(input : Int) : Unit is Ctl + Adj {}
                operation A(q : Qubit) : Unit is Ctl + Adj {
                    body ... { B(1); B(2); }
                }
            }
        "#},
        &expect![[r#"
            Package:
                Item 0 [0-158] (Public):
                    Namespace (Ident 20 [10-14] "test"): Item 1, Item 2
                Item 1 [21-68] (Public):
                    Parent: 0
                    Callable 0 [21-68] (Operation):
                        name: Ident 1 [31-32] "B"
                        input: Pat 2 [33-44] [Type Int]: Bind: Ident 3 [33-38] "input"
<<<<<<< HEAD
                        output: ()
                        functors: Adj + Ctl
=======
                        output: Unit
                        functors: Functor Expr 4 [56-65]: BinOp Union: (Functor Expr 5 [56-59]: Ctl) (Functor Expr 6 [62-65]: Adj)
>>>>>>> 661e9fc3
                        body: Specializations:
                            SpecDecl _id_ [66-68] (Body): Impl:
                                Pat _id_ [66-68] [Type Int]: Elided
                                Block 4 [66-68]: <empty>
                            SpecDecl _id_ [21-68] (Adj): Impl:
                                Pat _id_ [21-68] [Type Int]: Elided
                                Block 4 [66-68]: <empty>
                            SpecDecl _id_ [21-68] (Ctl): Impl:
                                Pat _id_ [21-68] [Type ((Qubit)[], Int)]: Tuple:
                                    Pat _id_ [21-68] [Type (Qubit)[]]: Bind: Ident 21 [21-68] "ctls"
                                    Pat _id_ [21-68] [Type Int]: Elided
                                Block 4 [66-68]: <empty>
                            SpecDecl _id_ [21-68] (CtlAdj): Impl:
                                Pat _id_ [21-68] [Type ((Qubit)[], Int)]: Tuple:
                                    Pat _id_ [21-68] [Type (Qubit)[]]: Bind: Ident 22 [21-68] "ctls"
                                    Pat _id_ [21-68] [Type Int]: Elided
                                Block 4 [66-68]: <empty>
                Item 2 [73-156] (Public):
                    Parent: 0
<<<<<<< HEAD
                    Callable 5 [73-156] (Operation):
                        name: Ident 6 [83-84] "A"
                        input: Pat 7 [85-94] [Type Qubit]: Bind: Ident 8 [85-86] "q"
                        output: ()
                        functors: Adj + Ctl
                        body: Specializations:
                            SpecDecl 9 [126-150] (Body): Impl:
                                Pat 10 [131-134] [Type Qubit]: Elided
                                Block 11 [135-150] [Type ()]:
                                    Stmt 12 [137-142]: Semi: Expr 13 [137-141] [Type ()]: Call:
                                        Expr 14 [137-138] [Type (Int => () is Adj + Ctl)]: Var: Item 1
                                        Expr 15 [139-140] [Type Int]: Lit: Int(1)
                                    Stmt 16 [143-148]: Semi: Expr 17 [143-147] [Type ()]: Call:
                                        Expr 18 [143-144] [Type (Int => () is Adj + Ctl)]: Var: Item 1
                                        Expr 19 [145-146] [Type Int]: Lit: Int(2)
                            SpecDecl _id_ [73-156] (Adj): Impl:
                                Pat _id_ [73-156] [Type Qubit]: Elided
                                Block 11 [135-150] [Type ()]:
                                    Stmt 16 [143-148]: Semi: Expr 17 [143-147] [Type ()]: Call:
                                        Expr _id_ [143-144] [Type (Int => () is Adj + Ctl)]: UnOp (Functor Adj):
                                            Expr 18 [143-144] [Type (Int => () is Adj + Ctl)]: Var: Item 1
                                        Expr 19 [145-146] [Type Int]: Lit: Int(2)
                                    Stmt 12 [137-142]: Semi: Expr 13 [137-141] [Type ()]: Call:
                                        Expr _id_ [137-138] [Type (Int => () is Adj + Ctl)]: UnOp (Functor Adj):
                                            Expr 14 [137-138] [Type (Int => () is Adj + Ctl)]: Var: Item 1
                                        Expr 15 [139-140] [Type Int]: Lit: Int(1)
=======
                    Callable 8 [73-156] (Operation):
                        name: Ident 9 [83-84] "A"
                        input: Pat 10 [85-94] [Type Qubit]: Bind: Ident 11 [85-86] "q"
                        output: Unit
                        functors: Functor Expr 12 [106-115]: BinOp Union: (Functor Expr 13 [106-109]: Ctl) (Functor Expr 14 [112-115]: Adj)
                        body: Specializations:
                            SpecDecl 15 [126-150] (Body): Impl:
                                Pat 16 [131-134] [Type Qubit]: Elided
                                Block 17 [135-150] [Type Unit]:
                                    Stmt 18 [137-142]: Semi: Expr 19 [137-141] [Type Unit]: Call:
                                        Expr 20 [137-138] [Type (Int => Unit is Adj + Ctl)]: Var: Item 1
                                        Expr 21 [139-140] [Type Int]: Lit: Int(1)
                                    Stmt 22 [143-148]: Semi: Expr 23 [143-147] [Type Unit]: Call:
                                        Expr 24 [143-144] [Type (Int => Unit is Adj + Ctl)]: Var: Item 1
                                        Expr 25 [145-146] [Type Int]: Lit: Int(2)
                            SpecDecl _id_ [73-156] (Adj): Impl:
                                Pat _id_ [73-156] [Type Qubit]: Elided
                                Block 17 [135-150] [Type Unit]:
                                    Stmt 22 [143-148]: Semi: Expr 23 [143-147] [Type Unit]: Call:
                                        Expr _id_ [143-144] [Type (Int => Unit is Adj + Ctl)]: UnOp (Functor Adj):
                                            Expr 24 [143-144] [Type (Int => Unit is Adj + Ctl)]: Var: Item 1
                                        Expr 25 [145-146] [Type Int]: Lit: Int(2)
                                    Stmt 18 [137-142]: Semi: Expr 19 [137-141] [Type Unit]: Call:
                                        Expr _id_ [137-138] [Type (Int => Unit is Adj + Ctl)]: UnOp (Functor Adj):
                                            Expr 20 [137-138] [Type (Int => Unit is Adj + Ctl)]: Var: Item 1
                                        Expr 21 [139-140] [Type Int]: Lit: Int(1)
>>>>>>> 661e9fc3
                            SpecDecl _id_ [73-156] (Ctl): Impl:
                                Pat _id_ [73-156] [Type ((Qubit)[], Qubit)]: Tuple:
                                    Pat _id_ [73-156] [Type (Qubit)[]]: Bind: Ident 23 [73-156] "ctls"
                                    Pat _id_ [73-156] [Type Qubit]: Elided
<<<<<<< HEAD
                                Block 11 [135-150] [Type ()]:
                                    Stmt 12 [137-142]: Semi: Expr 13 [137-141] [Type ()]: Call:
                                        Expr 14 [137-138] [Type (((Qubit)[], Int) => () is Adj + Ctl)]: UnOp (Functor Ctl):
                                            Expr 14 [137-138] [Type (Int => () is Adj + Ctl)]: Var: Item 1
                                        Expr 15 [139-140] [Type ((Qubit)[], Int)]: Tuple:
                                            Expr _id_ [139-140] [Type (Qubit)[]]: Var: Local 23
                                            Expr 15 [139-140] [Type Int]: Lit: Int(1)
                                    Stmt 16 [143-148]: Semi: Expr 17 [143-147] [Type ()]: Call:
                                        Expr 18 [143-144] [Type (((Qubit)[], Int) => () is Adj + Ctl)]: UnOp (Functor Ctl):
                                            Expr 18 [143-144] [Type (Int => () is Adj + Ctl)]: Var: Item 1
                                        Expr 19 [145-146] [Type ((Qubit)[], Int)]: Tuple:
                                            Expr _id_ [145-146] [Type (Qubit)[]]: Var: Local 23
                                            Expr 19 [145-146] [Type Int]: Lit: Int(2)
=======
                                Block 17 [135-150] [Type Unit]:
                                    Stmt 18 [137-142]: Semi: Expr 19 [137-141] [Type Unit]: Call:
                                        Expr 20 [137-138] [Type (((Qubit)[], Int) => Unit is Adj + Ctl)]: UnOp (Functor Ctl):
                                            Expr 20 [137-138] [Type (Int => Unit is Adj + Ctl)]: Var: Item 1
                                        Expr 21 [139-140] [Type ((Qubit)[], Int)]: Tuple:
                                            Expr _id_ [139-140] [Type (Qubit)[]]: Var: Local 29
                                            Expr 21 [139-140] [Type Int]: Lit: Int(1)
                                    Stmt 22 [143-148]: Semi: Expr 23 [143-147] [Type Unit]: Call:
                                        Expr 24 [143-144] [Type (((Qubit)[], Int) => Unit is Adj + Ctl)]: UnOp (Functor Ctl):
                                            Expr 24 [143-144] [Type (Int => Unit is Adj + Ctl)]: Var: Item 1
                                        Expr 25 [145-146] [Type ((Qubit)[], Int)]: Tuple:
                                            Expr _id_ [145-146] [Type (Qubit)[]]: Var: Local 29
                                            Expr 25 [145-146] [Type Int]: Lit: Int(2)
>>>>>>> 661e9fc3
                            SpecDecl _id_ [73-156] (CtlAdj): Impl:
                                Pat _id_ [73-156] [Type ((Qubit)[], Qubit)]: Tuple:
                                    Pat _id_ [73-156] [Type (Qubit)[]]: Bind: Ident 24 [73-156] "ctls"
                                    Pat _id_ [73-156] [Type Qubit]: Elided
<<<<<<< HEAD
                                Block 11 [135-150] [Type ()]:
                                    Stmt 16 [143-148]: Semi: Expr 17 [143-147] [Type ()]: Call:
                                        Expr _id_ [143-144] [Type (((Qubit)[], Int) => () is Adj + Ctl)]: UnOp (Functor Ctl):
                                            Expr _id_ [143-144] [Type (Int => () is Adj + Ctl)]: UnOp (Functor Adj):
                                                Expr 18 [143-144] [Type (Int => () is Adj + Ctl)]: Var: Item 1
                                        Expr 19 [145-146] [Type ((Qubit)[], Int)]: Tuple:
                                            Expr _id_ [145-146] [Type (Qubit)[]]: Var: Local 24
                                            Expr 19 [145-146] [Type Int]: Lit: Int(2)
                                    Stmt 12 [137-142]: Semi: Expr 13 [137-141] [Type ()]: Call:
                                        Expr _id_ [137-138] [Type (((Qubit)[], Int) => () is Adj + Ctl)]: UnOp (Functor Ctl):
                                            Expr _id_ [137-138] [Type (Int => () is Adj + Ctl)]: UnOp (Functor Adj):
                                                Expr 14 [137-138] [Type (Int => () is Adj + Ctl)]: Var: Item 1
                                        Expr 15 [139-140] [Type ((Qubit)[], Int)]: Tuple:
                                            Expr _id_ [139-140] [Type (Qubit)[]]: Var: Local 24
                                            Expr 15 [139-140] [Type Int]: Lit: Int(1)"#]],
=======
                                Block 17 [135-150] [Type Unit]:
                                    Stmt 22 [143-148]: Semi: Expr 23 [143-147] [Type Unit]: Call:
                                        Expr _id_ [143-144] [Type (((Qubit)[], Int) => Unit is Adj + Ctl)]: UnOp (Functor Ctl):
                                            Expr _id_ [143-144] [Type (Int => Unit is Adj + Ctl)]: UnOp (Functor Adj):
                                                Expr 24 [143-144] [Type (Int => Unit is Adj + Ctl)]: Var: Item 1
                                        Expr 25 [145-146] [Type ((Qubit)[], Int)]: Tuple:
                                            Expr _id_ [145-146] [Type (Qubit)[]]: Var: Local 30
                                            Expr 25 [145-146] [Type Int]: Lit: Int(2)
                                    Stmt 18 [137-142]: Semi: Expr 19 [137-141] [Type Unit]: Call:
                                        Expr _id_ [137-138] [Type (((Qubit)[], Int) => Unit is Adj + Ctl)]: UnOp (Functor Ctl):
                                            Expr _id_ [137-138] [Type (Int => Unit is Adj + Ctl)]: UnOp (Functor Adj):
                                                Expr 20 [137-138] [Type (Int => Unit is Adj + Ctl)]: Var: Item 1
                                        Expr 21 [139-140] [Type ((Qubit)[], Int)]: Tuple:
                                            Expr _id_ [139-140] [Type (Qubit)[]]: Var: Local 30
                                            Expr 21 [139-140] [Type Int]: Lit: Int(1)"#]],
>>>>>>> 661e9fc3
    );
}

#[test]
fn generate_ctladj_invert() {
    check(
        indoc! {r#"
            namespace test {
                operation B(input : Int) : Unit is Ctl + Adj {}
                operation A(q : Qubit) : Unit is Ctl + Adj {
                    body ... { B(1); B(2); }
                    controlled adjoint invert;
                }
            }
        "#},
        &expect![[r#"
            Package:
                Item 0 [0-193] (Public):
                    Namespace (Ident 21 [10-14] "test"): Item 1, Item 2
                Item 1 [21-68] (Public):
                    Parent: 0
                    Callable 0 [21-68] (Operation):
                        name: Ident 1 [31-32] "B"
                        input: Pat 2 [33-44] [Type Int]: Bind: Ident 3 [33-38] "input"
<<<<<<< HEAD
                        output: ()
                        functors: Adj + Ctl
=======
                        output: Unit
                        functors: Functor Expr 4 [56-65]: BinOp Union: (Functor Expr 5 [56-59]: Ctl) (Functor Expr 6 [62-65]: Adj)
>>>>>>> 661e9fc3
                        body: Specializations:
                            SpecDecl _id_ [66-68] (Body): Impl:
                                Pat _id_ [66-68] [Type Int]: Elided
                                Block 4 [66-68]: <empty>
                            SpecDecl _id_ [21-68] (Adj): Impl:
                                Pat _id_ [21-68] [Type Int]: Elided
                                Block 4 [66-68]: <empty>
                            SpecDecl _id_ [21-68] (Ctl): Impl:
                                Pat _id_ [21-68] [Type ((Qubit)[], Int)]: Tuple:
                                    Pat _id_ [21-68] [Type (Qubit)[]]: Bind: Ident 22 [21-68] "ctls"
                                    Pat _id_ [21-68] [Type Int]: Elided
                                Block 4 [66-68]: <empty>
                            SpecDecl _id_ [21-68] (CtlAdj): Impl:
                                Pat _id_ [21-68] [Type ((Qubit)[], Int)]: Tuple:
                                    Pat _id_ [21-68] [Type (Qubit)[]]: Bind: Ident 23 [21-68] "ctls"
                                    Pat _id_ [21-68] [Type Int]: Elided
                                Block 4 [66-68]: <empty>
                Item 2 [73-191] (Public):
                    Parent: 0
<<<<<<< HEAD
                    Callable 5 [73-191] (Operation):
                        name: Ident 6 [83-84] "A"
                        input: Pat 7 [85-94] [Type Qubit]: Bind: Ident 8 [85-86] "q"
                        output: ()
                        functors: Adj + Ctl
                        body: Specializations:
                            SpecDecl 9 [126-150] (Body): Impl:
                                Pat 10 [131-134] [Type Qubit]: Elided
                                Block 11 [135-150] [Type ()]:
                                    Stmt 12 [137-142]: Semi: Expr 13 [137-141] [Type ()]: Call:
                                        Expr 14 [137-138] [Type (Int => () is Adj + Ctl)]: Var: Item 1
                                        Expr 15 [139-140] [Type Int]: Lit: Int(1)
                                    Stmt 16 [143-148]: Semi: Expr 17 [143-147] [Type ()]: Call:
                                        Expr 18 [143-144] [Type (Int => () is Adj + Ctl)]: Var: Item 1
                                        Expr 19 [145-146] [Type Int]: Lit: Int(2)
                            SpecDecl _id_ [73-191] (Adj): Impl:
                                Pat _id_ [73-191] [Type Qubit]: Elided
                                Block 11 [135-150] [Type ()]:
                                    Stmt 16 [143-148]: Semi: Expr 17 [143-147] [Type ()]: Call:
                                        Expr _id_ [143-144] [Type (Int => () is Adj + Ctl)]: UnOp (Functor Adj):
                                            Expr 18 [143-144] [Type (Int => () is Adj + Ctl)]: Var: Item 1
                                        Expr 19 [145-146] [Type Int]: Lit: Int(2)
                                    Stmt 12 [137-142]: Semi: Expr 13 [137-141] [Type ()]: Call:
                                        Expr _id_ [137-138] [Type (Int => () is Adj + Ctl)]: UnOp (Functor Adj):
                                            Expr 14 [137-138] [Type (Int => () is Adj + Ctl)]: Var: Item 1
                                        Expr 15 [139-140] [Type Int]: Lit: Int(1)
=======
                    Callable 8 [73-191] (Operation):
                        name: Ident 9 [83-84] "A"
                        input: Pat 10 [85-94] [Type Qubit]: Bind: Ident 11 [85-86] "q"
                        output: Unit
                        functors: Functor Expr 12 [106-115]: BinOp Union: (Functor Expr 13 [106-109]: Ctl) (Functor Expr 14 [112-115]: Adj)
                        body: Specializations:
                            SpecDecl 15 [126-150] (Body): Impl:
                                Pat 16 [131-134] [Type Qubit]: Elided
                                Block 17 [135-150] [Type Unit]:
                                    Stmt 18 [137-142]: Semi: Expr 19 [137-141] [Type Unit]: Call:
                                        Expr 20 [137-138] [Type (Int => Unit is Adj + Ctl)]: Var: Item 1
                                        Expr 21 [139-140] [Type Int]: Lit: Int(1)
                                    Stmt 22 [143-148]: Semi: Expr 23 [143-147] [Type Unit]: Call:
                                        Expr 24 [143-144] [Type (Int => Unit is Adj + Ctl)]: Var: Item 1
                                        Expr 25 [145-146] [Type Int]: Lit: Int(2)
                            SpecDecl _id_ [73-191] (Adj): Impl:
                                Pat _id_ [73-191] [Type Qubit]: Elided
                                Block 17 [135-150] [Type Unit]:
                                    Stmt 22 [143-148]: Semi: Expr 23 [143-147] [Type Unit]: Call:
                                        Expr _id_ [143-144] [Type (Int => Unit is Adj + Ctl)]: UnOp (Functor Adj):
                                            Expr 24 [143-144] [Type (Int => Unit is Adj + Ctl)]: Var: Item 1
                                        Expr 25 [145-146] [Type Int]: Lit: Int(2)
                                    Stmt 18 [137-142]: Semi: Expr 19 [137-141] [Type Unit]: Call:
                                        Expr _id_ [137-138] [Type (Int => Unit is Adj + Ctl)]: UnOp (Functor Adj):
                                            Expr 20 [137-138] [Type (Int => Unit is Adj + Ctl)]: Var: Item 1
                                        Expr 21 [139-140] [Type Int]: Lit: Int(1)
>>>>>>> 661e9fc3
                            SpecDecl _id_ [73-191] (Ctl): Impl:
                                Pat _id_ [73-191] [Type ((Qubit)[], Qubit)]: Tuple:
                                    Pat _id_ [73-191] [Type (Qubit)[]]: Bind: Ident 24 [73-191] "ctls"
                                    Pat _id_ [73-191] [Type Qubit]: Elided
<<<<<<< HEAD
                                Block 11 [135-150] [Type ()]:
                                    Stmt 12 [137-142]: Semi: Expr 13 [137-141] [Type ()]: Call:
                                        Expr 14 [137-138] [Type (((Qubit)[], Int) => () is Adj + Ctl)]: UnOp (Functor Ctl):
                                            Expr 14 [137-138] [Type (Int => () is Adj + Ctl)]: Var: Item 1
                                        Expr 15 [139-140] [Type ((Qubit)[], Int)]: Tuple:
                                            Expr _id_ [139-140] [Type (Qubit)[]]: Var: Local 24
                                            Expr 15 [139-140] [Type Int]: Lit: Int(1)
                                    Stmt 16 [143-148]: Semi: Expr 17 [143-147] [Type ()]: Call:
                                        Expr 18 [143-144] [Type (((Qubit)[], Int) => () is Adj + Ctl)]: UnOp (Functor Ctl):
                                            Expr 18 [143-144] [Type (Int => () is Adj + Ctl)]: Var: Item 1
                                        Expr 19 [145-146] [Type ((Qubit)[], Int)]: Tuple:
                                            Expr _id_ [145-146] [Type (Qubit)[]]: Var: Local 24
                                            Expr 19 [145-146] [Type Int]: Lit: Int(2)
                            SpecDecl 20 [159-185] (CtlAdj): Impl:
=======
                                Block 17 [135-150] [Type Unit]:
                                    Stmt 18 [137-142]: Semi: Expr 19 [137-141] [Type Unit]: Call:
                                        Expr 20 [137-138] [Type (((Qubit)[], Int) => Unit is Adj + Ctl)]: UnOp (Functor Ctl):
                                            Expr 20 [137-138] [Type (Int => Unit is Adj + Ctl)]: Var: Item 1
                                        Expr 21 [139-140] [Type ((Qubit)[], Int)]: Tuple:
                                            Expr _id_ [139-140] [Type (Qubit)[]]: Var: Local 30
                                            Expr 21 [139-140] [Type Int]: Lit: Int(1)
                                    Stmt 22 [143-148]: Semi: Expr 23 [143-147] [Type Unit]: Call:
                                        Expr 24 [143-144] [Type (((Qubit)[], Int) => Unit is Adj + Ctl)]: UnOp (Functor Ctl):
                                            Expr 24 [143-144] [Type (Int => Unit is Adj + Ctl)]: Var: Item 1
                                        Expr 25 [145-146] [Type ((Qubit)[], Int)]: Tuple:
                                            Expr _id_ [145-146] [Type (Qubit)[]]: Var: Local 30
                                            Expr 25 [145-146] [Type Int]: Lit: Int(2)
                            SpecDecl 26 [159-185] (CtlAdj): Impl:
>>>>>>> 661e9fc3
                                Pat _id_ [73-191] [Type ((Qubit)[], Qubit)]: Tuple:
                                    Pat _id_ [73-191] [Type (Qubit)[]]: Bind: Ident 24 [73-191] "ctls"
                                    Pat _id_ [73-191] [Type Qubit]: Elided
<<<<<<< HEAD
                                Block 11 [135-150] [Type ()]:
                                    Stmt 16 [143-148]: Semi: Expr 17 [143-147] [Type ()]: Call:
                                        Expr _id_ [143-144] [Type (((Qubit)[], Int) => () is Adj + Ctl)]: UnOp (Functor Adj):
                                            Expr 18 [143-144] [Type (((Qubit)[], Int) => () is Adj + Ctl)]: UnOp (Functor Ctl):
                                                Expr 18 [143-144] [Type (Int => () is Adj + Ctl)]: Var: Item 1
                                        Expr 19 [145-146] [Type ((Qubit)[], Int)]: Tuple:
                                            Expr _id_ [145-146] [Type (Qubit)[]]: Var: Local 24
                                            Expr 19 [145-146] [Type Int]: Lit: Int(2)
                                    Stmt 12 [137-142]: Semi: Expr 13 [137-141] [Type ()]: Call:
                                        Expr _id_ [137-138] [Type (((Qubit)[], Int) => () is Adj + Ctl)]: UnOp (Functor Adj):
                                            Expr 14 [137-138] [Type (((Qubit)[], Int) => () is Adj + Ctl)]: UnOp (Functor Ctl):
                                                Expr 14 [137-138] [Type (Int => () is Adj + Ctl)]: Var: Item 1
                                        Expr 15 [139-140] [Type ((Qubit)[], Int)]: Tuple:
                                            Expr _id_ [139-140] [Type (Qubit)[]]: Var: Local 24
                                            Expr 15 [139-140] [Type Int]: Lit: Int(1)"#]],
=======
                                Block 17 [135-150] [Type Unit]:
                                    Stmt 22 [143-148]: Semi: Expr 23 [143-147] [Type Unit]: Call:
                                        Expr _id_ [143-144] [Type (((Qubit)[], Int) => Unit is Adj + Ctl)]: UnOp (Functor Adj):
                                            Expr 24 [143-144] [Type (((Qubit)[], Int) => Unit is Adj + Ctl)]: UnOp (Functor Ctl):
                                                Expr 24 [143-144] [Type (Int => Unit is Adj + Ctl)]: Var: Item 1
                                        Expr 25 [145-146] [Type ((Qubit)[], Int)]: Tuple:
                                            Expr _id_ [145-146] [Type (Qubit)[]]: Var: Local 30
                                            Expr 25 [145-146] [Type Int]: Lit: Int(2)
                                    Stmt 18 [137-142]: Semi: Expr 19 [137-141] [Type Unit]: Call:
                                        Expr _id_ [137-138] [Type (((Qubit)[], Int) => Unit is Adj + Ctl)]: UnOp (Functor Adj):
                                            Expr 20 [137-138] [Type (((Qubit)[], Int) => Unit is Adj + Ctl)]: UnOp (Functor Ctl):
                                                Expr 20 [137-138] [Type (Int => Unit is Adj + Ctl)]: Var: Item 1
                                        Expr 21 [139-140] [Type ((Qubit)[], Int)]: Tuple:
                                            Expr _id_ [139-140] [Type (Qubit)[]]: Var: Local 30
                                            Expr 21 [139-140] [Type Int]: Lit: Int(1)"#]],
>>>>>>> 661e9fc3
    );
}<|MERGE_RESOLUTION|>--- conflicted
+++ resolved
@@ -92,13 +92,8 @@
                     Callable 0 [21-119] (Operation):
                         name: Ident 1 [31-32] "A"
                         input: Pat 2 [33-42] [Type Qubit]: Bind: Ident 3 [33-34] "q"
-<<<<<<< HEAD
-                        output: ()
+                        output: Unit
                         functors: Ctl
-=======
-                        output: Unit
-                        functors: Functor Expr 4 [54-57]: Ctl
->>>>>>> 661e9fc3
                         body: Specializations:
                             SpecDecl 4 [68-79] (Body): Impl:
                                 Pat 5 [73-76] [Type Qubit]: Elided
@@ -110,54 +105,29 @@
                                 Block 12 [111-113]: <empty>
                 Item 2 [124-182] (Public):
                     Parent: 0
-<<<<<<< HEAD
                     Callable 13 [124-182] (Operation):
                         name: Ident 14 [134-135] "B"
                         input: Pat 15 [136-145] [Type Qubit]: Bind: Ident 16 [136-137] "q"
-                        output: ()
+                        output: Unit
                         functors: Ctl
                         body: Specializations:
                             SpecDecl _id_ [161-182] (Body): Impl:
                                 Pat _id_ [161-182] [Type Qubit]: Elided
-                                Block 17 [161-182] [Type ()]:
-                                    Stmt 18 [171-176]: Semi: Expr 19 [171-175] [Type ()]: Call:
-                                        Expr 20 [171-172] [Type (Qubit => () is Ctl)]: Var: Item 1
+                                Block 17 [161-182] [Type Unit]:
+                                    Stmt 18 [171-176]: Semi: Expr 19 [171-175] [Type Unit]: Call:
+                                        Expr 20 [171-172] [Type (Qubit => Unit is Ctl)]: Var: Item 1
                                         Expr 21 [173-174] [Type Qubit]: Var: Local 16
-=======
-                    Callable 14 [124-182] (Operation):
-                        name: Ident 15 [134-135] "B"
-                        input: Pat 16 [136-145] [Type Qubit]: Bind: Ident 17 [136-137] "q"
-                        output: Unit
-                        functors: Functor Expr 18 [157-160]: Ctl
-                        body: Specializations:
-                            SpecDecl _id_ [161-182] (Body): Impl:
-                                Pat _id_ [161-182] [Type Qubit]: Elided
-                                Block 19 [161-182] [Type Unit]:
-                                    Stmt 20 [171-176]: Semi: Expr 21 [171-175] [Type Unit]: Call:
-                                        Expr 22 [171-172] [Type (Qubit => Unit is Ctl)]: Var: Item 1
-                                        Expr 23 [173-174] [Type Qubit]: Var: Local 17
->>>>>>> 661e9fc3
                             SpecDecl _id_ [124-182] (Ctl): Impl:
                                 Pat _id_ [124-182] [Type ((Qubit)[], Qubit)]: Tuple:
                                     Pat _id_ [124-182] [Type (Qubit)[]]: Bind: Ident 23 [124-182] "ctls"
                                     Pat _id_ [124-182] [Type Qubit]: Elided
-<<<<<<< HEAD
-                                Block 17 [161-182] [Type ()]:
-                                    Stmt 18 [171-176]: Semi: Expr 19 [171-175] [Type ()]: Call:
-                                        Expr 20 [171-172] [Type (((Qubit)[], Qubit) => () is Ctl)]: UnOp (Functor Ctl):
-                                            Expr 20 [171-172] [Type (Qubit => () is Ctl)]: Var: Item 1
+                                Block 17 [161-182] [Type Unit]:
+                                    Stmt 18 [171-176]: Semi: Expr 19 [171-175] [Type Unit]: Call:
+                                        Expr 20 [171-172] [Type (((Qubit)[], Qubit) => Unit is Ctl)]: UnOp (Functor Ctl):
+                                            Expr 20 [171-172] [Type (Qubit => Unit is Ctl)]: Var: Item 1
                                         Expr 21 [173-174] [Type ((Qubit)[], Qubit)]: Tuple:
                                             Expr _id_ [173-174] [Type (Qubit)[]]: Var: Local 23
                                             Expr 21 [173-174] [Type Qubit]: Var: Local 16"#]],
-=======
-                                Block 19 [161-182] [Type Unit]:
-                                    Stmt 20 [171-176]: Semi: Expr 21 [171-175] [Type Unit]: Call:
-                                        Expr 22 [171-172] [Type (((Qubit)[], Qubit) => Unit is Ctl)]: UnOp (Functor Ctl):
-                                            Expr 22 [171-172] [Type (Qubit => Unit is Ctl)]: Var: Item 1
-                                        Expr 23 [173-174] [Type ((Qubit)[], Qubit)]: Tuple:
-                                            Expr _id_ [173-174] [Type (Qubit)[]]: Var: Local 25
-                                            Expr 23 [173-174] [Type Qubit]: Var: Local 17"#]],
->>>>>>> 661e9fc3
     );
 }
 
@@ -190,13 +160,8 @@
                     Callable 0 [21-148] (Operation):
                         name: Ident 1 [31-32] "A"
                         input: Pat 2 [33-42] [Type Qubit]: Bind: Ident 3 [33-34] "q"
-<<<<<<< HEAD
-                        output: ()
+                        output: Unit
                         functors: Adj + Ctl
-=======
-                        output: Unit
-                        functors: Functor Expr 4 [54-63]: BinOp Union: (Functor Expr 5 [54-57]: Ctl) (Functor Expr 6 [60-63]: Adj)
->>>>>>> 661e9fc3
                         body: Specializations:
                             SpecDecl 4 [74-85] (Body): Impl:
                                 Pat 5 [79-82] [Type Qubit]: Elided
@@ -216,91 +181,48 @@
                                 Block 9 [106-108]: <empty>
                 Item 2 [153-308] (Public):
                     Parent: 0
-<<<<<<< HEAD
                     Callable 16 [153-308] (Operation):
                         name: Ident 17 [163-164] "B"
                         input: Pat 18 [165-174] [Type Qubit]: Bind: Ident 19 [165-166] "q"
-                        output: ()
+                        output: Unit
                         functors: Adj + Ctl
                         body: Specializations:
                             SpecDecl 20 [206-244] (Body): Impl:
                                 Pat 21 [211-214] [Type Qubit]: Elided
-                                Block 22 [215-244] [Type ()]:
-                                    Stmt 23 [229-234]: Semi: Expr 24 [229-233] [Type ()]: Call:
-                                        Expr 25 [229-230] [Type (Qubit => () is Adj + Ctl)]: Var: Item 1
+                                Block 22 [215-244] [Type Unit]:
+                                    Stmt 23 [229-234]: Semi: Expr 24 [229-233] [Type Unit]: Call:
+                                        Expr 25 [229-230] [Type (Qubit => Unit is Adj + Ctl)]: Var: Item 1
                                         Expr 26 [231-232] [Type Qubit]: Var: Local 19
                             SpecDecl 27 [253-302] (Adj): Impl:
                                 Pat 28 [261-264] [Type Qubit]: Elided
-                                Block 29 [265-302] [Type ()]:
-                                    Stmt 30 [279-292]: Semi: Expr 31 [279-291] [Type ()]: Call:
-                                        Expr 32 [279-288] [Type (Qubit => () is Adj + Ctl)]: UnOp (Functor Adj):
-                                            Expr 33 [287-288] [Type (Qubit => () is Adj + Ctl)]: Var: Item 1
+                                Block 29 [265-302] [Type Unit]:
+                                    Stmt 30 [279-292]: Semi: Expr 31 [279-291] [Type Unit]: Call:
+                                        Expr 32 [279-288] [Type (Qubit => Unit is Adj + Ctl)]: UnOp (Functor Adj):
+                                            Expr 33 [287-288] [Type (Qubit => Unit is Adj + Ctl)]: Var: Item 1
                                         Expr 34 [289-290] [Type Qubit]: Var: Local 19
-=======
-                    Callable 19 [153-308] (Operation):
-                        name: Ident 20 [163-164] "B"
-                        input: Pat 21 [165-174] [Type Qubit]: Bind: Ident 22 [165-166] "q"
-                        output: Unit
-                        functors: Functor Expr 23 [186-195]: BinOp Union: (Functor Expr 24 [186-189]: Ctl) (Functor Expr 25 [192-195]: Adj)
-                        body: Specializations:
-                            SpecDecl 26 [206-244] (Body): Impl:
-                                Pat 27 [211-214] [Type Qubit]: Elided
-                                Block 28 [215-244] [Type Unit]:
-                                    Stmt 29 [229-234]: Semi: Expr 30 [229-233] [Type Unit]: Call:
-                                        Expr 31 [229-230] [Type (Qubit => Unit is Adj + Ctl)]: Var: Item 1
-                                        Expr 32 [231-232] [Type Qubit]: Var: Local 22
-                            SpecDecl 33 [253-302] (Adj): Impl:
-                                Pat 34 [261-264] [Type Qubit]: Elided
-                                Block 35 [265-302] [Type Unit]:
-                                    Stmt 36 [279-292]: Semi: Expr 37 [279-291] [Type Unit]: Call:
-                                        Expr 38 [279-288] [Type (Qubit => Unit is Adj + Ctl)]: UnOp (Functor Adj):
-                                            Expr 39 [287-288] [Type (Qubit => Unit is Adj + Ctl)]: Var: Item 1
-                                        Expr 40 [289-290] [Type Qubit]: Var: Local 22
->>>>>>> 661e9fc3
                             SpecDecl _id_ [153-308] (Ctl): Impl:
                                 Pat _id_ [153-308] [Type ((Qubit)[], Qubit)]: Tuple:
                                     Pat _id_ [153-308] [Type (Qubit)[]]: Bind: Ident 37 [153-308] "ctls"
                                     Pat _id_ [153-308] [Type Qubit]: Elided
-<<<<<<< HEAD
-                                Block 22 [215-244] [Type ()]:
-                                    Stmt 23 [229-234]: Semi: Expr 24 [229-233] [Type ()]: Call:
-                                        Expr 25 [229-230] [Type (((Qubit)[], Qubit) => () is Adj + Ctl)]: UnOp (Functor Ctl):
-                                            Expr 25 [229-230] [Type (Qubit => () is Adj + Ctl)]: Var: Item 1
+                                Block 22 [215-244] [Type Unit]:
+                                    Stmt 23 [229-234]: Semi: Expr 24 [229-233] [Type Unit]: Call:
+                                        Expr 25 [229-230] [Type (((Qubit)[], Qubit) => Unit is Adj + Ctl)]: UnOp (Functor Ctl):
+                                            Expr 25 [229-230] [Type (Qubit => Unit is Adj + Ctl)]: Var: Item 1
                                         Expr 26 [231-232] [Type ((Qubit)[], Qubit)]: Tuple:
                                             Expr _id_ [231-232] [Type (Qubit)[]]: Var: Local 37
                                             Expr 26 [231-232] [Type Qubit]: Var: Local 19
-=======
-                                Block 28 [215-244] [Type Unit]:
-                                    Stmt 29 [229-234]: Semi: Expr 30 [229-233] [Type Unit]: Call:
-                                        Expr 31 [229-230] [Type (((Qubit)[], Qubit) => Unit is Adj + Ctl)]: UnOp (Functor Ctl):
-                                            Expr 31 [229-230] [Type (Qubit => Unit is Adj + Ctl)]: Var: Item 1
-                                        Expr 32 [231-232] [Type ((Qubit)[], Qubit)]: Tuple:
-                                            Expr _id_ [231-232] [Type (Qubit)[]]: Var: Local 43
-                                            Expr 32 [231-232] [Type Qubit]: Var: Local 22
->>>>>>> 661e9fc3
                             SpecDecl _id_ [153-308] (CtlAdj): Impl:
                                 Pat _id_ [153-308] [Type ((Qubit)[], Qubit)]: Tuple:
                                     Pat _id_ [153-308] [Type (Qubit)[]]: Bind: Ident 38 [153-308] "ctls"
                                     Pat _id_ [153-308] [Type Qubit]: Elided
-<<<<<<< HEAD
-                                Block 29 [265-302] [Type ()]:
-                                    Stmt 30 [279-292]: Semi: Expr 31 [279-291] [Type ()]: Call:
-                                        Expr 32 [279-288] [Type (((Qubit)[], Qubit) => () is Adj + Ctl)]: UnOp (Functor Ctl):
-                                            Expr 32 [279-288] [Type (Qubit => () is Adj + Ctl)]: UnOp (Functor Adj):
-                                                Expr 33 [287-288] [Type (Qubit => () is Adj + Ctl)]: Var: Item 1
+                                Block 29 [265-302] [Type Unit]:
+                                    Stmt 30 [279-292]: Semi: Expr 31 [279-291] [Type Unit]: Call:
+                                        Expr 32 [279-288] [Type (((Qubit)[], Qubit) => Unit is Adj + Ctl)]: UnOp (Functor Ctl):
+                                            Expr 32 [279-288] [Type (Qubit => Unit is Adj + Ctl)]: UnOp (Functor Adj):
+                                                Expr 33 [287-288] [Type (Qubit => Unit is Adj + Ctl)]: Var: Item 1
                                         Expr 34 [289-290] [Type ((Qubit)[], Qubit)]: Tuple:
                                             Expr _id_ [289-290] [Type (Qubit)[]]: Var: Local 38
                                             Expr 34 [289-290] [Type Qubit]: Var: Local 19"#]],
-=======
-                                Block 35 [265-302] [Type Unit]:
-                                    Stmt 36 [279-292]: Semi: Expr 37 [279-291] [Type Unit]: Call:
-                                        Expr 38 [279-288] [Type (((Qubit)[], Qubit) => Unit is Adj + Ctl)]: UnOp (Functor Ctl):
-                                            Expr 38 [279-288] [Type (Qubit => Unit is Adj + Ctl)]: UnOp (Functor Adj):
-                                                Expr 39 [287-288] [Type (Qubit => Unit is Adj + Ctl)]: Var: Item 1
-                                        Expr 40 [289-290] [Type ((Qubit)[], Qubit)]: Tuple:
-                                            Expr _id_ [289-290] [Type (Qubit)[]]: Var: Local 44
-                                            Expr 40 [289-290] [Type Qubit]: Var: Local 22"#]],
->>>>>>> 661e9fc3
     );
 }
 
@@ -332,13 +254,8 @@
                     Callable 0 [21-119] (Operation):
                         name: Ident 1 [31-32] "A"
                         input: Pat 2 [33-42] [Type Qubit]: Bind: Ident 3 [33-34] "q"
-<<<<<<< HEAD
-                        output: ()
+                        output: Unit
                         functors: Ctl
-=======
-                        output: Unit
-                        functors: Functor Expr 4 [54-57]: Ctl
->>>>>>> 661e9fc3
                         body: Specializations:
                             SpecDecl 4 [68-79] (Body): Impl:
                                 Pat 5 [73-76] [Type Qubit]: Elided
@@ -350,78 +267,41 @@
                                 Block 12 [111-113]: <empty>
                 Item 2 [124-257] (Public):
                     Parent: 0
-<<<<<<< HEAD
                     Callable 13 [124-257] (Operation):
                         name: Ident 14 [134-135] "B"
                         input: Pat 15 [136-145] [Type Qubit]: Bind: Ident 16 [136-137] "q"
-                        output: ()
+                        output: Unit
                         functors: Ctl
                         body: Specializations:
                             SpecDecl _id_ [161-257] (Body): Impl:
                                 Pat _id_ [161-257] [Type Qubit]: Elided
-                                Block 17 [161-257] [Type ()]:
-                                    Stmt 18 [171-251]: Expr: Expr 19 [171-251] [Type ()]: Conjugate:
-                                        Block 20 [178-207] [Type ()]:
-                                            Stmt 21 [192-197]: Semi: Expr 22 [192-196] [Type ()]: Call:
-                                                Expr 23 [192-193] [Type (Qubit => () is Ctl)]: Var: Item 1
+                                Block 17 [161-257] [Type Unit]:
+                                    Stmt 18 [171-251]: Expr: Expr 19 [171-251] [Type Unit]: Conjugate:
+                                        Block 20 [178-207] [Type Unit]:
+                                            Stmt 21 [192-197]: Semi: Expr 22 [192-196] [Type Unit]: Call:
+                                                Expr 23 [192-193] [Type (Qubit => Unit is Ctl)]: Var: Item 1
                                                 Expr 24 [194-195] [Type Qubit]: Var: Local 16
-                                        Block 25 [222-251] [Type ()]:
-                                            Stmt 26 [236-241]: Semi: Expr 27 [236-240] [Type ()]: Call:
-                                                Expr 28 [236-237] [Type (Qubit => () is Ctl)]: Var: Item 1
+                                        Block 25 [222-251] [Type Unit]:
+                                            Stmt 26 [236-241]: Semi: Expr 27 [236-240] [Type Unit]: Call:
+                                                Expr 28 [236-237] [Type (Qubit => Unit is Ctl)]: Var: Item 1
                                                 Expr 29 [238-239] [Type Qubit]: Var: Local 16
-=======
-                    Callable 14 [124-257] (Operation):
-                        name: Ident 15 [134-135] "B"
-                        input: Pat 16 [136-145] [Type Qubit]: Bind: Ident 17 [136-137] "q"
-                        output: Unit
-                        functors: Functor Expr 18 [157-160]: Ctl
-                        body: Specializations:
-                            SpecDecl _id_ [161-257] (Body): Impl:
-                                Pat _id_ [161-257] [Type Qubit]: Elided
-                                Block 19 [161-257] [Type Unit]:
-                                    Stmt 20 [171-251]: Expr: Expr 21 [171-251] [Type Unit]: Conjugate:
-                                        Block 22 [178-207] [Type Unit]:
-                                            Stmt 23 [192-197]: Semi: Expr 24 [192-196] [Type Unit]: Call:
-                                                Expr 25 [192-193] [Type (Qubit => Unit is Ctl)]: Var: Item 1
-                                                Expr 26 [194-195] [Type Qubit]: Var: Local 17
-                                        Block 27 [222-251] [Type Unit]:
-                                            Stmt 28 [236-241]: Semi: Expr 29 [236-240] [Type Unit]: Call:
-                                                Expr 30 [236-237] [Type (Qubit => Unit is Ctl)]: Var: Item 1
-                                                Expr 31 [238-239] [Type Qubit]: Var: Local 17
->>>>>>> 661e9fc3
                             SpecDecl _id_ [124-257] (Ctl): Impl:
                                 Pat _id_ [124-257] [Type ((Qubit)[], Qubit)]: Tuple:
                                     Pat _id_ [124-257] [Type (Qubit)[]]: Bind: Ident 31 [124-257] "ctls"
                                     Pat _id_ [124-257] [Type Qubit]: Elided
-<<<<<<< HEAD
-                                Block 17 [161-257] [Type ()]:
-                                    Stmt 18 [171-251]: Expr: Expr 19 [171-251] [Type ()]: Conjugate:
-                                        Block 20 [178-207] [Type ()]:
-                                            Stmt 21 [192-197]: Semi: Expr 22 [192-196] [Type ()]: Call:
-                                                Expr 23 [192-193] [Type (Qubit => () is Ctl)]: Var: Item 1
+                                Block 17 [161-257] [Type Unit]:
+                                    Stmt 18 [171-251]: Expr: Expr 19 [171-251] [Type Unit]: Conjugate:
+                                        Block 20 [178-207] [Type Unit]:
+                                            Stmt 21 [192-197]: Semi: Expr 22 [192-196] [Type Unit]: Call:
+                                                Expr 23 [192-193] [Type (Qubit => Unit is Ctl)]: Var: Item 1
                                                 Expr 24 [194-195] [Type Qubit]: Var: Local 16
-                                        Block 25 [222-251] [Type ()]:
-                                            Stmt 26 [236-241]: Semi: Expr 27 [236-240] [Type ()]: Call:
-                                                Expr 28 [236-237] [Type (((Qubit)[], Qubit) => () is Ctl)]: UnOp (Functor Ctl):
-                                                    Expr 28 [236-237] [Type (Qubit => () is Ctl)]: Var: Item 1
+                                        Block 25 [222-251] [Type Unit]:
+                                            Stmt 26 [236-241]: Semi: Expr 27 [236-240] [Type Unit]: Call:
+                                                Expr 28 [236-237] [Type (((Qubit)[], Qubit) => Unit is Ctl)]: UnOp (Functor Ctl):
+                                                    Expr 28 [236-237] [Type (Qubit => Unit is Ctl)]: Var: Item 1
                                                 Expr 29 [238-239] [Type ((Qubit)[], Qubit)]: Tuple:
                                                     Expr _id_ [238-239] [Type (Qubit)[]]: Var: Local 31
                                                     Expr 29 [238-239] [Type Qubit]: Var: Local 16"#]],
-=======
-                                Block 19 [161-257] [Type Unit]:
-                                    Stmt 20 [171-251]: Expr: Expr 21 [171-251] [Type Unit]: Conjugate:
-                                        Block 22 [178-207] [Type Unit]:
-                                            Stmt 23 [192-197]: Semi: Expr 24 [192-196] [Type Unit]: Call:
-                                                Expr 25 [192-193] [Type (Qubit => Unit is Ctl)]: Var: Item 1
-                                                Expr 26 [194-195] [Type Qubit]: Var: Local 17
-                                        Block 27 [222-251] [Type Unit]:
-                                            Stmt 28 [236-241]: Semi: Expr 29 [236-240] [Type Unit]: Call:
-                                                Expr 30 [236-237] [Type (((Qubit)[], Qubit) => Unit is Ctl)]: UnOp (Functor Ctl):
-                                                    Expr 30 [236-237] [Type (Qubit => Unit is Ctl)]: Var: Item 1
-                                                Expr 31 [238-239] [Type ((Qubit)[], Qubit)]: Tuple:
-                                                    Expr _id_ [238-239] [Type (Qubit)[]]: Var: Local 33
-                                                    Expr 31 [238-239] [Type Qubit]: Var: Local 17"#]],
->>>>>>> 661e9fc3
     );
 }
 
@@ -473,108 +353,57 @@
                     Parent: 0
                     Callable 0 [21-45] (Function):
                         name: Ident 1 [30-33] "Foo"
-<<<<<<< HEAD
-                        input: Pat 2 [33-35] [Type ()]: Unit
-                        output: ()
+                        input: Pat 2 [33-35] [Type Unit]: Unit
+                        output: Unit
                         functors: 
-=======
-                        input: Pat 2 [33-35] [Type Unit]: Unit
-                        output: Unit
->>>>>>> 661e9fc3
                         body: Block: Block 3 [43-45]: <empty>
                 Item 2 [50-80] (Public):
                     Parent: 0
                     Callable 4 [50-80] (Operation):
                         name: Ident 5 [60-61] "A"
-<<<<<<< HEAD
-                        input: Pat 6 [61-63] [Type ()]: Unit
-                        output: ()
+                        input: Pat 6 [61-63] [Type Unit]: Unit
+                        output: Unit
                         functors: Ctl
                         body: Specializations:
                             SpecDecl _id_ [78-80] (Body): Impl:
-                                Pat _id_ [78-80] [Type ()]: Elided
+                                Pat _id_ [78-80] [Type Unit]: Elided
                                 Block 7 [78-80]: <empty>
                             SpecDecl _id_ [50-80] (Ctl): Impl:
-                                Pat _id_ [50-80] [Type ((Qubit)[], ())]: Tuple:
+                                Pat _id_ [50-80] [Type ((Qubit)[], Unit)]: Tuple:
                                     Pat _id_ [50-80] [Type (Qubit)[]]: Bind: Ident 21 [50-80] "ctls"
-                                    Pat _id_ [50-80] [Type ()]: Elided
+                                    Pat _id_ [50-80] [Type Unit]: Elided
                                 Block 7 [78-80]: <empty>
                 Item 3 [85-148] (Public):
                     Parent: 0
                     Callable 8 [85-148] (Operation):
                         name: Ident 9 [95-96] "B"
-                        input: Pat 10 [96-98] [Type ()]: Unit
-                        output: ()
+                        input: Pat 10 [96-98] [Type Unit]: Unit
+                        output: Unit
                         functors: Ctl
-                        body: Specializations:
-                            SpecDecl _id_ [113-148] (Body): Impl:
-                                Pat _id_ [113-148] [Type ()]: Elided
-                                Block 11 [113-148] [Type ()]:
-                                    Stmt 12 [123-129]: Semi: Expr 13 [123-128] [Type ()]: Call:
-                                        Expr 14 [123-126] [Type (() -> ())]: Var: Item 1
-                                        Expr 15 [126-128] [Type ()]: Unit
-                                    Stmt 16 [138-142]: Semi: Expr 17 [138-141] [Type ()]: Call:
-                                        Expr 18 [138-139] [Type (() => () is Ctl)]: Var: Item 2
-                                        Expr 19 [139-141] [Type ()]: Unit
-                            SpecDecl _id_ [85-148] (Ctl): Impl:
-                                Pat _id_ [85-148] [Type ((Qubit)[], ())]: Tuple:
-                                    Pat _id_ [85-148] [Type (Qubit)[]]: Bind: Ident 22 [85-148] "ctls"
-                                    Pat _id_ [85-148] [Type ()]: Elided
-                                Block 11 [113-148] [Type ()]:
-                                    Stmt 12 [123-129]: Semi: Expr 13 [123-128] [Type ()]: Call:
-                                        Expr 14 [123-126] [Type (() -> ())]: Var: Item 1
-                                        Expr 15 [126-128] [Type ()]: Unit
-                                    Stmt 16 [138-142]: Semi: Expr 17 [138-141] [Type ()]: Call:
-                                        Expr 18 [138-139] [Type (((Qubit)[], ()) => () is Ctl)]: UnOp (Functor Ctl):
-                                            Expr 18 [138-139] [Type (() => () is Ctl)]: Var: Item 2
-                                        Expr 19 [139-141] [Type ((Qubit)[], ())]: Tuple:
-                                            Expr _id_ [139-141] [Type (Qubit)[]]: Var: Local 22
-                                            Expr 19 [139-141] [Type ()]: Unit"#]],
-=======
-                        input: Pat 6 [61-63] [Type Unit]: Unit
-                        output: Unit
-                        functors: Functor Expr 7 [74-77]: Ctl
-                        body: Specializations:
-                            SpecDecl _id_ [78-80] (Body): Impl:
-                                Pat _id_ [78-80] [Type Unit]: Elided
-                                Block 8 [78-80]: <empty>
-                            SpecDecl _id_ [50-80] (Ctl): Impl:
-                                Pat _id_ [50-80] [Type ((Qubit)[], Unit)]: Tuple:
-                                    Pat _id_ [50-80] [Type (Qubit)[]]: Bind: Ident 23 [50-80] "ctls"
-                                    Pat _id_ [50-80] [Type Unit]: Elided
-                                Block 8 [78-80]: <empty>
-                Item 3 [85-148]:
-                    Parent: 0
-                    Callable 9 [85-148] (Operation):
-                        name: Ident 10 [95-96] "B"
-                        input: Pat 11 [96-98] [Type Unit]: Unit
-                        output: Unit
-                        functors: Functor Expr 12 [109-112]: Ctl
                         body: Specializations:
                             SpecDecl _id_ [113-148] (Body): Impl:
                                 Pat _id_ [113-148] [Type Unit]: Elided
-                                Block 13 [113-148] [Type Unit]:
-                                    Stmt 14 [123-129]: Semi: Expr 15 [123-128] [Type Unit]: Call:
-                                        Expr 16 [123-126] [Type (Unit -> Unit)]: Var: Item 1
-                                        Expr 17 [126-128] [Type Unit]: Unit
-                                    Stmt 18 [138-142]: Semi: Expr 19 [138-141] [Type Unit]: Call:
-                                        Expr 20 [138-139] [Type (Unit => Unit is Ctl)]: Var: Item 2
-                                        Expr 21 [139-141] [Type Unit]: Unit
+                                Block 11 [113-148] [Type Unit]:
+                                    Stmt 12 [123-129]: Semi: Expr 13 [123-128] [Type Unit]: Call:
+                                        Expr 14 [123-126] [Type (Unit -> Unit)]: Var: Item 1
+                                        Expr 15 [126-128] [Type Unit]: Unit
+                                    Stmt 16 [138-142]: Semi: Expr 17 [138-141] [Type Unit]: Call:
+                                        Expr 18 [138-139] [Type (Unit => Unit is Ctl)]: Var: Item 2
+                                        Expr 19 [139-141] [Type Unit]: Unit
                             SpecDecl _id_ [85-148] (Ctl): Impl:
                                 Pat _id_ [85-148] [Type ((Qubit)[], Unit)]: Tuple:
-                                    Pat _id_ [85-148] [Type (Qubit)[]]: Bind: Ident 24 [85-148] "ctls"
+                                    Pat _id_ [85-148] [Type (Qubit)[]]: Bind: Ident 22 [85-148] "ctls"
                                     Pat _id_ [85-148] [Type Unit]: Elided
-                                Block 13 [113-148] [Type Unit]:
-                                    Stmt 14 [123-129]: Semi: Expr 15 [123-128] [Type Unit]: Call:
-                                        Expr 16 [123-126] [Type (Unit -> Unit)]: Var: Item 1
-                                        Expr 17 [126-128] [Type Unit]: Unit
-                                    Stmt 18 [138-142]: Semi: Expr 19 [138-141] [Type Unit]: Call:
-                                        Expr 20 [138-139] [Type (((Qubit)[], Unit) => Unit is Ctl)]: UnOp (Functor Ctl):
-                                            Expr 20 [138-139] [Type (Unit => Unit is Ctl)]: Var: Item 2
-                                        Expr 21 [139-141] [Type ((Qubit)[], Unit)]: Tuple:
-                                            Expr _id_ [139-141] [Type (Qubit)[]]: Var: Local 24
-                                            Expr 21 [139-141] [Type Unit]: Unit"#]],
->>>>>>> 661e9fc3
+                                Block 11 [113-148] [Type Unit]:
+                                    Stmt 12 [123-129]: Semi: Expr 13 [123-128] [Type Unit]: Call:
+                                        Expr 14 [123-126] [Type (Unit -> Unit)]: Var: Item 1
+                                        Expr 15 [126-128] [Type Unit]: Unit
+                                    Stmt 16 [138-142]: Semi: Expr 17 [138-141] [Type Unit]: Call:
+                                        Expr 18 [138-139] [Type (((Qubit)[], Unit) => Unit is Ctl)]: UnOp (Functor Ctl):
+                                            Expr 18 [138-139] [Type (Unit => Unit is Ctl)]: Var: Item 2
+                                        Expr 19 [139-141] [Type ((Qubit)[], Unit)]: Tuple:
+                                            Expr _id_ [139-141] [Type (Qubit)[]]: Var: Local 22
+                                            Expr 19 [139-141] [Type Unit]: Unit"#]],
     );
 }
 
@@ -599,13 +428,8 @@
                     Callable 0 [21-62] (Operation):
                         name: Ident 1 [31-32] "B"
                         input: Pat 2 [33-44] [Type Int]: Bind: Ident 3 [33-38] "input"
-<<<<<<< HEAD
-                        output: ()
+                        output: Unit
                         functors: Adj
-=======
-                        output: Unit
-                        functors: Functor Expr 4 [56-59]: Adj
->>>>>>> 661e9fc3
                         body: Specializations:
                             SpecDecl _id_ [60-62] (Body): Impl:
                                 Pat _id_ [60-62] [Type Int]: Elided
@@ -615,57 +439,30 @@
                                 Block 4 [60-62]: <empty>
                 Item 2 [67-166] (Public):
                     Parent: 0
-<<<<<<< HEAD
                     Callable 5 [67-166] (Operation):
                         name: Ident 6 [77-78] "A"
                         input: Pat 7 [79-88] [Type Qubit]: Bind: Ident 8 [79-80] "q"
-                        output: ()
+                        output: Unit
                         functors: Adj
                         body: Specializations:
                             SpecDecl 9 [114-138] (Body): Impl:
                                 Pat 10 [119-122] [Type Qubit]: Elided
-                                Block 11 [123-138] [Type ()]:
-                                    Stmt 12 [125-130]: Semi: Expr 13 [125-129] [Type ()]: Call:
-                                        Expr 14 [125-126] [Type (Int => () is Adj)]: Var: Item 1
+                                Block 11 [123-138] [Type Unit]:
+                                    Stmt 12 [125-130]: Semi: Expr 13 [125-129] [Type Unit]: Call:
+                                        Expr 14 [125-126] [Type (Int => Unit is Adj)]: Var: Item 1
                                         Expr 15 [127-128] [Type Int]: Lit: Int(1)
-                                    Stmt 16 [131-136]: Semi: Expr 17 [131-135] [Type ()]: Call:
-                                        Expr 18 [131-132] [Type (Int => () is Adj)]: Var: Item 1
+                                    Stmt 16 [131-136]: Semi: Expr 17 [131-135] [Type Unit]: Call:
+                                        Expr 18 [131-132] [Type (Int => Unit is Adj)]: Var: Item 1
                                         Expr 19 [133-134] [Type Int]: Lit: Int(2)
                             SpecDecl 20 [147-160] (Adj): Impl:
                                 Pat 10 [119-122] [Type Qubit]: Elided
-                                Block 11 [123-138] [Type ()]:
-                                    Stmt 12 [125-130]: Semi: Expr 13 [125-129] [Type ()]: Call:
-                                        Expr 14 [125-126] [Type (Int => () is Adj)]: Var: Item 1
+                                Block 11 [123-138] [Type Unit]:
+                                    Stmt 12 [125-130]: Semi: Expr 13 [125-129] [Type Unit]: Call:
+                                        Expr 14 [125-126] [Type (Int => Unit is Adj)]: Var: Item 1
                                         Expr 15 [127-128] [Type Int]: Lit: Int(1)
-                                    Stmt 16 [131-136]: Semi: Expr 17 [131-135] [Type ()]: Call:
-                                        Expr 18 [131-132] [Type (Int => () is Adj)]: Var: Item 1
+                                    Stmt 16 [131-136]: Semi: Expr 17 [131-135] [Type Unit]: Call:
+                                        Expr 18 [131-132] [Type (Int => Unit is Adj)]: Var: Item 1
                                         Expr 19 [133-134] [Type Int]: Lit: Int(2)"#]],
-=======
-                    Callable 6 [67-166] (Operation):
-                        name: Ident 7 [77-78] "A"
-                        input: Pat 8 [79-88] [Type Qubit]: Bind: Ident 9 [79-80] "q"
-                        output: Unit
-                        functors: Functor Expr 10 [100-103]: Adj
-                        body: Specializations:
-                            SpecDecl 11 [114-138] (Body): Impl:
-                                Pat 12 [119-122] [Type Qubit]: Elided
-                                Block 13 [123-138] [Type Unit]:
-                                    Stmt 14 [125-130]: Semi: Expr 15 [125-129] [Type Unit]: Call:
-                                        Expr 16 [125-126] [Type (Int => Unit is Adj)]: Var: Item 1
-                                        Expr 17 [127-128] [Type Int]: Lit: Int(1)
-                                    Stmt 18 [131-136]: Semi: Expr 19 [131-135] [Type Unit]: Call:
-                                        Expr 20 [131-132] [Type (Int => Unit is Adj)]: Var: Item 1
-                                        Expr 21 [133-134] [Type Int]: Lit: Int(2)
-                            SpecDecl 22 [147-160] (Adj): Impl:
-                                Pat 12 [119-122] [Type Qubit]: Elided
-                                Block 13 [123-138] [Type Unit]:
-                                    Stmt 14 [125-130]: Semi: Expr 15 [125-129] [Type Unit]: Call:
-                                        Expr 16 [125-126] [Type (Int => Unit is Adj)]: Var: Item 1
-                                        Expr 17 [127-128] [Type Int]: Lit: Int(1)
-                                    Stmt 18 [131-136]: Semi: Expr 19 [131-135] [Type Unit]: Call:
-                                        Expr 20 [131-132] [Type (Int => Unit is Adj)]: Var: Item 1
-                                        Expr 21 [133-134] [Type Int]: Lit: Int(2)"#]],
->>>>>>> 661e9fc3
     );
 }
 
@@ -690,13 +487,8 @@
                     Callable 0 [21-68] (Operation):
                         name: Ident 1 [31-32] "B"
                         input: Pat 2 [33-44] [Type Int]: Bind: Ident 3 [33-38] "input"
-<<<<<<< HEAD
-                        output: ()
+                        output: Unit
                         functors: Adj + Ctl
-=======
-                        output: Unit
-                        functors: Functor Expr 4 [56-65]: BinOp Union: (Functor Expr 5 [56-59]: Ctl) (Functor Expr 6 [62-65]: Adj)
->>>>>>> 661e9fc3
                         body: Specializations:
                             SpecDecl _id_ [66-68] (Body): Impl:
                                 Pat _id_ [66-68] [Type Int]: Elided
@@ -716,123 +508,64 @@
                                 Block 4 [66-68]: <empty>
                 Item 2 [73-178] (Public):
                     Parent: 0
-<<<<<<< HEAD
                     Callable 5 [73-178] (Operation):
                         name: Ident 6 [83-84] "A"
                         input: Pat 7 [85-94] [Type Qubit]: Bind: Ident 8 [85-86] "q"
-                        output: ()
+                        output: Unit
                         functors: Adj + Ctl
                         body: Specializations:
                             SpecDecl 9 [126-150] (Body): Impl:
                                 Pat 10 [131-134] [Type Qubit]: Elided
-                                Block 11 [135-150] [Type ()]:
-                                    Stmt 12 [137-142]: Semi: Expr 13 [137-141] [Type ()]: Call:
-                                        Expr 14 [137-138] [Type (Int => () is Adj + Ctl)]: Var: Item 1
+                                Block 11 [135-150] [Type Unit]:
+                                    Stmt 12 [137-142]: Semi: Expr 13 [137-141] [Type Unit]: Call:
+                                        Expr 14 [137-138] [Type (Int => Unit is Adj + Ctl)]: Var: Item 1
                                         Expr 15 [139-140] [Type Int]: Lit: Int(1)
-                                    Stmt 16 [143-148]: Semi: Expr 17 [143-147] [Type ()]: Call:
-                                        Expr 18 [143-144] [Type (Int => () is Adj + Ctl)]: Var: Item 1
+                                    Stmt 16 [143-148]: Semi: Expr 17 [143-147] [Type Unit]: Call:
+                                        Expr 18 [143-144] [Type (Int => Unit is Adj + Ctl)]: Var: Item 1
                                         Expr 19 [145-146] [Type Int]: Lit: Int(2)
                             SpecDecl 20 [159-172] (Adj): Impl:
                                 Pat 10 [131-134] [Type Qubit]: Elided
-                                Block 11 [135-150] [Type ()]:
-                                    Stmt 12 [137-142]: Semi: Expr 13 [137-141] [Type ()]: Call:
-                                        Expr 14 [137-138] [Type (Int => () is Adj + Ctl)]: Var: Item 1
+                                Block 11 [135-150] [Type Unit]:
+                                    Stmt 12 [137-142]: Semi: Expr 13 [137-141] [Type Unit]: Call:
+                                        Expr 14 [137-138] [Type (Int => Unit is Adj + Ctl)]: Var: Item 1
                                         Expr 15 [139-140] [Type Int]: Lit: Int(1)
-                                    Stmt 16 [143-148]: Semi: Expr 17 [143-147] [Type ()]: Call:
-                                        Expr 18 [143-144] [Type (Int => () is Adj + Ctl)]: Var: Item 1
+                                    Stmt 16 [143-148]: Semi: Expr 17 [143-147] [Type Unit]: Call:
+                                        Expr 18 [143-144] [Type (Int => Unit is Adj + Ctl)]: Var: Item 1
                                         Expr 19 [145-146] [Type Int]: Lit: Int(2)
-=======
-                    Callable 8 [73-178] (Operation):
-                        name: Ident 9 [83-84] "A"
-                        input: Pat 10 [85-94] [Type Qubit]: Bind: Ident 11 [85-86] "q"
-                        output: Unit
-                        functors: Functor Expr 12 [106-115]: BinOp Union: (Functor Expr 13 [106-109]: Ctl) (Functor Expr 14 [112-115]: Adj)
-                        body: Specializations:
-                            SpecDecl 15 [126-150] (Body): Impl:
-                                Pat 16 [131-134] [Type Qubit]: Elided
-                                Block 17 [135-150] [Type Unit]:
-                                    Stmt 18 [137-142]: Semi: Expr 19 [137-141] [Type Unit]: Call:
-                                        Expr 20 [137-138] [Type (Int => Unit is Adj + Ctl)]: Var: Item 1
-                                        Expr 21 [139-140] [Type Int]: Lit: Int(1)
-                                    Stmt 22 [143-148]: Semi: Expr 23 [143-147] [Type Unit]: Call:
-                                        Expr 24 [143-144] [Type (Int => Unit is Adj + Ctl)]: Var: Item 1
-                                        Expr 25 [145-146] [Type Int]: Lit: Int(2)
-                            SpecDecl 26 [159-172] (Adj): Impl:
-                                Pat 16 [131-134] [Type Qubit]: Elided
-                                Block 17 [135-150] [Type Unit]:
-                                    Stmt 18 [137-142]: Semi: Expr 19 [137-141] [Type Unit]: Call:
-                                        Expr 20 [137-138] [Type (Int => Unit is Adj + Ctl)]: Var: Item 1
-                                        Expr 21 [139-140] [Type Int]: Lit: Int(1)
-                                    Stmt 22 [143-148]: Semi: Expr 23 [143-147] [Type Unit]: Call:
-                                        Expr 24 [143-144] [Type (Int => Unit is Adj + Ctl)]: Var: Item 1
-                                        Expr 25 [145-146] [Type Int]: Lit: Int(2)
->>>>>>> 661e9fc3
                             SpecDecl _id_ [73-178] (Ctl): Impl:
                                 Pat _id_ [73-178] [Type ((Qubit)[], Qubit)]: Tuple:
                                     Pat _id_ [73-178] [Type (Qubit)[]]: Bind: Ident 24 [73-178] "ctls"
                                     Pat _id_ [73-178] [Type Qubit]: Elided
-<<<<<<< HEAD
-                                Block 11 [135-150] [Type ()]:
-                                    Stmt 12 [137-142]: Semi: Expr 13 [137-141] [Type ()]: Call:
-                                        Expr 14 [137-138] [Type (((Qubit)[], Int) => () is Adj + Ctl)]: UnOp (Functor Ctl):
-                                            Expr 14 [137-138] [Type (Int => () is Adj + Ctl)]: Var: Item 1
+                                Block 11 [135-150] [Type Unit]:
+                                    Stmt 12 [137-142]: Semi: Expr 13 [137-141] [Type Unit]: Call:
+                                        Expr 14 [137-138] [Type (((Qubit)[], Int) => Unit is Adj + Ctl)]: UnOp (Functor Ctl):
+                                            Expr 14 [137-138] [Type (Int => Unit is Adj + Ctl)]: Var: Item 1
                                         Expr 15 [139-140] [Type ((Qubit)[], Int)]: Tuple:
                                             Expr _id_ [139-140] [Type (Qubit)[]]: Var: Local 24
                                             Expr 15 [139-140] [Type Int]: Lit: Int(1)
-                                    Stmt 16 [143-148]: Semi: Expr 17 [143-147] [Type ()]: Call:
-                                        Expr 18 [143-144] [Type (((Qubit)[], Int) => () is Adj + Ctl)]: UnOp (Functor Ctl):
-                                            Expr 18 [143-144] [Type (Int => () is Adj + Ctl)]: Var: Item 1
+                                    Stmt 16 [143-148]: Semi: Expr 17 [143-147] [Type Unit]: Call:
+                                        Expr 18 [143-144] [Type (((Qubit)[], Int) => Unit is Adj + Ctl)]: UnOp (Functor Ctl):
+                                            Expr 18 [143-144] [Type (Int => Unit is Adj + Ctl)]: Var: Item 1
                                         Expr 19 [145-146] [Type ((Qubit)[], Int)]: Tuple:
                                             Expr _id_ [145-146] [Type (Qubit)[]]: Var: Local 24
                                             Expr 19 [145-146] [Type Int]: Lit: Int(2)
-=======
-                                Block 17 [135-150] [Type Unit]:
-                                    Stmt 18 [137-142]: Semi: Expr 19 [137-141] [Type Unit]: Call:
-                                        Expr 20 [137-138] [Type (((Qubit)[], Int) => Unit is Adj + Ctl)]: UnOp (Functor Ctl):
-                                            Expr 20 [137-138] [Type (Int => Unit is Adj + Ctl)]: Var: Item 1
-                                        Expr 21 [139-140] [Type ((Qubit)[], Int)]: Tuple:
-                                            Expr _id_ [139-140] [Type (Qubit)[]]: Var: Local 30
-                                            Expr 21 [139-140] [Type Int]: Lit: Int(1)
-                                    Stmt 22 [143-148]: Semi: Expr 23 [143-147] [Type Unit]: Call:
-                                        Expr 24 [143-144] [Type (((Qubit)[], Int) => Unit is Adj + Ctl)]: UnOp (Functor Ctl):
-                                            Expr 24 [143-144] [Type (Int => Unit is Adj + Ctl)]: Var: Item 1
-                                        Expr 25 [145-146] [Type ((Qubit)[], Int)]: Tuple:
-                                            Expr _id_ [145-146] [Type (Qubit)[]]: Var: Local 30
-                                            Expr 25 [145-146] [Type Int]: Lit: Int(2)
->>>>>>> 661e9fc3
                             SpecDecl _id_ [73-178] (CtlAdj): Impl:
                                 Pat _id_ [73-178] [Type ((Qubit)[], Qubit)]: Tuple:
                                     Pat _id_ [73-178] [Type (Qubit)[]]: Bind: Ident 24 [73-178] "ctls"
                                     Pat _id_ [73-178] [Type Qubit]: Elided
-<<<<<<< HEAD
-                                Block 11 [135-150] [Type ()]:
-                                    Stmt 12 [137-142]: Semi: Expr 13 [137-141] [Type ()]: Call:
-                                        Expr 14 [137-138] [Type (((Qubit)[], Int) => () is Adj + Ctl)]: UnOp (Functor Ctl):
-                                            Expr 14 [137-138] [Type (Int => () is Adj + Ctl)]: Var: Item 1
+                                Block 11 [135-150] [Type Unit]:
+                                    Stmt 12 [137-142]: Semi: Expr 13 [137-141] [Type Unit]: Call:
+                                        Expr 14 [137-138] [Type (((Qubit)[], Int) => Unit is Adj + Ctl)]: UnOp (Functor Ctl):
+                                            Expr 14 [137-138] [Type (Int => Unit is Adj + Ctl)]: Var: Item 1
                                         Expr 15 [139-140] [Type ((Qubit)[], Int)]: Tuple:
                                             Expr _id_ [139-140] [Type (Qubit)[]]: Var: Local 24
                                             Expr 15 [139-140] [Type Int]: Lit: Int(1)
-                                    Stmt 16 [143-148]: Semi: Expr 17 [143-147] [Type ()]: Call:
-                                        Expr 18 [143-144] [Type (((Qubit)[], Int) => () is Adj + Ctl)]: UnOp (Functor Ctl):
-                                            Expr 18 [143-144] [Type (Int => () is Adj + Ctl)]: Var: Item 1
+                                    Stmt 16 [143-148]: Semi: Expr 17 [143-147] [Type Unit]: Call:
+                                        Expr 18 [143-144] [Type (((Qubit)[], Int) => Unit is Adj + Ctl)]: UnOp (Functor Ctl):
+                                            Expr 18 [143-144] [Type (Int => Unit is Adj + Ctl)]: Var: Item 1
                                         Expr 19 [145-146] [Type ((Qubit)[], Int)]: Tuple:
                                             Expr _id_ [145-146] [Type (Qubit)[]]: Var: Local 24
                                             Expr 19 [145-146] [Type Int]: Lit: Int(2)"#]],
-=======
-                                Block 17 [135-150] [Type Unit]:
-                                    Stmt 18 [137-142]: Semi: Expr 19 [137-141] [Type Unit]: Call:
-                                        Expr 20 [137-138] [Type (((Qubit)[], Int) => Unit is Adj + Ctl)]: UnOp (Functor Ctl):
-                                            Expr 20 [137-138] [Type (Int => Unit is Adj + Ctl)]: Var: Item 1
-                                        Expr 21 [139-140] [Type ((Qubit)[], Int)]: Tuple:
-                                            Expr _id_ [139-140] [Type (Qubit)[]]: Var: Local 30
-                                            Expr 21 [139-140] [Type Int]: Lit: Int(1)
-                                    Stmt 22 [143-148]: Semi: Expr 23 [143-147] [Type Unit]: Call:
-                                        Expr 24 [143-144] [Type (((Qubit)[], Int) => Unit is Adj + Ctl)]: UnOp (Functor Ctl):
-                                            Expr 24 [143-144] [Type (Int => Unit is Adj + Ctl)]: Var: Item 1
-                                        Expr 25 [145-146] [Type ((Qubit)[], Int)]: Tuple:
-                                            Expr _id_ [145-146] [Type (Qubit)[]]: Var: Local 30
-                                            Expr 25 [145-146] [Type Int]: Lit: Int(2)"#]],
->>>>>>> 661e9fc3
     );
 }
 
@@ -857,13 +590,8 @@
                     Callable 0 [21-62] (Operation):
                         name: Ident 1 [31-32] "B"
                         input: Pat 2 [33-44] [Type Int]: Bind: Ident 3 [33-38] "input"
-<<<<<<< HEAD
-                        output: ()
+                        output: Unit
                         functors: Adj
-=======
-                        output: Unit
-                        functors: Functor Expr 4 [56-59]: Adj
->>>>>>> 661e9fc3
                         body: Specializations:
                             SpecDecl _id_ [60-62] (Body): Impl:
                                 Pat _id_ [60-62] [Type Int]: Elided
@@ -873,61 +601,32 @@
                                 Block 4 [60-62]: <empty>
                 Item 2 [67-139] (Public):
                     Parent: 0
-<<<<<<< HEAD
                     Callable 5 [67-139] (Operation):
                         name: Ident 6 [77-78] "A"
                         input: Pat 7 [79-88] [Type Qubit]: Bind: Ident 8 [79-80] "q"
-                        output: ()
+                        output: Unit
                         functors: Adj
                         body: Specializations:
                             SpecDecl _id_ [104-139] (Body): Impl:
                                 Pat _id_ [104-139] [Type Qubit]: Elided
-                                Block 9 [104-139] [Type ()]:
-                                    Stmt 10 [114-119]: Semi: Expr 11 [114-118] [Type ()]: Call:
-                                        Expr 12 [114-115] [Type (Int => () is Adj)]: Var: Item 1
+                                Block 9 [104-139] [Type Unit]:
+                                    Stmt 10 [114-119]: Semi: Expr 11 [114-118] [Type Unit]: Call:
+                                        Expr 12 [114-115] [Type (Int => Unit is Adj)]: Var: Item 1
                                         Expr 13 [116-117] [Type Int]: Lit: Int(1)
-                                    Stmt 14 [128-133]: Semi: Expr 15 [128-132] [Type ()]: Call:
-                                        Expr 16 [128-129] [Type (Int => () is Adj)]: Var: Item 1
+                                    Stmt 14 [128-133]: Semi: Expr 15 [128-132] [Type Unit]: Call:
+                                        Expr 16 [128-129] [Type (Int => Unit is Adj)]: Var: Item 1
                                         Expr 17 [130-131] [Type Int]: Lit: Int(2)
                             SpecDecl _id_ [67-139] (Adj): Impl:
                                 Pat _id_ [67-139] [Type Qubit]: Elided
-                                Block 9 [104-139] [Type ()]:
-                                    Stmt 14 [128-133]: Semi: Expr 15 [128-132] [Type ()]: Call:
-                                        Expr _id_ [128-129] [Type (Int => () is Adj)]: UnOp (Functor Adj):
-                                            Expr 16 [128-129] [Type (Int => () is Adj)]: Var: Item 1
+                                Block 9 [104-139] [Type Unit]:
+                                    Stmt 14 [128-133]: Semi: Expr 15 [128-132] [Type Unit]: Call:
+                                        Expr _id_ [128-129] [Type (Int => Unit is Adj)]: UnOp (Functor Adj):
+                                            Expr 16 [128-129] [Type (Int => Unit is Adj)]: Var: Item 1
                                         Expr 17 [130-131] [Type Int]: Lit: Int(2)
-                                    Stmt 10 [114-119]: Semi: Expr 11 [114-118] [Type ()]: Call:
-                                        Expr _id_ [114-115] [Type (Int => () is Adj)]: UnOp (Functor Adj):
-                                            Expr 12 [114-115] [Type (Int => () is Adj)]: Var: Item 1
+                                    Stmt 10 [114-119]: Semi: Expr 11 [114-118] [Type Unit]: Call:
+                                        Expr _id_ [114-115] [Type (Int => Unit is Adj)]: UnOp (Functor Adj):
+                                            Expr 12 [114-115] [Type (Int => Unit is Adj)]: Var: Item 1
                                         Expr 13 [116-117] [Type Int]: Lit: Int(1)"#]],
-=======
-                    Callable 6 [67-139] (Operation):
-                        name: Ident 7 [77-78] "A"
-                        input: Pat 8 [79-88] [Type Qubit]: Bind: Ident 9 [79-80] "q"
-                        output: Unit
-                        functors: Functor Expr 10 [100-103]: Adj
-                        body: Specializations:
-                            SpecDecl _id_ [104-139] (Body): Impl:
-                                Pat _id_ [104-139] [Type Qubit]: Elided
-                                Block 11 [104-139] [Type Unit]:
-                                    Stmt 12 [114-119]: Semi: Expr 13 [114-118] [Type Unit]: Call:
-                                        Expr 14 [114-115] [Type (Int => Unit is Adj)]: Var: Item 1
-                                        Expr 15 [116-117] [Type Int]: Lit: Int(1)
-                                    Stmt 16 [128-133]: Semi: Expr 17 [128-132] [Type Unit]: Call:
-                                        Expr 18 [128-129] [Type (Int => Unit is Adj)]: Var: Item 1
-                                        Expr 19 [130-131] [Type Int]: Lit: Int(2)
-                            SpecDecl _id_ [67-139] (Adj): Impl:
-                                Pat _id_ [67-139] [Type Qubit]: Elided
-                                Block 11 [104-139] [Type Unit]:
-                                    Stmt 16 [128-133]: Semi: Expr 17 [128-132] [Type Unit]: Call:
-                                        Expr _id_ [128-129] [Type (Int => Unit is Adj)]: UnOp (Functor Adj):
-                                            Expr 18 [128-129] [Type (Int => Unit is Adj)]: Var: Item 1
-                                        Expr 19 [130-131] [Type Int]: Lit: Int(2)
-                                    Stmt 12 [114-119]: Semi: Expr 13 [114-118] [Type Unit]: Call:
-                                        Expr _id_ [114-115] [Type (Int => Unit is Adj)]: UnOp (Functor Adj):
-                                            Expr 14 [114-115] [Type (Int => Unit is Adj)]: Var: Item 1
-                                        Expr 15 [116-117] [Type Int]: Lit: Int(1)"#]],
->>>>>>> 661e9fc3
     );
 }
 
@@ -958,13 +657,8 @@
                     Callable 0 [21-62] (Operation):
                         name: Ident 1 [31-32] "B"
                         input: Pat 2 [33-44] [Type Int]: Bind: Ident 3 [33-38] "input"
-<<<<<<< HEAD
-                        output: ()
+                        output: Unit
                         functors: Adj
-=======
-                        output: Unit
-                        functors: Functor Expr 4 [56-59]: Adj
->>>>>>> 661e9fc3
                         body: Specializations:
                             SpecDecl _id_ [60-62] (Body): Impl:
                                 Pat _id_ [60-62] [Type Int]: Elided
@@ -974,97 +668,50 @@
                                 Block 4 [60-62]: <empty>
                 Item 2 [67-236] (Public):
                     Parent: 0
-<<<<<<< HEAD
                     Callable 5 [67-236] (Operation):
                         name: Ident 6 [77-78] "A"
                         input: Pat 7 [79-88] [Type Qubit]: Bind: Ident 8 [79-80] "q"
-                        output: ()
+                        output: Unit
                         functors: Adj
                         body: Specializations:
                             SpecDecl _id_ [104-236] (Body): Impl:
                                 Pat _id_ [104-236] [Type Qubit]: Elided
-                                Block 9 [104-236] [Type ()]:
-                                    Stmt 10 [114-230]: Expr: Expr 11 [114-230] [Type ()]: Conjugate:
-                                        Block 12 [121-168] [Type ()]:
-                                            Stmt 13 [135-140]: Semi: Expr 14 [135-139] [Type ()]: Call:
-                                                Expr 15 [135-136] [Type (Int => () is Adj)]: Var: Item 1
+                                Block 9 [104-236] [Type Unit]:
+                                    Stmt 10 [114-230]: Expr: Expr 11 [114-230] [Type Unit]: Conjugate:
+                                        Block 12 [121-168] [Type Unit]:
+                                            Stmt 13 [135-140]: Semi: Expr 14 [135-139] [Type Unit]: Call:
+                                                Expr 15 [135-136] [Type (Int => Unit is Adj)]: Var: Item 1
                                                 Expr 16 [137-138] [Type Int]: Lit: Int(1)
-                                            Stmt 17 [153-158]: Semi: Expr 18 [153-157] [Type ()]: Call:
-                                                Expr 19 [153-154] [Type (Int => () is Adj)]: Var: Item 1
+                                            Stmt 17 [153-158]: Semi: Expr 18 [153-157] [Type Unit]: Call:
+                                                Expr 19 [153-154] [Type (Int => Unit is Adj)]: Var: Item 1
                                                 Expr 20 [155-156] [Type Int]: Lit: Int(2)
-                                        Block 21 [183-230] [Type ()]:
-                                            Stmt 22 [197-202]: Semi: Expr 23 [197-201] [Type ()]: Call:
-                                                Expr 24 [197-198] [Type (Int => () is Adj)]: Var: Item 1
+                                        Block 21 [183-230] [Type Unit]:
+                                            Stmt 22 [197-202]: Semi: Expr 23 [197-201] [Type Unit]: Call:
+                                                Expr 24 [197-198] [Type (Int => Unit is Adj)]: Var: Item 1
                                                 Expr 25 [199-200] [Type Int]: Lit: Int(3)
-                                            Stmt 26 [215-220]: Semi: Expr 27 [215-219] [Type ()]: Call:
-                                                Expr 28 [215-216] [Type (Int => () is Adj)]: Var: Item 1
+                                            Stmt 26 [215-220]: Semi: Expr 27 [215-219] [Type Unit]: Call:
+                                                Expr 28 [215-216] [Type (Int => Unit is Adj)]: Var: Item 1
                                                 Expr 29 [217-218] [Type Int]: Lit: Int(4)
                             SpecDecl _id_ [67-236] (Adj): Impl:
                                 Pat _id_ [67-236] [Type Qubit]: Elided
-                                Block 9 [104-236] [Type ()]:
-                                    Stmt 10 [114-230]: Expr: Expr 11 [114-230] [Type ()]: Conjugate:
-                                        Block 12 [121-168] [Type ()]:
-                                            Stmt 13 [135-140]: Semi: Expr 14 [135-139] [Type ()]: Call:
-                                                Expr 15 [135-136] [Type (Int => () is Adj)]: Var: Item 1
+                                Block 9 [104-236] [Type Unit]:
+                                    Stmt 10 [114-230]: Expr: Expr 11 [114-230] [Type Unit]: Conjugate:
+                                        Block 12 [121-168] [Type Unit]:
+                                            Stmt 13 [135-140]: Semi: Expr 14 [135-139] [Type Unit]: Call:
+                                                Expr 15 [135-136] [Type (Int => Unit is Adj)]: Var: Item 1
                                                 Expr 16 [137-138] [Type Int]: Lit: Int(1)
-                                            Stmt 17 [153-158]: Semi: Expr 18 [153-157] [Type ()]: Call:
-                                                Expr 19 [153-154] [Type (Int => () is Adj)]: Var: Item 1
+                                            Stmt 17 [153-158]: Semi: Expr 18 [153-157] [Type Unit]: Call:
+                                                Expr 19 [153-154] [Type (Int => Unit is Adj)]: Var: Item 1
                                                 Expr 20 [155-156] [Type Int]: Lit: Int(2)
-                                        Block 21 [183-230] [Type ()]:
-                                            Stmt 26 [215-220]: Semi: Expr 27 [215-219] [Type ()]: Call:
-                                                Expr _id_ [215-216] [Type (Int => () is Adj)]: UnOp (Functor Adj):
-                                                    Expr 28 [215-216] [Type (Int => () is Adj)]: Var: Item 1
+                                        Block 21 [183-230] [Type Unit]:
+                                            Stmt 26 [215-220]: Semi: Expr 27 [215-219] [Type Unit]: Call:
+                                                Expr _id_ [215-216] [Type (Int => Unit is Adj)]: UnOp (Functor Adj):
+                                                    Expr 28 [215-216] [Type (Int => Unit is Adj)]: Var: Item 1
                                                 Expr 29 [217-218] [Type Int]: Lit: Int(4)
-                                            Stmt 22 [197-202]: Semi: Expr 23 [197-201] [Type ()]: Call:
-                                                Expr _id_ [197-198] [Type (Int => () is Adj)]: UnOp (Functor Adj):
-                                                    Expr 24 [197-198] [Type (Int => () is Adj)]: Var: Item 1
+                                            Stmt 22 [197-202]: Semi: Expr 23 [197-201] [Type Unit]: Call:
+                                                Expr _id_ [197-198] [Type (Int => Unit is Adj)]: UnOp (Functor Adj):
+                                                    Expr 24 [197-198] [Type (Int => Unit is Adj)]: Var: Item 1
                                                 Expr 25 [199-200] [Type Int]: Lit: Int(3)"#]],
-=======
-                    Callable 6 [67-236] (Operation):
-                        name: Ident 7 [77-78] "A"
-                        input: Pat 8 [79-88] [Type Qubit]: Bind: Ident 9 [79-80] "q"
-                        output: Unit
-                        functors: Functor Expr 10 [100-103]: Adj
-                        body: Specializations:
-                            SpecDecl _id_ [104-236] (Body): Impl:
-                                Pat _id_ [104-236] [Type Qubit]: Elided
-                                Block 11 [104-236] [Type Unit]:
-                                    Stmt 12 [114-230]: Expr: Expr 13 [114-230] [Type Unit]: Conjugate:
-                                        Block 14 [121-168] [Type Unit]:
-                                            Stmt 15 [135-140]: Semi: Expr 16 [135-139] [Type Unit]: Call:
-                                                Expr 17 [135-136] [Type (Int => Unit is Adj)]: Var: Item 1
-                                                Expr 18 [137-138] [Type Int]: Lit: Int(1)
-                                            Stmt 19 [153-158]: Semi: Expr 20 [153-157] [Type Unit]: Call:
-                                                Expr 21 [153-154] [Type (Int => Unit is Adj)]: Var: Item 1
-                                                Expr 22 [155-156] [Type Int]: Lit: Int(2)
-                                        Block 23 [183-230] [Type Unit]:
-                                            Stmt 24 [197-202]: Semi: Expr 25 [197-201] [Type Unit]: Call:
-                                                Expr 26 [197-198] [Type (Int => Unit is Adj)]: Var: Item 1
-                                                Expr 27 [199-200] [Type Int]: Lit: Int(3)
-                                            Stmt 28 [215-220]: Semi: Expr 29 [215-219] [Type Unit]: Call:
-                                                Expr 30 [215-216] [Type (Int => Unit is Adj)]: Var: Item 1
-                                                Expr 31 [217-218] [Type Int]: Lit: Int(4)
-                            SpecDecl _id_ [67-236] (Adj): Impl:
-                                Pat _id_ [67-236] [Type Qubit]: Elided
-                                Block 11 [104-236] [Type Unit]:
-                                    Stmt 12 [114-230]: Expr: Expr 13 [114-230] [Type Unit]: Conjugate:
-                                        Block 14 [121-168] [Type Unit]:
-                                            Stmt 15 [135-140]: Semi: Expr 16 [135-139] [Type Unit]: Call:
-                                                Expr 17 [135-136] [Type (Int => Unit is Adj)]: Var: Item 1
-                                                Expr 18 [137-138] [Type Int]: Lit: Int(1)
-                                            Stmt 19 [153-158]: Semi: Expr 20 [153-157] [Type Unit]: Call:
-                                                Expr 21 [153-154] [Type (Int => Unit is Adj)]: Var: Item 1
-                                                Expr 22 [155-156] [Type Int]: Lit: Int(2)
-                                        Block 23 [183-230] [Type Unit]:
-                                            Stmt 28 [215-220]: Semi: Expr 29 [215-219] [Type Unit]: Call:
-                                                Expr _id_ [215-216] [Type (Int => Unit is Adj)]: UnOp (Functor Adj):
-                                                    Expr 30 [215-216] [Type (Int => Unit is Adj)]: Var: Item 1
-                                                Expr 31 [217-218] [Type Int]: Lit: Int(4)
-                                            Stmt 24 [197-202]: Semi: Expr 25 [197-201] [Type Unit]: Call:
-                                                Expr _id_ [197-198] [Type (Int => Unit is Adj)]: UnOp (Functor Adj):
-                                                    Expr 26 [197-198] [Type (Int => Unit is Adj)]: Var: Item 1
-                                                Expr 27 [199-200] [Type Int]: Lit: Int(3)"#]],
->>>>>>> 661e9fc3
     );
 }
 
@@ -1092,13 +739,8 @@
                     Callable 0 [21-62] (Operation):
                         name: Ident 1 [31-32] "B"
                         input: Pat 2 [33-44] [Type Int]: Bind: Ident 3 [33-38] "input"
-<<<<<<< HEAD
-                        output: ()
+                        output: Unit
                         functors: Adj
-=======
-                        output: Unit
-                        functors: Functor Expr 4 [56-59]: Adj
->>>>>>> 661e9fc3
                         body: Specializations:
                             SpecDecl _id_ [60-62] (Body): Impl:
                                 Pat _id_ [60-62] [Type Int]: Elided
@@ -1108,18 +750,17 @@
                                 Block 4 [60-62]: <empty>
                 Item 2 [67-266] (Public):
                     Parent: 0
-<<<<<<< HEAD
                     Callable 5 [67-266] (Operation):
                         name: Ident 6 [77-78] "A"
                         input: Pat 7 [79-88] [Type Qubit]: Bind: Ident 8 [79-80] "q"
-                        output: ()
+                        output: Unit
                         functors: Adj
                         body: Specializations:
                             SpecDecl _id_ [104-266] (Body): Impl:
                                 Pat _id_ [104-266] [Type Qubit]: Elided
-                                Block 9 [104-266] [Type ()]:
-                                    Stmt 10 [114-119]: Semi: Expr 11 [114-118] [Type ()]: Call:
-                                        Expr 12 [114-115] [Type (Int => () is Adj)]: Var: Item 1
+                                Block 9 [104-266] [Type Unit]:
+                                    Stmt 10 [114-119]: Semi: Expr 11 [114-118] [Type Unit]: Call:
+                                        Expr 12 [114-115] [Type (Int => Unit is Adj)]: Var: Item 1
                                         Expr 13 [116-117] [Type Int]: Lit: Int(1)
                                     Stmt 14 [128-166]: Local (Immutable):
                                         Pat 15 [132-135] [Type Bool]: Bind: Ident 16 [132-135] "val"
@@ -1129,34 +770,34 @@
                                                 Stmt 20 [147-152]: Expr: Expr 21 [147-152] [Type Bool]: Lit: Bool(false)
                                             Expr 22 [154-165] [Type Bool]: Expr Block: Block 23 [159-165] [Type Bool]:
                                                 Stmt 24 [160-164]: Expr: Expr 25 [160-164] [Type Bool]: Lit: Bool(true)
-                                    Stmt 26 [175-180]: Semi: Expr 27 [175-179] [Type ()]: Call:
-                                        Expr 28 [175-176] [Type (Int => () is Adj)]: Var: Item 1
+                                    Stmt 26 [175-180]: Semi: Expr 27 [175-179] [Type Unit]: Call:
+                                        Expr 28 [175-176] [Type (Int => Unit is Adj)]: Var: Item 1
                                         Expr 29 [177-178] [Type Int]: Lit: Int(2)
-                                    Stmt 30 [189-246]: Expr: Expr 31 [189-246] [Type ()]: If:
+                                    Stmt 30 [189-246]: Expr: Expr 31 [189-246] [Type Unit]: If:
                                         Expr 32 [192-197] [Type Bool]: Lit: Bool(false)
-                                        Block 33 [198-211] [Type ()]:
-                                            Stmt 34 [199-204]: Semi: Expr 35 [199-203] [Type ()]: Call:
-                                                Expr 36 [199-200] [Type (Int => () is Adj)]: Var: Item 1
+                                        Block 33 [198-211] [Type Unit]:
+                                            Stmt 34 [199-204]: Semi: Expr 35 [199-203] [Type Unit]: Call:
+                                                Expr 36 [199-200] [Type (Int => Unit is Adj)]: Var: Item 1
                                                 Expr 37 [201-202] [Type Int]: Lit: Int(3)
-                                            Stmt 38 [205-210]: Semi: Expr 39 [205-209] [Type ()]: Call:
-                                                Expr 40 [205-206] [Type (Int => () is Adj)]: Var: Item 1
+                                            Stmt 38 [205-210]: Semi: Expr 39 [205-209] [Type Unit]: Call:
+                                                Expr 40 [205-206] [Type (Int => Unit is Adj)]: Var: Item 1
                                                 Expr 41 [207-208] [Type Int]: Lit: Int(4)
-                                        Expr 42 [212-246] [Type ()]: Expr Block: Block 43 [217-246] [Type ()]:
-                                            Stmt 44 [218-223]: Semi: Expr 45 [218-222] [Type ()]: Call:
-                                                Expr 46 [218-219] [Type (Int => () is Adj)]: Var: Item 1
+                                        Expr 42 [212-246] [Type Unit]: Expr Block: Block 43 [217-246] [Type Unit]:
+                                            Stmt 44 [218-223]: Semi: Expr 45 [218-222] [Type Unit]: Call:
+                                                Expr 46 [218-219] [Type (Int => Unit is Adj)]: Var: Item 1
                                                 Expr 47 [220-221] [Type Int]: Lit: Int(5)
                                             Stmt 48 [224-239]: Local (Immutable):
                                                 Pat 49 [228-231] [Type Bool]: Bind: Ident 50 [228-231] "val"
                                                 Expr 51 [234-238] [Type Bool]: Lit: Bool(true)
-                                            Stmt 52 [240-245]: Semi: Expr 53 [240-244] [Type ()]: Call:
-                                                Expr 54 [240-241] [Type (Int => () is Adj)]: Var: Item 1
+                                            Stmt 52 [240-245]: Semi: Expr 53 [240-244] [Type Unit]: Call:
+                                                Expr 54 [240-241] [Type (Int => Unit is Adj)]: Var: Item 1
                                                 Expr 55 [242-243] [Type Int]: Lit: Int(6)
-                                    Stmt 56 [255-260]: Semi: Expr 57 [255-259] [Type ()]: Call:
-                                        Expr 58 [255-256] [Type (Int => () is Adj)]: Var: Item 1
+                                    Stmt 56 [255-260]: Semi: Expr 57 [255-259] [Type Unit]: Call:
+                                        Expr 58 [255-256] [Type (Int => Unit is Adj)]: Var: Item 1
                                         Expr 59 [257-258] [Type Int]: Lit: Int(7)
                             SpecDecl _id_ [67-266] (Adj): Impl:
                                 Pat _id_ [67-266] [Type Qubit]: Elided
-                                Block 9 [104-266] [Type ()]:
+                                Block 9 [104-266] [Type Unit]:
                                     Stmt 14 [128-166]: Local (Immutable):
                                         Pat 15 [132-135] [Type Bool]: Bind: Ident 16 [132-135] "val"
                                         Expr 17 [138-165] [Type Bool]: If:
@@ -1165,134 +806,41 @@
                                                 Stmt 20 [147-152]: Expr: Expr 21 [147-152] [Type Bool]: Lit: Bool(false)
                                             Expr 22 [154-165] [Type Bool]: Expr Block: Block 23 [159-165] [Type Bool]:
                                                 Stmt 24 [160-164]: Expr: Expr 25 [160-164] [Type Bool]: Lit: Bool(true)
-                                    Stmt 56 [255-260]: Semi: Expr 57 [255-259] [Type ()]: Call:
-                                        Expr _id_ [255-256] [Type (Int => () is Adj)]: UnOp (Functor Adj):
-                                            Expr 58 [255-256] [Type (Int => () is Adj)]: Var: Item 1
+                                    Stmt 56 [255-260]: Semi: Expr 57 [255-259] [Type Unit]: Call:
+                                        Expr _id_ [255-256] [Type (Int => Unit is Adj)]: UnOp (Functor Adj):
+                                            Expr 58 [255-256] [Type (Int => Unit is Adj)]: Var: Item 1
                                         Expr 59 [257-258] [Type Int]: Lit: Int(7)
-                                    Stmt 30 [189-246]: Expr: Expr 31 [189-246] [Type ()]: If:
+                                    Stmt 30 [189-246]: Expr: Expr 31 [189-246] [Type Unit]: If:
                                         Expr 32 [192-197] [Type Bool]: Lit: Bool(false)
-                                        Block 33 [198-211] [Type ()]:
-                                            Stmt 38 [205-210]: Semi: Expr 39 [205-209] [Type ()]: Call:
-                                                Expr _id_ [205-206] [Type (Int => () is Adj)]: UnOp (Functor Adj):
-                                                    Expr 40 [205-206] [Type (Int => () is Adj)]: Var: Item 1
+                                        Block 33 [198-211] [Type Unit]:
+                                            Stmt 38 [205-210]: Semi: Expr 39 [205-209] [Type Unit]: Call:
+                                                Expr _id_ [205-206] [Type (Int => Unit is Adj)]: UnOp (Functor Adj):
+                                                    Expr 40 [205-206] [Type (Int => Unit is Adj)]: Var: Item 1
                                                 Expr 41 [207-208] [Type Int]: Lit: Int(4)
-                                            Stmt 34 [199-204]: Semi: Expr 35 [199-203] [Type ()]: Call:
-                                                Expr _id_ [199-200] [Type (Int => () is Adj)]: UnOp (Functor Adj):
-                                                    Expr 36 [199-200] [Type (Int => () is Adj)]: Var: Item 1
+                                            Stmt 34 [199-204]: Semi: Expr 35 [199-203] [Type Unit]: Call:
+                                                Expr _id_ [199-200] [Type (Int => Unit is Adj)]: UnOp (Functor Adj):
+                                                    Expr 36 [199-200] [Type (Int => Unit is Adj)]: Var: Item 1
                                                 Expr 37 [201-202] [Type Int]: Lit: Int(3)
-                                        Expr 42 [212-246] [Type ()]: Expr Block: Block 43 [217-246] [Type ()]:
+                                        Expr 42 [212-246] [Type Unit]: Expr Block: Block 43 [217-246] [Type Unit]:
                                             Stmt 48 [224-239]: Local (Immutable):
                                                 Pat 49 [228-231] [Type Bool]: Bind: Ident 50 [228-231] "val"
                                                 Expr 51 [234-238] [Type Bool]: Lit: Bool(true)
-                                            Stmt 52 [240-245]: Semi: Expr 53 [240-244] [Type ()]: Call:
-                                                Expr _id_ [240-241] [Type (Int => () is Adj)]: UnOp (Functor Adj):
-                                                    Expr 54 [240-241] [Type (Int => () is Adj)]: Var: Item 1
+                                            Stmt 52 [240-245]: Semi: Expr 53 [240-244] [Type Unit]: Call:
+                                                Expr _id_ [240-241] [Type (Int => Unit is Adj)]: UnOp (Functor Adj):
+                                                    Expr 54 [240-241] [Type (Int => Unit is Adj)]: Var: Item 1
                                                 Expr 55 [242-243] [Type Int]: Lit: Int(6)
-                                            Stmt 44 [218-223]: Semi: Expr 45 [218-222] [Type ()]: Call:
-                                                Expr _id_ [218-219] [Type (Int => () is Adj)]: UnOp (Functor Adj):
-                                                    Expr 46 [218-219] [Type (Int => () is Adj)]: Var: Item 1
+                                            Stmt 44 [218-223]: Semi: Expr 45 [218-222] [Type Unit]: Call:
+                                                Expr _id_ [218-219] [Type (Int => Unit is Adj)]: UnOp (Functor Adj):
+                                                    Expr 46 [218-219] [Type (Int => Unit is Adj)]: Var: Item 1
                                                 Expr 47 [220-221] [Type Int]: Lit: Int(5)
-                                    Stmt 26 [175-180]: Semi: Expr 27 [175-179] [Type ()]: Call:
-                                        Expr _id_ [175-176] [Type (Int => () is Adj)]: UnOp (Functor Adj):
-                                            Expr 28 [175-176] [Type (Int => () is Adj)]: Var: Item 1
+                                    Stmt 26 [175-180]: Semi: Expr 27 [175-179] [Type Unit]: Call:
+                                        Expr _id_ [175-176] [Type (Int => Unit is Adj)]: UnOp (Functor Adj):
+                                            Expr 28 [175-176] [Type (Int => Unit is Adj)]: Var: Item 1
                                         Expr 29 [177-178] [Type Int]: Lit: Int(2)
-                                    Stmt 10 [114-119]: Semi: Expr 11 [114-118] [Type ()]: Call:
-                                        Expr _id_ [114-115] [Type (Int => () is Adj)]: UnOp (Functor Adj):
-                                            Expr 12 [114-115] [Type (Int => () is Adj)]: Var: Item 1
+                                    Stmt 10 [114-119]: Semi: Expr 11 [114-118] [Type Unit]: Call:
+                                        Expr _id_ [114-115] [Type (Int => Unit is Adj)]: UnOp (Functor Adj):
+                                            Expr 12 [114-115] [Type (Int => Unit is Adj)]: Var: Item 1
                                         Expr 13 [116-117] [Type Int]: Lit: Int(1)"#]],
-=======
-                    Callable 6 [67-266] (Operation):
-                        name: Ident 7 [77-78] "A"
-                        input: Pat 8 [79-88] [Type Qubit]: Bind: Ident 9 [79-80] "q"
-                        output: Unit
-                        functors: Functor Expr 10 [100-103]: Adj
-                        body: Specializations:
-                            SpecDecl _id_ [104-266] (Body): Impl:
-                                Pat _id_ [104-266] [Type Qubit]: Elided
-                                Block 11 [104-266] [Type Unit]:
-                                    Stmt 12 [114-119]: Semi: Expr 13 [114-118] [Type Unit]: Call:
-                                        Expr 14 [114-115] [Type (Int => Unit is Adj)]: Var: Item 1
-                                        Expr 15 [116-117] [Type Int]: Lit: Int(1)
-                                    Stmt 16 [128-166]: Local (Immutable):
-                                        Pat 17 [132-135] [Type Bool]: Bind: Ident 18 [132-135] "val"
-                                        Expr 19 [138-165] [Type Bool]: If:
-                                            Expr 20 [141-145] [Type Bool]: Lit: Bool(true)
-                                            Block 21 [146-153] [Type Bool]:
-                                                Stmt 22 [147-152]: Expr: Expr 23 [147-152] [Type Bool]: Lit: Bool(false)
-                                            Expr 24 [154-165] [Type Bool]: Expr Block: Block 25 [159-165] [Type Bool]:
-                                                Stmt 26 [160-164]: Expr: Expr 27 [160-164] [Type Bool]: Lit: Bool(true)
-                                    Stmt 28 [175-180]: Semi: Expr 29 [175-179] [Type Unit]: Call:
-                                        Expr 30 [175-176] [Type (Int => Unit is Adj)]: Var: Item 1
-                                        Expr 31 [177-178] [Type Int]: Lit: Int(2)
-                                    Stmt 32 [189-246]: Expr: Expr 33 [189-246] [Type Unit]: If:
-                                        Expr 34 [192-197] [Type Bool]: Lit: Bool(false)
-                                        Block 35 [198-211] [Type Unit]:
-                                            Stmt 36 [199-204]: Semi: Expr 37 [199-203] [Type Unit]: Call:
-                                                Expr 38 [199-200] [Type (Int => Unit is Adj)]: Var: Item 1
-                                                Expr 39 [201-202] [Type Int]: Lit: Int(3)
-                                            Stmt 40 [205-210]: Semi: Expr 41 [205-209] [Type Unit]: Call:
-                                                Expr 42 [205-206] [Type (Int => Unit is Adj)]: Var: Item 1
-                                                Expr 43 [207-208] [Type Int]: Lit: Int(4)
-                                        Expr 44 [212-246] [Type Unit]: Expr Block: Block 45 [217-246] [Type Unit]:
-                                            Stmt 46 [218-223]: Semi: Expr 47 [218-222] [Type Unit]: Call:
-                                                Expr 48 [218-219] [Type (Int => Unit is Adj)]: Var: Item 1
-                                                Expr 49 [220-221] [Type Int]: Lit: Int(5)
-                                            Stmt 50 [224-239]: Local (Immutable):
-                                                Pat 51 [228-231] [Type Bool]: Bind: Ident 52 [228-231] "val"
-                                                Expr 53 [234-238] [Type Bool]: Lit: Bool(true)
-                                            Stmt 54 [240-245]: Semi: Expr 55 [240-244] [Type Unit]: Call:
-                                                Expr 56 [240-241] [Type (Int => Unit is Adj)]: Var: Item 1
-                                                Expr 57 [242-243] [Type Int]: Lit: Int(6)
-                                    Stmt 58 [255-260]: Semi: Expr 59 [255-259] [Type Unit]: Call:
-                                        Expr 60 [255-256] [Type (Int => Unit is Adj)]: Var: Item 1
-                                        Expr 61 [257-258] [Type Int]: Lit: Int(7)
-                            SpecDecl _id_ [67-266] (Adj): Impl:
-                                Pat _id_ [67-266] [Type Qubit]: Elided
-                                Block 11 [104-266] [Type Unit]:
-                                    Stmt 16 [128-166]: Local (Immutable):
-                                        Pat 17 [132-135] [Type Bool]: Bind: Ident 18 [132-135] "val"
-                                        Expr 19 [138-165] [Type Bool]: If:
-                                            Expr 20 [141-145] [Type Bool]: Lit: Bool(true)
-                                            Block 21 [146-153] [Type Bool]:
-                                                Stmt 22 [147-152]: Expr: Expr 23 [147-152] [Type Bool]: Lit: Bool(false)
-                                            Expr 24 [154-165] [Type Bool]: Expr Block: Block 25 [159-165] [Type Bool]:
-                                                Stmt 26 [160-164]: Expr: Expr 27 [160-164] [Type Bool]: Lit: Bool(true)
-                                    Stmt 58 [255-260]: Semi: Expr 59 [255-259] [Type Unit]: Call:
-                                        Expr _id_ [255-256] [Type (Int => Unit is Adj)]: UnOp (Functor Adj):
-                                            Expr 60 [255-256] [Type (Int => Unit is Adj)]: Var: Item 1
-                                        Expr 61 [257-258] [Type Int]: Lit: Int(7)
-                                    Stmt 32 [189-246]: Expr: Expr 33 [189-246] [Type Unit]: If:
-                                        Expr 34 [192-197] [Type Bool]: Lit: Bool(false)
-                                        Block 35 [198-211] [Type Unit]:
-                                            Stmt 40 [205-210]: Semi: Expr 41 [205-209] [Type Unit]: Call:
-                                                Expr _id_ [205-206] [Type (Int => Unit is Adj)]: UnOp (Functor Adj):
-                                                    Expr 42 [205-206] [Type (Int => Unit is Adj)]: Var: Item 1
-                                                Expr 43 [207-208] [Type Int]: Lit: Int(4)
-                                            Stmt 36 [199-204]: Semi: Expr 37 [199-203] [Type Unit]: Call:
-                                                Expr _id_ [199-200] [Type (Int => Unit is Adj)]: UnOp (Functor Adj):
-                                                    Expr 38 [199-200] [Type (Int => Unit is Adj)]: Var: Item 1
-                                                Expr 39 [201-202] [Type Int]: Lit: Int(3)
-                                        Expr 44 [212-246] [Type Unit]: Expr Block: Block 45 [217-246] [Type Unit]:
-                                            Stmt 50 [224-239]: Local (Immutable):
-                                                Pat 51 [228-231] [Type Bool]: Bind: Ident 52 [228-231] "val"
-                                                Expr 53 [234-238] [Type Bool]: Lit: Bool(true)
-                                            Stmt 54 [240-245]: Semi: Expr 55 [240-244] [Type Unit]: Call:
-                                                Expr _id_ [240-241] [Type (Int => Unit is Adj)]: UnOp (Functor Adj):
-                                                    Expr 56 [240-241] [Type (Int => Unit is Adj)]: Var: Item 1
-                                                Expr 57 [242-243] [Type Int]: Lit: Int(6)
-                                            Stmt 46 [218-223]: Semi: Expr 47 [218-222] [Type Unit]: Call:
-                                                Expr _id_ [218-219] [Type (Int => Unit is Adj)]: UnOp (Functor Adj):
-                                                    Expr 48 [218-219] [Type (Int => Unit is Adj)]: Var: Item 1
-                                                Expr 49 [220-221] [Type Int]: Lit: Int(5)
-                                    Stmt 28 [175-180]: Semi: Expr 29 [175-179] [Type Unit]: Call:
-                                        Expr _id_ [175-176] [Type (Int => Unit is Adj)]: UnOp (Functor Adj):
-                                            Expr 30 [175-176] [Type (Int => Unit is Adj)]: Var: Item 1
-                                        Expr 31 [177-178] [Type Int]: Lit: Int(2)
-                                    Stmt 12 [114-119]: Semi: Expr 13 [114-118] [Type Unit]: Call:
-                                        Expr _id_ [114-115] [Type (Int => Unit is Adj)]: UnOp (Functor Adj):
-                                            Expr 14 [114-115] [Type (Int => Unit is Adj)]: Var: Item 1
-                                        Expr 15 [116-117] [Type Int]: Lit: Int(1)"#]],
->>>>>>> 661e9fc3
     );
 }
 
@@ -1319,13 +867,8 @@
                     Callable 0 [21-62] (Operation):
                         name: Ident 1 [31-32] "B"
                         input: Pat 2 [33-44] [Type Int]: Bind: Ident 3 [33-38] "input"
-<<<<<<< HEAD
-                        output: ()
+                        output: Unit
                         functors: Adj
-=======
-                        output: Unit
-                        functors: Functor Expr 4 [56-59]: Adj
->>>>>>> 661e9fc3
                         body: Specializations:
                             SpecDecl _id_ [60-62] (Body): Impl:
                                 Pat _id_ [60-62] [Type Int]: Elided
@@ -1335,75 +878,40 @@
                                 Block 4 [60-62]: <empty>
                 Item 2 [67-181] (Public):
                     Parent: 0
-<<<<<<< HEAD
                     Callable 5 [67-181] (Operation):
                         name: Ident 6 [77-78] "A"
                         input: Pat 7 [79-88] [Type Qubit]: Bind: Ident 8 [79-80] "q"
-                        output: ()
+                        output: Unit
                         functors: Adj
                         body: Specializations:
                             SpecDecl _id_ [104-181] (Body): Impl:
                                 Pat _id_ [104-181] [Type Qubit]: Elided
-                                Block 9 [104-181] [Type ()]:
-                                    Stmt 10 [114-175]: Expr: Expr 11 [114-175] [Type ()]: For:
+                                Block 9 [104-181] [Type Unit]:
+                                    Stmt 10 [114-175]: Expr: Expr 11 [114-175] [Type Unit]: For:
                                         Pat 12 [118-119] [Type Int]: Bind: Ident 13 [118-119] "i"
                                         Expr 14 [123-127] [Type Range]: Range:
                                             Expr 15 [123-124] [Type Int]: Lit: Int(0)
                                             <no step>
                                             Expr 16 [126-127] [Type Int]: Lit: Int(5)
-                                        Block 17 [128-175] [Type ()]:
-                                            Stmt 18 [142-147]: Semi: Expr 19 [142-146] [Type ()]: Call:
-                                                Expr 20 [142-143] [Type (Int => () is Adj)]: Var: Item 1
+                                        Block 17 [128-175] [Type Unit]:
+                                            Stmt 18 [142-147]: Semi: Expr 19 [142-146] [Type Unit]: Call:
+                                                Expr 20 [142-143] [Type (Int => Unit is Adj)]: Var: Item 1
                                                 Expr 21 [144-145] [Type Int]: Lit: Int(1)
-                                            Stmt 22 [160-165]: Semi: Expr 23 [160-164] [Type ()]: Call:
-                                                Expr 24 [160-161] [Type (Int => () is Adj)]: Var: Item 1
+                                            Stmt 22 [160-165]: Semi: Expr 23 [160-164] [Type Unit]: Call:
+                                                Expr 24 [160-161] [Type (Int => Unit is Adj)]: Var: Item 1
                                                 Expr 25 [162-163] [Type Int]: Lit: Int(2)
                             SpecDecl _id_ [67-181] (Adj): Impl:
                                 Pat _id_ [67-181] [Type Qubit]: Elided
-                                Block 9 [104-181] [Type ()]:
-                                    Stmt 10 [114-175]: Expr: Expr _id_ [0-0] [Type ()]: Expr Block: Block _id_ [0-0] [Type ()]:
-=======
-                    Callable 6 [67-181] (Operation):
-                        name: Ident 7 [77-78] "A"
-                        input: Pat 8 [79-88] [Type Qubit]: Bind: Ident 9 [79-80] "q"
-                        output: Unit
-                        functors: Functor Expr 10 [100-103]: Adj
-                        body: Specializations:
-                            SpecDecl _id_ [104-181] (Body): Impl:
-                                Pat _id_ [104-181] [Type Qubit]: Elided
-                                Block 11 [104-181] [Type Unit]:
-                                    Stmt 12 [114-175]: Expr: Expr 13 [114-175] [Type Unit]: For:
-                                        Pat 14 [118-119] [Type Int]: Bind: Ident 15 [118-119] "i"
-                                        Expr 16 [123-127] [Type Range]: Range:
-                                            Expr 17 [123-124] [Type Int]: Lit: Int(0)
-                                            <no step>
-                                            Expr 18 [126-127] [Type Int]: Lit: Int(5)
-                                        Block 19 [128-175] [Type Unit]:
-                                            Stmt 20 [142-147]: Semi: Expr 21 [142-146] [Type Unit]: Call:
-                                                Expr 22 [142-143] [Type (Int => Unit is Adj)]: Var: Item 1
-                                                Expr 23 [144-145] [Type Int]: Lit: Int(1)
-                                            Stmt 24 [160-165]: Semi: Expr 25 [160-164] [Type Unit]: Call:
-                                                Expr 26 [160-161] [Type (Int => Unit is Adj)]: Var: Item 1
-                                                Expr 27 [162-163] [Type Int]: Lit: Int(2)
-                            SpecDecl _id_ [67-181] (Adj): Impl:
-                                Pat _id_ [67-181] [Type Qubit]: Elided
-                                Block 11 [104-181] [Type Unit]:
-                                    Stmt 12 [114-175]: Expr: Expr _id_ [0-0] [Type Unit]: Expr Block: Block _id_ [0-0] [Type Unit]:
->>>>>>> 661e9fc3
+                                Block 9 [104-181] [Type Unit]:
+                                    Stmt 10 [114-175]: Expr: Expr _id_ [0-0] [Type Unit]: Expr Block: Block _id_ [0-0] [Type Unit]:
                                         Stmt _id_ [0-0]: Local (Immutable):
                                             Pat _id_ [0-0] [Type Range]: Bind: Ident 27 [0-0] "generated_range"
                                             Expr 14 [123-127] [Type Range]: Range:
                                                 Expr 15 [123-124] [Type Int]: Lit: Int(0)
                                                 <no step>
-<<<<<<< HEAD
                                                 Expr 16 [126-127] [Type Int]: Lit: Int(5)
-                                        Stmt _id_ [0-0]: Expr: Expr _id_ [0-0] [Type ()]: For:
+                                        Stmt _id_ [0-0]: Expr: Expr _id_ [0-0] [Type Unit]: For:
                                             Pat 12 [118-119] [Type Int]: Bind: Ident 13 [118-119] "i"
-=======
-                                                Expr 18 [126-127] [Type Int]: Lit: Int(5)
-                                        Stmt _id_ [0-0]: Expr: Expr _id_ [0-0] [Type Unit]: For:
-                                            Pat 14 [118-119] [Type Int]: Bind: Ident 15 [118-119] "i"
->>>>>>> 661e9fc3
                                             Expr _id_ [0-0] [Type Range]: Range:
                                                 Expr _id_ [0-0] [Type Int]: BinOp (Add):
                                                     Expr _id_ [0-0] [Type Int]: Field:
@@ -1431,27 +939,15 @@
                                                 Expr _id_ [0-0] [Type Int]: Field:
                                                     Expr _id_ [0-0] [Type Range]: Var: Local 27
                                                     Start
-<<<<<<< HEAD
-                                            Block 17 [128-175] [Type ()]:
-                                                Stmt 22 [160-165]: Semi: Expr 23 [160-164] [Type ()]: Call:
-                                                    Expr _id_ [160-161] [Type (Int => () is Adj)]: UnOp (Functor Adj):
-                                                        Expr 24 [160-161] [Type (Int => () is Adj)]: Var: Item 1
+                                            Block 17 [128-175] [Type Unit]:
+                                                Stmt 22 [160-165]: Semi: Expr 23 [160-164] [Type Unit]: Call:
+                                                    Expr _id_ [160-161] [Type (Int => Unit is Adj)]: UnOp (Functor Adj):
+                                                        Expr 24 [160-161] [Type (Int => Unit is Adj)]: Var: Item 1
                                                     Expr 25 [162-163] [Type Int]: Lit: Int(2)
-                                                Stmt 18 [142-147]: Semi: Expr 19 [142-146] [Type ()]: Call:
-                                                    Expr _id_ [142-143] [Type (Int => () is Adj)]: UnOp (Functor Adj):
-                                                        Expr 20 [142-143] [Type (Int => () is Adj)]: Var: Item 1
+                                                Stmt 18 [142-147]: Semi: Expr 19 [142-146] [Type Unit]: Call:
+                                                    Expr _id_ [142-143] [Type (Int => Unit is Adj)]: UnOp (Functor Adj):
+                                                        Expr 20 [142-143] [Type (Int => Unit is Adj)]: Var: Item 1
                                                     Expr 21 [144-145] [Type Int]: Lit: Int(1)"#]],
-=======
-                                            Block 19 [128-175] [Type Unit]:
-                                                Stmt 24 [160-165]: Semi: Expr 25 [160-164] [Type Unit]: Call:
-                                                    Expr _id_ [160-161] [Type (Int => Unit is Adj)]: UnOp (Functor Adj):
-                                                        Expr 26 [160-161] [Type (Int => Unit is Adj)]: Var: Item 1
-                                                    Expr 27 [162-163] [Type Int]: Lit: Int(2)
-                                                Stmt 20 [142-147]: Semi: Expr 21 [142-146] [Type Unit]: Call:
-                                                    Expr _id_ [142-143] [Type (Int => Unit is Adj)]: UnOp (Functor Adj):
-                                                        Expr 22 [142-143] [Type (Int => Unit is Adj)]: Var: Item 1
-                                                    Expr 23 [144-145] [Type Int]: Lit: Int(1)"#]],
->>>>>>> 661e9fc3
     );
 }
 
@@ -1478,13 +974,8 @@
                     Callable 0 [21-62] (Operation):
                         name: Ident 1 [31-32] "B"
                         input: Pat 2 [33-44] [Type Int]: Bind: Ident 3 [33-38] "input"
-<<<<<<< HEAD
-                        output: ()
+                        output: Unit
                         functors: Adj
-=======
-                        output: Unit
-                        functors: Functor Expr 4 [56-59]: Adj
->>>>>>> 661e9fc3
                         body: Specializations:
                             SpecDecl _id_ [60-62] (Body): Impl:
                                 Pat _id_ [60-62] [Type Int]: Elided
@@ -1494,77 +985,40 @@
                                 Block 4 [60-62]: <empty>
                 Item 2 [67-188] (Public):
                     Parent: 0
-<<<<<<< HEAD
                     Callable 5 [67-188] (Operation):
                         name: Ident 6 [77-78] "A"
                         input: Pat 7 [79-88] [Type Qubit]: Bind: Ident 8 [79-80] "q"
-                        output: ()
+                        output: Unit
                         functors: Adj
                         body: Specializations:
                             SpecDecl _id_ [104-188] (Body): Impl:
                                 Pat _id_ [104-188] [Type Qubit]: Elided
-                                Block 9 [104-188] [Type ()]:
-                                    Stmt 10 [114-182]: Expr: Expr 11 [114-182] [Type ()]: For:
+                                Block 9 [104-188] [Type Unit]:
+                                    Stmt 10 [114-182]: Expr: Expr 11 [114-182] [Type Unit]: For:
                                         Pat 12 [118-121] [Type Int]: Bind: Ident 13 [118-121] "val"
                                         Expr 14 [125-134] [Type (Int)[]]: Array:
                                             Expr 15 [126-127] [Type Int]: Lit: Int(0)
                                             Expr 16 [129-130] [Type Int]: Lit: Int(1)
                                             Expr 17 [132-133] [Type Int]: Lit: Int(2)
-                                        Block 18 [135-182] [Type ()]:
-                                            Stmt 19 [149-154]: Semi: Expr 20 [149-153] [Type ()]: Call:
-                                                Expr 21 [149-150] [Type (Int => () is Adj)]: Var: Item 1
+                                        Block 18 [135-182] [Type Unit]:
+                                            Stmt 19 [149-154]: Semi: Expr 20 [149-153] [Type Unit]: Call:
+                                                Expr 21 [149-150] [Type (Int => Unit is Adj)]: Var: Item 1
                                                 Expr 22 [151-152] [Type Int]: Lit: Int(1)
-                                            Stmt 23 [167-172]: Semi: Expr 24 [167-171] [Type ()]: Call:
-                                                Expr 25 [167-168] [Type (Int => () is Adj)]: Var: Item 1
+                                            Stmt 23 [167-172]: Semi: Expr 24 [167-171] [Type Unit]: Call:
+                                                Expr 25 [167-168] [Type (Int => Unit is Adj)]: Var: Item 1
                                                 Expr 26 [169-170] [Type Int]: Lit: Int(2)
                             SpecDecl _id_ [67-188] (Adj): Impl:
                                 Pat _id_ [67-188] [Type Qubit]: Elided
-                                Block 9 [104-188] [Type ()]:
-                                    Stmt 10 [114-182]: Expr: Expr _id_ [0-0] [Type ()]: Expr Block: Block _id_ [0-0] [Type ()]:
+                                Block 9 [104-188] [Type Unit]:
+                                    Stmt 10 [114-182]: Expr: Expr _id_ [0-0] [Type Unit]: Expr Block: Block _id_ [0-0] [Type Unit]:
                                         Stmt _id_ [0-0]: Local (Immutable):
                                             Pat _id_ [0-0] [Type (Int)[]]: Bind: Ident 28 [0-0] "generated_array"
                                             Expr 14 [125-134] [Type (Int)[]]: Array:
                                                 Expr 15 [126-127] [Type Int]: Lit: Int(0)
                                                 Expr 16 [129-130] [Type Int]: Lit: Int(1)
                                                 Expr 17 [132-133] [Type Int]: Lit: Int(2)
-                                        Stmt _id_ [0-0]: Expr: Expr _id_ [0-0] [Type ()]: For:
+                                        Stmt _id_ [0-0]: Expr: Expr _id_ [0-0] [Type Unit]: For:
                                             Pat _id_ [0-0] [Type Int]: Bind: Ident 29 [0-0] "generated_index"
-=======
-                    Callable 6 [67-188] (Operation):
-                        name: Ident 7 [77-78] "A"
-                        input: Pat 8 [79-88] [Type Qubit]: Bind: Ident 9 [79-80] "q"
-                        output: Unit
-                        functors: Functor Expr 10 [100-103]: Adj
-                        body: Specializations:
-                            SpecDecl _id_ [104-188] (Body): Impl:
-                                Pat _id_ [104-188] [Type Qubit]: Elided
-                                Block 11 [104-188] [Type Unit]:
-                                    Stmt 12 [114-182]: Expr: Expr 13 [114-182] [Type Unit]: For:
-                                        Pat 14 [118-121] [Type Int]: Bind: Ident 15 [118-121] "val"
-                                        Expr 16 [125-134] [Type (Int)[]]: Array:
-                                            Expr 17 [126-127] [Type Int]: Lit: Int(0)
-                                            Expr 18 [129-130] [Type Int]: Lit: Int(1)
-                                            Expr 19 [132-133] [Type Int]: Lit: Int(2)
-                                        Block 20 [135-182] [Type Unit]:
-                                            Stmt 21 [149-154]: Semi: Expr 22 [149-153] [Type Unit]: Call:
-                                                Expr 23 [149-150] [Type (Int => Unit is Adj)]: Var: Item 1
-                                                Expr 24 [151-152] [Type Int]: Lit: Int(1)
-                                            Stmt 25 [167-172]: Semi: Expr 26 [167-171] [Type Unit]: Call:
-                                                Expr 27 [167-168] [Type (Int => Unit is Adj)]: Var: Item 1
-                                                Expr 28 [169-170] [Type Int]: Lit: Int(2)
-                            SpecDecl _id_ [67-188] (Adj): Impl:
-                                Pat _id_ [67-188] [Type Qubit]: Elided
-                                Block 11 [104-188] [Type Unit]:
-                                    Stmt 12 [114-182]: Expr: Expr _id_ [0-0] [Type Unit]: Expr Block: Block _id_ [0-0] [Type Unit]:
-                                        Stmt _id_ [0-0]: Local (Immutable):
-                                            Pat _id_ [0-0] [Type (Int)[]]: Bind: Ident 30 [0-0] "generated_array"
-                                            Expr 16 [125-134] [Type (Int)[]]: Array:
-                                                Expr 17 [126-127] [Type Int]: Lit: Int(0)
-                                                Expr 18 [129-130] [Type Int]: Lit: Int(1)
-                                                Expr 19 [132-133] [Type Int]: Lit: Int(2)
-                                        Stmt _id_ [0-0]: Expr: Expr _id_ [0-0] [Type Unit]: For:
-                                            Pat _id_ [0-0] [Type Int]: Bind: Ident 31 [0-0] "generated_index"
->>>>>>> 661e9fc3
                                             Expr _id_ [0-0] [Type Range]: Range:
                                                 Expr _id_ [0-0] [Type Int]: BinOp (Sub):
                                                     Expr _id_ [0-0] [Type Int]: Field:
@@ -1573,37 +1027,20 @@
                                                     Expr _id_ [0-0] [Type Int]: Lit: Int(1)
                                                 Expr _id_ [0-0] [Type Int]: Lit: Int(-1)
                                                 Expr _id_ [0-0] [Type Int]: Lit: Int(0)
-<<<<<<< HEAD
-                                            Block 18 [135-182] [Type ()]:
-=======
-                                            Block 20 [135-182] [Type Unit]:
->>>>>>> 661e9fc3
+                                            Block 18 [135-182] [Type Unit]:
                                                 Stmt _id_ [0-0]: Local (Immutable):
                                                     Pat 12 [118-121] [Type Int]: Bind: Ident 13 [118-121] "val"
                                                     Expr _id_ [0-0] [Type Int]: Index:
-<<<<<<< HEAD
                                                         Expr _id_ [0-0] [Type (Int)[]]: Var: Local 28
                                                         Expr _id_ [0-0] [Type Int]: Var: Local 29
-                                                Stmt 23 [167-172]: Semi: Expr 24 [167-171] [Type ()]: Call:
-                                                    Expr _id_ [167-168] [Type (Int => () is Adj)]: UnOp (Functor Adj):
-                                                        Expr 25 [167-168] [Type (Int => () is Adj)]: Var: Item 1
+                                                Stmt 23 [167-172]: Semi: Expr 24 [167-171] [Type Unit]: Call:
+                                                    Expr _id_ [167-168] [Type (Int => Unit is Adj)]: UnOp (Functor Adj):
+                                                        Expr 25 [167-168] [Type (Int => Unit is Adj)]: Var: Item 1
                                                     Expr 26 [169-170] [Type Int]: Lit: Int(2)
-                                                Stmt 19 [149-154]: Semi: Expr 20 [149-153] [Type ()]: Call:
-                                                    Expr _id_ [149-150] [Type (Int => () is Adj)]: UnOp (Functor Adj):
-                                                        Expr 21 [149-150] [Type (Int => () is Adj)]: Var: Item 1
+                                                Stmt 19 [149-154]: Semi: Expr 20 [149-153] [Type Unit]: Call:
+                                                    Expr _id_ [149-150] [Type (Int => Unit is Adj)]: UnOp (Functor Adj):
+                                                        Expr 21 [149-150] [Type (Int => Unit is Adj)]: Var: Item 1
                                                     Expr 22 [151-152] [Type Int]: Lit: Int(1)"#]],
-=======
-                                                        Expr _id_ [0-0] [Type (Int)[]]: Var: Local 30
-                                                        Expr _id_ [0-0] [Type Int]: Var: Local 31
-                                                Stmt 25 [167-172]: Semi: Expr 26 [167-171] [Type Unit]: Call:
-                                                    Expr _id_ [167-168] [Type (Int => Unit is Adj)]: UnOp (Functor Adj):
-                                                        Expr 27 [167-168] [Type (Int => Unit is Adj)]: Var: Item 1
-                                                    Expr 28 [169-170] [Type Int]: Lit: Int(2)
-                                                Stmt 21 [149-154]: Semi: Expr 22 [149-153] [Type Unit]: Call:
-                                                    Expr _id_ [149-150] [Type (Int => Unit is Adj)]: UnOp (Functor Adj):
-                                                        Expr 23 [149-150] [Type (Int => Unit is Adj)]: Var: Item 1
-                                                    Expr 24 [151-152] [Type Int]: Lit: Int(1)"#]],
->>>>>>> 661e9fc3
     );
 }
 
@@ -1635,13 +1072,8 @@
                     Callable 0 [21-62] (Operation):
                         name: Ident 1 [31-32] "B"
                         input: Pat 2 [33-44] [Type Int]: Bind: Ident 3 [33-38] "input"
-<<<<<<< HEAD
-                        output: ()
+                        output: Unit
                         functors: Adj
-=======
-                        output: Unit
-                        functors: Functor Expr 4 [56-59]: Adj
->>>>>>> 661e9fc3
                         body: Specializations:
                             SpecDecl _id_ [60-62] (Body): Impl:
                                 Pat _id_ [60-62] [Type Int]: Elided
@@ -1651,25 +1083,24 @@
                                 Block 4 [60-62]: <empty>
                 Item 2 [67-318] (Public):
                     Parent: 0
-<<<<<<< HEAD
                     Callable 5 [67-318] (Operation):
                         name: Ident 6 [77-78] "A"
                         input: Pat 7 [79-88] [Type Qubit]: Bind: Ident 8 [79-80] "q"
-                        output: ()
+                        output: Unit
                         functors: Adj
                         body: Specializations:
                             SpecDecl _id_ [104-318] (Body): Impl:
                                 Pat _id_ [104-318] [Type Qubit]: Elided
-                                Block 9 [104-318] [Type ()]:
-                                    Stmt 10 [114-312]: Expr: Expr 11 [114-312] [Type ()]: For:
+                                Block 9 [104-318] [Type Unit]:
+                                    Stmt 10 [114-312]: Expr: Expr 11 [114-312] [Type Unit]: For:
                                         Pat 12 [118-121] [Type Int]: Bind: Ident 13 [118-121] "val"
                                         Expr 14 [125-134] [Type (Int)[]]: Array:
                                             Expr 15 [126-127] [Type Int]: Lit: Int(0)
                                             Expr 16 [129-130] [Type Int]: Lit: Int(1)
                                             Expr 17 [132-133] [Type Int]: Lit: Int(2)
-                                        Block 18 [135-312] [Type ()]:
-                                            Stmt 19 [149-154]: Semi: Expr 20 [149-153] [Type ()]: Call:
-                                                Expr 21 [149-150] [Type (Int => () is Adj)]: Var: Item 1
+                                        Block 18 [135-312] [Type Unit]:
+                                            Stmt 19 [149-154]: Semi: Expr 20 [149-153] [Type Unit]: Call:
+                                                Expr 21 [149-150] [Type (Int => Unit is Adj)]: Var: Item 1
                                                 Expr 22 [151-152] [Type Int]: Lit: Int(1)
                                             Stmt 23 [167-197]: Local (Immutable):
                                                 Pat 24 [171-174] [Type (Bool)[]]: Bind: Ident 25 [171-174] "arr"
@@ -1677,83 +1108,31 @@
                                                     Expr 27 [178-182] [Type Bool]: Lit: Bool(true)
                                                     Expr 28 [184-189] [Type Bool]: Lit: Bool(false)
                                                     Expr 29 [191-195] [Type Bool]: Lit: Bool(true)
-                                            Stmt 30 [210-284]: Expr: Expr 31 [210-284] [Type ()]: For:
+                                            Stmt 30 [210-284]: Expr: Expr 31 [210-284] [Type Unit]: For:
                                                 Pat 32 [214-217] [Type Bool]: Bind: Ident 33 [214-217] "val"
                                                 Expr 34 [221-224] [Type (Bool)[]]: Var: Local 25
-                                                Block 35 [225-284] [Type ()]:
-                                                    Stmt 36 [243-248]: Semi: Expr 37 [243-247] [Type ()]: Call:
-                                                        Expr 38 [243-244] [Type (Int => () is Adj)]: Var: Item 1
+                                                Block 35 [225-284] [Type Unit]:
+                                                    Stmt 36 [243-248]: Semi: Expr 37 [243-247] [Type Unit]: Call:
+                                                        Expr 38 [243-244] [Type (Int => Unit is Adj)]: Var: Item 1
                                                         Expr 39 [245-246] [Type Int]: Lit: Int(2)
-                                                    Stmt 40 [265-270]: Semi: Expr 41 [265-269] [Type ()]: Call:
-                                                        Expr 42 [265-266] [Type (Int => () is Adj)]: Var: Item 1
+                                                    Stmt 40 [265-270]: Semi: Expr 41 [265-269] [Type Unit]: Call:
+                                                        Expr 42 [265-266] [Type (Int => Unit is Adj)]: Var: Item 1
                                                         Expr 43 [267-268] [Type Int]: Lit: Int(3)
-                                            Stmt 44 [297-302]: Semi: Expr 45 [297-301] [Type ()]: Call:
-                                                Expr 46 [297-298] [Type (Int => () is Adj)]: Var: Item 1
+                                            Stmt 44 [297-302]: Semi: Expr 45 [297-301] [Type Unit]: Call:
+                                                Expr 46 [297-298] [Type (Int => Unit is Adj)]: Var: Item 1
                                                 Expr 47 [299-300] [Type Int]: Lit: Int(4)
                             SpecDecl _id_ [67-318] (Adj): Impl:
                                 Pat _id_ [67-318] [Type Qubit]: Elided
-                                Block 9 [104-318] [Type ()]:
-                                    Stmt 10 [114-312]: Expr: Expr _id_ [0-0] [Type ()]: Expr Block: Block _id_ [0-0] [Type ()]:
+                                Block 9 [104-318] [Type Unit]:
+                                    Stmt 10 [114-312]: Expr: Expr _id_ [0-0] [Type Unit]: Expr Block: Block _id_ [0-0] [Type Unit]:
                                         Stmt _id_ [0-0]: Local (Immutable):
                                             Pat _id_ [0-0] [Type (Int)[]]: Bind: Ident 51 [0-0] "generated_array"
                                             Expr 14 [125-134] [Type (Int)[]]: Array:
                                                 Expr 15 [126-127] [Type Int]: Lit: Int(0)
                                                 Expr 16 [129-130] [Type Int]: Lit: Int(1)
                                                 Expr 17 [132-133] [Type Int]: Lit: Int(2)
-                                        Stmt _id_ [0-0]: Expr: Expr _id_ [0-0] [Type ()]: For:
+                                        Stmt _id_ [0-0]: Expr: Expr _id_ [0-0] [Type Unit]: For:
                                             Pat _id_ [0-0] [Type Int]: Bind: Ident 52 [0-0] "generated_index"
-=======
-                    Callable 6 [67-318] (Operation):
-                        name: Ident 7 [77-78] "A"
-                        input: Pat 8 [79-88] [Type Qubit]: Bind: Ident 9 [79-80] "q"
-                        output: Unit
-                        functors: Functor Expr 10 [100-103]: Adj
-                        body: Specializations:
-                            SpecDecl _id_ [104-318] (Body): Impl:
-                                Pat _id_ [104-318] [Type Qubit]: Elided
-                                Block 11 [104-318] [Type Unit]:
-                                    Stmt 12 [114-312]: Expr: Expr 13 [114-312] [Type Unit]: For:
-                                        Pat 14 [118-121] [Type Int]: Bind: Ident 15 [118-121] "val"
-                                        Expr 16 [125-134] [Type (Int)[]]: Array:
-                                            Expr 17 [126-127] [Type Int]: Lit: Int(0)
-                                            Expr 18 [129-130] [Type Int]: Lit: Int(1)
-                                            Expr 19 [132-133] [Type Int]: Lit: Int(2)
-                                        Block 20 [135-312] [Type Unit]:
-                                            Stmt 21 [149-154]: Semi: Expr 22 [149-153] [Type Unit]: Call:
-                                                Expr 23 [149-150] [Type (Int => Unit is Adj)]: Var: Item 1
-                                                Expr 24 [151-152] [Type Int]: Lit: Int(1)
-                                            Stmt 25 [167-197]: Local (Immutable):
-                                                Pat 26 [171-174] [Type (Bool)[]]: Bind: Ident 27 [171-174] "arr"
-                                                Expr 28 [177-196] [Type (Bool)[]]: Array:
-                                                    Expr 29 [178-182] [Type Bool]: Lit: Bool(true)
-                                                    Expr 30 [184-189] [Type Bool]: Lit: Bool(false)
-                                                    Expr 31 [191-195] [Type Bool]: Lit: Bool(true)
-                                            Stmt 32 [210-284]: Expr: Expr 33 [210-284] [Type Unit]: For:
-                                                Pat 34 [214-217] [Type Bool]: Bind: Ident 35 [214-217] "val"
-                                                Expr 36 [221-224] [Type (Bool)[]]: Var: Local 27
-                                                Block 37 [225-284] [Type Unit]:
-                                                    Stmt 38 [243-248]: Semi: Expr 39 [243-247] [Type Unit]: Call:
-                                                        Expr 40 [243-244] [Type (Int => Unit is Adj)]: Var: Item 1
-                                                        Expr 41 [245-246] [Type Int]: Lit: Int(2)
-                                                    Stmt 42 [265-270]: Semi: Expr 43 [265-269] [Type Unit]: Call:
-                                                        Expr 44 [265-266] [Type (Int => Unit is Adj)]: Var: Item 1
-                                                        Expr 45 [267-268] [Type Int]: Lit: Int(3)
-                                            Stmt 46 [297-302]: Semi: Expr 47 [297-301] [Type Unit]: Call:
-                                                Expr 48 [297-298] [Type (Int => Unit is Adj)]: Var: Item 1
-                                                Expr 49 [299-300] [Type Int]: Lit: Int(4)
-                            SpecDecl _id_ [67-318] (Adj): Impl:
-                                Pat _id_ [67-318] [Type Qubit]: Elided
-                                Block 11 [104-318] [Type Unit]:
-                                    Stmt 12 [114-312]: Expr: Expr _id_ [0-0] [Type Unit]: Expr Block: Block _id_ [0-0] [Type Unit]:
-                                        Stmt _id_ [0-0]: Local (Immutable):
-                                            Pat _id_ [0-0] [Type (Int)[]]: Bind: Ident 53 [0-0] "generated_array"
-                                            Expr 16 [125-134] [Type (Int)[]]: Array:
-                                                Expr 17 [126-127] [Type Int]: Lit: Int(0)
-                                                Expr 18 [129-130] [Type Int]: Lit: Int(1)
-                                                Expr 19 [132-133] [Type Int]: Lit: Int(2)
-                                        Stmt _id_ [0-0]: Expr: Expr _id_ [0-0] [Type Unit]: For:
-                                            Pat _id_ [0-0] [Type Int]: Bind: Ident 54 [0-0] "generated_index"
->>>>>>> 661e9fc3
                                             Expr _id_ [0-0] [Type Range]: Range:
                                                 Expr _id_ [0-0] [Type Int]: BinOp (Sub):
                                                     Expr _id_ [0-0] [Type Int]: Field:
@@ -1762,15 +1141,10 @@
                                                     Expr _id_ [0-0] [Type Int]: Lit: Int(1)
                                                 Expr _id_ [0-0] [Type Int]: Lit: Int(-1)
                                                 Expr _id_ [0-0] [Type Int]: Lit: Int(0)
-<<<<<<< HEAD
-                                            Block 18 [135-312] [Type ()]:
-=======
-                                            Block 20 [135-312] [Type Unit]:
->>>>>>> 661e9fc3
+                                            Block 18 [135-312] [Type Unit]:
                                                 Stmt _id_ [0-0]: Local (Immutable):
                                                     Pat 12 [118-121] [Type Int]: Bind: Ident 13 [118-121] "val"
                                                     Expr _id_ [0-0] [Type Int]: Index:
-<<<<<<< HEAD
                                                         Expr _id_ [0-0] [Type (Int)[]]: Var: Local 51
                                                         Expr _id_ [0-0] [Type Int]: Var: Local 52
                                                 Stmt 23 [167-197]: Local (Immutable):
@@ -1779,36 +1153,16 @@
                                                         Expr 27 [178-182] [Type Bool]: Lit: Bool(true)
                                                         Expr 28 [184-189] [Type Bool]: Lit: Bool(false)
                                                         Expr 29 [191-195] [Type Bool]: Lit: Bool(true)
-                                                Stmt 44 [297-302]: Semi: Expr 45 [297-301] [Type ()]: Call:
-                                                    Expr _id_ [297-298] [Type (Int => () is Adj)]: UnOp (Functor Adj):
-                                                        Expr 46 [297-298] [Type (Int => () is Adj)]: Var: Item 1
+                                                Stmt 44 [297-302]: Semi: Expr 45 [297-301] [Type Unit]: Call:
+                                                    Expr _id_ [297-298] [Type (Int => Unit is Adj)]: UnOp (Functor Adj):
+                                                        Expr 46 [297-298] [Type (Int => Unit is Adj)]: Var: Item 1
                                                     Expr 47 [299-300] [Type Int]: Lit: Int(4)
-                                                Stmt 30 [210-284]: Expr: Expr _id_ [0-0] [Type ()]: Expr Block: Block _id_ [0-0] [Type ()]:
+                                                Stmt 30 [210-284]: Expr: Expr _id_ [0-0] [Type Unit]: Expr Block: Block _id_ [0-0] [Type Unit]:
                                                     Stmt _id_ [0-0]: Local (Immutable):
                                                         Pat _id_ [0-0] [Type (Bool)[]]: Bind: Ident 49 [0-0] "generated_array"
                                                         Expr 34 [221-224] [Type (Bool)[]]: Var: Local 25
-                                                    Stmt _id_ [0-0]: Expr: Expr _id_ [0-0] [Type ()]: For:
+                                                    Stmt _id_ [0-0]: Expr: Expr _id_ [0-0] [Type Unit]: For:
                                                         Pat _id_ [0-0] [Type Int]: Bind: Ident 50 [0-0] "generated_index"
-=======
-                                                        Expr _id_ [0-0] [Type (Int)[]]: Var: Local 53
-                                                        Expr _id_ [0-0] [Type Int]: Var: Local 54
-                                                Stmt 25 [167-197]: Local (Immutable):
-                                                    Pat 26 [171-174] [Type (Bool)[]]: Bind: Ident 27 [171-174] "arr"
-                                                    Expr 28 [177-196] [Type (Bool)[]]: Array:
-                                                        Expr 29 [178-182] [Type Bool]: Lit: Bool(true)
-                                                        Expr 30 [184-189] [Type Bool]: Lit: Bool(false)
-                                                        Expr 31 [191-195] [Type Bool]: Lit: Bool(true)
-                                                Stmt 46 [297-302]: Semi: Expr 47 [297-301] [Type Unit]: Call:
-                                                    Expr _id_ [297-298] [Type (Int => Unit is Adj)]: UnOp (Functor Adj):
-                                                        Expr 48 [297-298] [Type (Int => Unit is Adj)]: Var: Item 1
-                                                    Expr 49 [299-300] [Type Int]: Lit: Int(4)
-                                                Stmt 32 [210-284]: Expr: Expr _id_ [0-0] [Type Unit]: Expr Block: Block _id_ [0-0] [Type Unit]:
-                                                    Stmt _id_ [0-0]: Local (Immutable):
-                                                        Pat _id_ [0-0] [Type (Bool)[]]: Bind: Ident 51 [0-0] "generated_array"
-                                                        Expr 36 [221-224] [Type (Bool)[]]: Var: Local 27
-                                                    Stmt _id_ [0-0]: Expr: Expr _id_ [0-0] [Type Unit]: For:
-                                                        Pat _id_ [0-0] [Type Int]: Bind: Ident 52 [0-0] "generated_index"
->>>>>>> 661e9fc3
                                                         Expr _id_ [0-0] [Type Range]: Range:
                                                             Expr _id_ [0-0] [Type Int]: BinOp (Sub):
                                                                 Expr _id_ [0-0] [Type Int]: Field:
@@ -1817,45 +1171,24 @@
                                                                 Expr _id_ [0-0] [Type Int]: Lit: Int(1)
                                                             Expr _id_ [0-0] [Type Int]: Lit: Int(-1)
                                                             Expr _id_ [0-0] [Type Int]: Lit: Int(0)
-<<<<<<< HEAD
-                                                        Block 35 [225-284] [Type ()]:
-=======
-                                                        Block 37 [225-284] [Type Unit]:
->>>>>>> 661e9fc3
+                                                        Block 35 [225-284] [Type Unit]:
                                                             Stmt _id_ [0-0]: Local (Immutable):
                                                                 Pat 32 [214-217] [Type Bool]: Bind: Ident 33 [214-217] "val"
                                                                 Expr _id_ [0-0] [Type Bool]: Index:
-<<<<<<< HEAD
                                                                     Expr _id_ [0-0] [Type (Bool)[]]: Var: Local 49
                                                                     Expr _id_ [0-0] [Type Int]: Var: Local 50
-                                                            Stmt 40 [265-270]: Semi: Expr 41 [265-269] [Type ()]: Call:
-                                                                Expr _id_ [265-266] [Type (Int => () is Adj)]: UnOp (Functor Adj):
-                                                                    Expr 42 [265-266] [Type (Int => () is Adj)]: Var: Item 1
+                                                            Stmt 40 [265-270]: Semi: Expr 41 [265-269] [Type Unit]: Call:
+                                                                Expr _id_ [265-266] [Type (Int => Unit is Adj)]: UnOp (Functor Adj):
+                                                                    Expr 42 [265-266] [Type (Int => Unit is Adj)]: Var: Item 1
                                                                 Expr 43 [267-268] [Type Int]: Lit: Int(3)
-                                                            Stmt 36 [243-248]: Semi: Expr 37 [243-247] [Type ()]: Call:
-                                                                Expr _id_ [243-244] [Type (Int => () is Adj)]: UnOp (Functor Adj):
-                                                                    Expr 38 [243-244] [Type (Int => () is Adj)]: Var: Item 1
+                                                            Stmt 36 [243-248]: Semi: Expr 37 [243-247] [Type Unit]: Call:
+                                                                Expr _id_ [243-244] [Type (Int => Unit is Adj)]: UnOp (Functor Adj):
+                                                                    Expr 38 [243-244] [Type (Int => Unit is Adj)]: Var: Item 1
                                                                 Expr 39 [245-246] [Type Int]: Lit: Int(2)
-                                                Stmt 19 [149-154]: Semi: Expr 20 [149-153] [Type ()]: Call:
-                                                    Expr _id_ [149-150] [Type (Int => () is Adj)]: UnOp (Functor Adj):
-                                                        Expr 21 [149-150] [Type (Int => () is Adj)]: Var: Item 1
+                                                Stmt 19 [149-154]: Semi: Expr 20 [149-153] [Type Unit]: Call:
+                                                    Expr _id_ [149-150] [Type (Int => Unit is Adj)]: UnOp (Functor Adj):
+                                                        Expr 21 [149-150] [Type (Int => Unit is Adj)]: Var: Item 1
                                                     Expr 22 [151-152] [Type Int]: Lit: Int(1)"#]],
-=======
-                                                                    Expr _id_ [0-0] [Type (Bool)[]]: Var: Local 51
-                                                                    Expr _id_ [0-0] [Type Int]: Var: Local 52
-                                                            Stmt 42 [265-270]: Semi: Expr 43 [265-269] [Type Unit]: Call:
-                                                                Expr _id_ [265-266] [Type (Int => Unit is Adj)]: UnOp (Functor Adj):
-                                                                    Expr 44 [265-266] [Type (Int => Unit is Adj)]: Var: Item 1
-                                                                Expr 45 [267-268] [Type Int]: Lit: Int(3)
-                                                            Stmt 38 [243-248]: Semi: Expr 39 [243-247] [Type Unit]: Call:
-                                                                Expr _id_ [243-244] [Type (Int => Unit is Adj)]: UnOp (Functor Adj):
-                                                                    Expr 40 [243-244] [Type (Int => Unit is Adj)]: Var: Item 1
-                                                                Expr 41 [245-246] [Type Int]: Lit: Int(2)
-                                                Stmt 21 [149-154]: Semi: Expr 22 [149-153] [Type Unit]: Call:
-                                                    Expr _id_ [149-150] [Type (Int => Unit is Adj)]: UnOp (Functor Adj):
-                                                        Expr 23 [149-150] [Type (Int => Unit is Adj)]: Var: Item 1
-                                                    Expr 24 [151-152] [Type Int]: Lit: Int(1)"#]],
->>>>>>> 661e9fc3
     );
 }
 
@@ -1879,13 +1212,8 @@
                     Callable 0 [21-68] (Operation):
                         name: Ident 1 [31-32] "B"
                         input: Pat 2 [33-44] [Type Int]: Bind: Ident 3 [33-38] "input"
-<<<<<<< HEAD
-                        output: ()
+                        output: Unit
                         functors: Adj + Ctl
-=======
-                        output: Unit
-                        functors: Functor Expr 4 [56-65]: BinOp Union: (Functor Expr 5 [56-59]: Ctl) (Functor Expr 6 [62-65]: Adj)
->>>>>>> 661e9fc3
                         body: Specializations:
                             SpecDecl _id_ [66-68] (Body): Impl:
                                 Pat _id_ [66-68] [Type Int]: Elided
@@ -1905,131 +1233,68 @@
                                 Block 4 [66-68]: <empty>
                 Item 2 [73-156] (Public):
                     Parent: 0
-<<<<<<< HEAD
                     Callable 5 [73-156] (Operation):
                         name: Ident 6 [83-84] "A"
                         input: Pat 7 [85-94] [Type Qubit]: Bind: Ident 8 [85-86] "q"
-                        output: ()
+                        output: Unit
                         functors: Adj + Ctl
                         body: Specializations:
                             SpecDecl 9 [126-150] (Body): Impl:
                                 Pat 10 [131-134] [Type Qubit]: Elided
-                                Block 11 [135-150] [Type ()]:
-                                    Stmt 12 [137-142]: Semi: Expr 13 [137-141] [Type ()]: Call:
-                                        Expr 14 [137-138] [Type (Int => () is Adj + Ctl)]: Var: Item 1
+                                Block 11 [135-150] [Type Unit]:
+                                    Stmt 12 [137-142]: Semi: Expr 13 [137-141] [Type Unit]: Call:
+                                        Expr 14 [137-138] [Type (Int => Unit is Adj + Ctl)]: Var: Item 1
                                         Expr 15 [139-140] [Type Int]: Lit: Int(1)
-                                    Stmt 16 [143-148]: Semi: Expr 17 [143-147] [Type ()]: Call:
-                                        Expr 18 [143-144] [Type (Int => () is Adj + Ctl)]: Var: Item 1
+                                    Stmt 16 [143-148]: Semi: Expr 17 [143-147] [Type Unit]: Call:
+                                        Expr 18 [143-144] [Type (Int => Unit is Adj + Ctl)]: Var: Item 1
                                         Expr 19 [145-146] [Type Int]: Lit: Int(2)
                             SpecDecl _id_ [73-156] (Adj): Impl:
                                 Pat _id_ [73-156] [Type Qubit]: Elided
-                                Block 11 [135-150] [Type ()]:
-                                    Stmt 16 [143-148]: Semi: Expr 17 [143-147] [Type ()]: Call:
-                                        Expr _id_ [143-144] [Type (Int => () is Adj + Ctl)]: UnOp (Functor Adj):
-                                            Expr 18 [143-144] [Type (Int => () is Adj + Ctl)]: Var: Item 1
+                                Block 11 [135-150] [Type Unit]:
+                                    Stmt 16 [143-148]: Semi: Expr 17 [143-147] [Type Unit]: Call:
+                                        Expr _id_ [143-144] [Type (Int => Unit is Adj + Ctl)]: UnOp (Functor Adj):
+                                            Expr 18 [143-144] [Type (Int => Unit is Adj + Ctl)]: Var: Item 1
                                         Expr 19 [145-146] [Type Int]: Lit: Int(2)
-                                    Stmt 12 [137-142]: Semi: Expr 13 [137-141] [Type ()]: Call:
-                                        Expr _id_ [137-138] [Type (Int => () is Adj + Ctl)]: UnOp (Functor Adj):
-                                            Expr 14 [137-138] [Type (Int => () is Adj + Ctl)]: Var: Item 1
+                                    Stmt 12 [137-142]: Semi: Expr 13 [137-141] [Type Unit]: Call:
+                                        Expr _id_ [137-138] [Type (Int => Unit is Adj + Ctl)]: UnOp (Functor Adj):
+                                            Expr 14 [137-138] [Type (Int => Unit is Adj + Ctl)]: Var: Item 1
                                         Expr 15 [139-140] [Type Int]: Lit: Int(1)
-=======
-                    Callable 8 [73-156] (Operation):
-                        name: Ident 9 [83-84] "A"
-                        input: Pat 10 [85-94] [Type Qubit]: Bind: Ident 11 [85-86] "q"
-                        output: Unit
-                        functors: Functor Expr 12 [106-115]: BinOp Union: (Functor Expr 13 [106-109]: Ctl) (Functor Expr 14 [112-115]: Adj)
-                        body: Specializations:
-                            SpecDecl 15 [126-150] (Body): Impl:
-                                Pat 16 [131-134] [Type Qubit]: Elided
-                                Block 17 [135-150] [Type Unit]:
-                                    Stmt 18 [137-142]: Semi: Expr 19 [137-141] [Type Unit]: Call:
-                                        Expr 20 [137-138] [Type (Int => Unit is Adj + Ctl)]: Var: Item 1
-                                        Expr 21 [139-140] [Type Int]: Lit: Int(1)
-                                    Stmt 22 [143-148]: Semi: Expr 23 [143-147] [Type Unit]: Call:
-                                        Expr 24 [143-144] [Type (Int => Unit is Adj + Ctl)]: Var: Item 1
-                                        Expr 25 [145-146] [Type Int]: Lit: Int(2)
-                            SpecDecl _id_ [73-156] (Adj): Impl:
-                                Pat _id_ [73-156] [Type Qubit]: Elided
-                                Block 17 [135-150] [Type Unit]:
-                                    Stmt 22 [143-148]: Semi: Expr 23 [143-147] [Type Unit]: Call:
-                                        Expr _id_ [143-144] [Type (Int => Unit is Adj + Ctl)]: UnOp (Functor Adj):
-                                            Expr 24 [143-144] [Type (Int => Unit is Adj + Ctl)]: Var: Item 1
-                                        Expr 25 [145-146] [Type Int]: Lit: Int(2)
-                                    Stmt 18 [137-142]: Semi: Expr 19 [137-141] [Type Unit]: Call:
-                                        Expr _id_ [137-138] [Type (Int => Unit is Adj + Ctl)]: UnOp (Functor Adj):
-                                            Expr 20 [137-138] [Type (Int => Unit is Adj + Ctl)]: Var: Item 1
-                                        Expr 21 [139-140] [Type Int]: Lit: Int(1)
->>>>>>> 661e9fc3
                             SpecDecl _id_ [73-156] (Ctl): Impl:
                                 Pat _id_ [73-156] [Type ((Qubit)[], Qubit)]: Tuple:
                                     Pat _id_ [73-156] [Type (Qubit)[]]: Bind: Ident 23 [73-156] "ctls"
                                     Pat _id_ [73-156] [Type Qubit]: Elided
-<<<<<<< HEAD
-                                Block 11 [135-150] [Type ()]:
-                                    Stmt 12 [137-142]: Semi: Expr 13 [137-141] [Type ()]: Call:
-                                        Expr 14 [137-138] [Type (((Qubit)[], Int) => () is Adj + Ctl)]: UnOp (Functor Ctl):
-                                            Expr 14 [137-138] [Type (Int => () is Adj + Ctl)]: Var: Item 1
+                                Block 11 [135-150] [Type Unit]:
+                                    Stmt 12 [137-142]: Semi: Expr 13 [137-141] [Type Unit]: Call:
+                                        Expr 14 [137-138] [Type (((Qubit)[], Int) => Unit is Adj + Ctl)]: UnOp (Functor Ctl):
+                                            Expr 14 [137-138] [Type (Int => Unit is Adj + Ctl)]: Var: Item 1
                                         Expr 15 [139-140] [Type ((Qubit)[], Int)]: Tuple:
                                             Expr _id_ [139-140] [Type (Qubit)[]]: Var: Local 23
                                             Expr 15 [139-140] [Type Int]: Lit: Int(1)
-                                    Stmt 16 [143-148]: Semi: Expr 17 [143-147] [Type ()]: Call:
-                                        Expr 18 [143-144] [Type (((Qubit)[], Int) => () is Adj + Ctl)]: UnOp (Functor Ctl):
-                                            Expr 18 [143-144] [Type (Int => () is Adj + Ctl)]: Var: Item 1
+                                    Stmt 16 [143-148]: Semi: Expr 17 [143-147] [Type Unit]: Call:
+                                        Expr 18 [143-144] [Type (((Qubit)[], Int) => Unit is Adj + Ctl)]: UnOp (Functor Ctl):
+                                            Expr 18 [143-144] [Type (Int => Unit is Adj + Ctl)]: Var: Item 1
                                         Expr 19 [145-146] [Type ((Qubit)[], Int)]: Tuple:
                                             Expr _id_ [145-146] [Type (Qubit)[]]: Var: Local 23
                                             Expr 19 [145-146] [Type Int]: Lit: Int(2)
-=======
-                                Block 17 [135-150] [Type Unit]:
-                                    Stmt 18 [137-142]: Semi: Expr 19 [137-141] [Type Unit]: Call:
-                                        Expr 20 [137-138] [Type (((Qubit)[], Int) => Unit is Adj + Ctl)]: UnOp (Functor Ctl):
-                                            Expr 20 [137-138] [Type (Int => Unit is Adj + Ctl)]: Var: Item 1
-                                        Expr 21 [139-140] [Type ((Qubit)[], Int)]: Tuple:
-                                            Expr _id_ [139-140] [Type (Qubit)[]]: Var: Local 29
-                                            Expr 21 [139-140] [Type Int]: Lit: Int(1)
-                                    Stmt 22 [143-148]: Semi: Expr 23 [143-147] [Type Unit]: Call:
-                                        Expr 24 [143-144] [Type (((Qubit)[], Int) => Unit is Adj + Ctl)]: UnOp (Functor Ctl):
-                                            Expr 24 [143-144] [Type (Int => Unit is Adj + Ctl)]: Var: Item 1
-                                        Expr 25 [145-146] [Type ((Qubit)[], Int)]: Tuple:
-                                            Expr _id_ [145-146] [Type (Qubit)[]]: Var: Local 29
-                                            Expr 25 [145-146] [Type Int]: Lit: Int(2)
->>>>>>> 661e9fc3
                             SpecDecl _id_ [73-156] (CtlAdj): Impl:
                                 Pat _id_ [73-156] [Type ((Qubit)[], Qubit)]: Tuple:
                                     Pat _id_ [73-156] [Type (Qubit)[]]: Bind: Ident 24 [73-156] "ctls"
                                     Pat _id_ [73-156] [Type Qubit]: Elided
-<<<<<<< HEAD
-                                Block 11 [135-150] [Type ()]:
-                                    Stmt 16 [143-148]: Semi: Expr 17 [143-147] [Type ()]: Call:
-                                        Expr _id_ [143-144] [Type (((Qubit)[], Int) => () is Adj + Ctl)]: UnOp (Functor Ctl):
-                                            Expr _id_ [143-144] [Type (Int => () is Adj + Ctl)]: UnOp (Functor Adj):
-                                                Expr 18 [143-144] [Type (Int => () is Adj + Ctl)]: Var: Item 1
+                                Block 11 [135-150] [Type Unit]:
+                                    Stmt 16 [143-148]: Semi: Expr 17 [143-147] [Type Unit]: Call:
+                                        Expr _id_ [143-144] [Type (((Qubit)[], Int) => Unit is Adj + Ctl)]: UnOp (Functor Ctl):
+                                            Expr _id_ [143-144] [Type (Int => Unit is Adj + Ctl)]: UnOp (Functor Adj):
+                                                Expr 18 [143-144] [Type (Int => Unit is Adj + Ctl)]: Var: Item 1
                                         Expr 19 [145-146] [Type ((Qubit)[], Int)]: Tuple:
                                             Expr _id_ [145-146] [Type (Qubit)[]]: Var: Local 24
                                             Expr 19 [145-146] [Type Int]: Lit: Int(2)
-                                    Stmt 12 [137-142]: Semi: Expr 13 [137-141] [Type ()]: Call:
-                                        Expr _id_ [137-138] [Type (((Qubit)[], Int) => () is Adj + Ctl)]: UnOp (Functor Ctl):
-                                            Expr _id_ [137-138] [Type (Int => () is Adj + Ctl)]: UnOp (Functor Adj):
-                                                Expr 14 [137-138] [Type (Int => () is Adj + Ctl)]: Var: Item 1
+                                    Stmt 12 [137-142]: Semi: Expr 13 [137-141] [Type Unit]: Call:
+                                        Expr _id_ [137-138] [Type (((Qubit)[], Int) => Unit is Adj + Ctl)]: UnOp (Functor Ctl):
+                                            Expr _id_ [137-138] [Type (Int => Unit is Adj + Ctl)]: UnOp (Functor Adj):
+                                                Expr 14 [137-138] [Type (Int => Unit is Adj + Ctl)]: Var: Item 1
                                         Expr 15 [139-140] [Type ((Qubit)[], Int)]: Tuple:
                                             Expr _id_ [139-140] [Type (Qubit)[]]: Var: Local 24
                                             Expr 15 [139-140] [Type Int]: Lit: Int(1)"#]],
-=======
-                                Block 17 [135-150] [Type Unit]:
-                                    Stmt 22 [143-148]: Semi: Expr 23 [143-147] [Type Unit]: Call:
-                                        Expr _id_ [143-144] [Type (((Qubit)[], Int) => Unit is Adj + Ctl)]: UnOp (Functor Ctl):
-                                            Expr _id_ [143-144] [Type (Int => Unit is Adj + Ctl)]: UnOp (Functor Adj):
-                                                Expr 24 [143-144] [Type (Int => Unit is Adj + Ctl)]: Var: Item 1
-                                        Expr 25 [145-146] [Type ((Qubit)[], Int)]: Tuple:
-                                            Expr _id_ [145-146] [Type (Qubit)[]]: Var: Local 30
-                                            Expr 25 [145-146] [Type Int]: Lit: Int(2)
-                                    Stmt 18 [137-142]: Semi: Expr 19 [137-141] [Type Unit]: Call:
-                                        Expr _id_ [137-138] [Type (((Qubit)[], Int) => Unit is Adj + Ctl)]: UnOp (Functor Ctl):
-                                            Expr _id_ [137-138] [Type (Int => Unit is Adj + Ctl)]: UnOp (Functor Adj):
-                                                Expr 20 [137-138] [Type (Int => Unit is Adj + Ctl)]: Var: Item 1
-                                        Expr 21 [139-140] [Type ((Qubit)[], Int)]: Tuple:
-                                            Expr _id_ [139-140] [Type (Qubit)[]]: Var: Local 30
-                                            Expr 21 [139-140] [Type Int]: Lit: Int(1)"#]],
->>>>>>> 661e9fc3
     );
 }
 
@@ -2054,13 +1319,8 @@
                     Callable 0 [21-68] (Operation):
                         name: Ident 1 [31-32] "B"
                         input: Pat 2 [33-44] [Type Int]: Bind: Ident 3 [33-38] "input"
-<<<<<<< HEAD
-                        output: ()
+                        output: Unit
                         functors: Adj + Ctl
-=======
-                        output: Unit
-                        functors: Functor Expr 4 [56-65]: BinOp Union: (Functor Expr 5 [56-59]: Ctl) (Functor Expr 6 [62-65]: Adj)
->>>>>>> 661e9fc3
                         body: Specializations:
                             SpecDecl _id_ [66-68] (Body): Impl:
                                 Pat _id_ [66-68] [Type Int]: Elided
@@ -2080,131 +1340,67 @@
                                 Block 4 [66-68]: <empty>
                 Item 2 [73-191] (Public):
                     Parent: 0
-<<<<<<< HEAD
                     Callable 5 [73-191] (Operation):
                         name: Ident 6 [83-84] "A"
                         input: Pat 7 [85-94] [Type Qubit]: Bind: Ident 8 [85-86] "q"
-                        output: ()
+                        output: Unit
                         functors: Adj + Ctl
                         body: Specializations:
                             SpecDecl 9 [126-150] (Body): Impl:
                                 Pat 10 [131-134] [Type Qubit]: Elided
-                                Block 11 [135-150] [Type ()]:
-                                    Stmt 12 [137-142]: Semi: Expr 13 [137-141] [Type ()]: Call:
-                                        Expr 14 [137-138] [Type (Int => () is Adj + Ctl)]: Var: Item 1
+                                Block 11 [135-150] [Type Unit]:
+                                    Stmt 12 [137-142]: Semi: Expr 13 [137-141] [Type Unit]: Call:
+                                        Expr 14 [137-138] [Type (Int => Unit is Adj + Ctl)]: Var: Item 1
                                         Expr 15 [139-140] [Type Int]: Lit: Int(1)
-                                    Stmt 16 [143-148]: Semi: Expr 17 [143-147] [Type ()]: Call:
-                                        Expr 18 [143-144] [Type (Int => () is Adj + Ctl)]: Var: Item 1
+                                    Stmt 16 [143-148]: Semi: Expr 17 [143-147] [Type Unit]: Call:
+                                        Expr 18 [143-144] [Type (Int => Unit is Adj + Ctl)]: Var: Item 1
                                         Expr 19 [145-146] [Type Int]: Lit: Int(2)
                             SpecDecl _id_ [73-191] (Adj): Impl:
                                 Pat _id_ [73-191] [Type Qubit]: Elided
-                                Block 11 [135-150] [Type ()]:
-                                    Stmt 16 [143-148]: Semi: Expr 17 [143-147] [Type ()]: Call:
-                                        Expr _id_ [143-144] [Type (Int => () is Adj + Ctl)]: UnOp (Functor Adj):
-                                            Expr 18 [143-144] [Type (Int => () is Adj + Ctl)]: Var: Item 1
+                                Block 11 [135-150] [Type Unit]:
+                                    Stmt 16 [143-148]: Semi: Expr 17 [143-147] [Type Unit]: Call:
+                                        Expr _id_ [143-144] [Type (Int => Unit is Adj + Ctl)]: UnOp (Functor Adj):
+                                            Expr 18 [143-144] [Type (Int => Unit is Adj + Ctl)]: Var: Item 1
                                         Expr 19 [145-146] [Type Int]: Lit: Int(2)
-                                    Stmt 12 [137-142]: Semi: Expr 13 [137-141] [Type ()]: Call:
-                                        Expr _id_ [137-138] [Type (Int => () is Adj + Ctl)]: UnOp (Functor Adj):
-                                            Expr 14 [137-138] [Type (Int => () is Adj + Ctl)]: Var: Item 1
+                                    Stmt 12 [137-142]: Semi: Expr 13 [137-141] [Type Unit]: Call:
+                                        Expr _id_ [137-138] [Type (Int => Unit is Adj + Ctl)]: UnOp (Functor Adj):
+                                            Expr 14 [137-138] [Type (Int => Unit is Adj + Ctl)]: Var: Item 1
                                         Expr 15 [139-140] [Type Int]: Lit: Int(1)
-=======
-                    Callable 8 [73-191] (Operation):
-                        name: Ident 9 [83-84] "A"
-                        input: Pat 10 [85-94] [Type Qubit]: Bind: Ident 11 [85-86] "q"
-                        output: Unit
-                        functors: Functor Expr 12 [106-115]: BinOp Union: (Functor Expr 13 [106-109]: Ctl) (Functor Expr 14 [112-115]: Adj)
-                        body: Specializations:
-                            SpecDecl 15 [126-150] (Body): Impl:
-                                Pat 16 [131-134] [Type Qubit]: Elided
-                                Block 17 [135-150] [Type Unit]:
-                                    Stmt 18 [137-142]: Semi: Expr 19 [137-141] [Type Unit]: Call:
-                                        Expr 20 [137-138] [Type (Int => Unit is Adj + Ctl)]: Var: Item 1
-                                        Expr 21 [139-140] [Type Int]: Lit: Int(1)
-                                    Stmt 22 [143-148]: Semi: Expr 23 [143-147] [Type Unit]: Call:
-                                        Expr 24 [143-144] [Type (Int => Unit is Adj + Ctl)]: Var: Item 1
-                                        Expr 25 [145-146] [Type Int]: Lit: Int(2)
-                            SpecDecl _id_ [73-191] (Adj): Impl:
-                                Pat _id_ [73-191] [Type Qubit]: Elided
-                                Block 17 [135-150] [Type Unit]:
-                                    Stmt 22 [143-148]: Semi: Expr 23 [143-147] [Type Unit]: Call:
-                                        Expr _id_ [143-144] [Type (Int => Unit is Adj + Ctl)]: UnOp (Functor Adj):
-                                            Expr 24 [143-144] [Type (Int => Unit is Adj + Ctl)]: Var: Item 1
-                                        Expr 25 [145-146] [Type Int]: Lit: Int(2)
-                                    Stmt 18 [137-142]: Semi: Expr 19 [137-141] [Type Unit]: Call:
-                                        Expr _id_ [137-138] [Type (Int => Unit is Adj + Ctl)]: UnOp (Functor Adj):
-                                            Expr 20 [137-138] [Type (Int => Unit is Adj + Ctl)]: Var: Item 1
-                                        Expr 21 [139-140] [Type Int]: Lit: Int(1)
->>>>>>> 661e9fc3
                             SpecDecl _id_ [73-191] (Ctl): Impl:
                                 Pat _id_ [73-191] [Type ((Qubit)[], Qubit)]: Tuple:
                                     Pat _id_ [73-191] [Type (Qubit)[]]: Bind: Ident 24 [73-191] "ctls"
                                     Pat _id_ [73-191] [Type Qubit]: Elided
-<<<<<<< HEAD
-                                Block 11 [135-150] [Type ()]:
-                                    Stmt 12 [137-142]: Semi: Expr 13 [137-141] [Type ()]: Call:
-                                        Expr 14 [137-138] [Type (((Qubit)[], Int) => () is Adj + Ctl)]: UnOp (Functor Ctl):
-                                            Expr 14 [137-138] [Type (Int => () is Adj + Ctl)]: Var: Item 1
+                                Block 11 [135-150] [Type Unit]:
+                                    Stmt 12 [137-142]: Semi: Expr 13 [137-141] [Type Unit]: Call:
+                                        Expr 14 [137-138] [Type (((Qubit)[], Int) => Unit is Adj + Ctl)]: UnOp (Functor Ctl):
+                                            Expr 14 [137-138] [Type (Int => Unit is Adj + Ctl)]: Var: Item 1
                                         Expr 15 [139-140] [Type ((Qubit)[], Int)]: Tuple:
                                             Expr _id_ [139-140] [Type (Qubit)[]]: Var: Local 24
                                             Expr 15 [139-140] [Type Int]: Lit: Int(1)
-                                    Stmt 16 [143-148]: Semi: Expr 17 [143-147] [Type ()]: Call:
-                                        Expr 18 [143-144] [Type (((Qubit)[], Int) => () is Adj + Ctl)]: UnOp (Functor Ctl):
-                                            Expr 18 [143-144] [Type (Int => () is Adj + Ctl)]: Var: Item 1
+                                    Stmt 16 [143-148]: Semi: Expr 17 [143-147] [Type Unit]: Call:
+                                        Expr 18 [143-144] [Type (((Qubit)[], Int) => Unit is Adj + Ctl)]: UnOp (Functor Ctl):
+                                            Expr 18 [143-144] [Type (Int => Unit is Adj + Ctl)]: Var: Item 1
                                         Expr 19 [145-146] [Type ((Qubit)[], Int)]: Tuple:
                                             Expr _id_ [145-146] [Type (Qubit)[]]: Var: Local 24
                                             Expr 19 [145-146] [Type Int]: Lit: Int(2)
                             SpecDecl 20 [159-185] (CtlAdj): Impl:
-=======
-                                Block 17 [135-150] [Type Unit]:
-                                    Stmt 18 [137-142]: Semi: Expr 19 [137-141] [Type Unit]: Call:
-                                        Expr 20 [137-138] [Type (((Qubit)[], Int) => Unit is Adj + Ctl)]: UnOp (Functor Ctl):
-                                            Expr 20 [137-138] [Type (Int => Unit is Adj + Ctl)]: Var: Item 1
-                                        Expr 21 [139-140] [Type ((Qubit)[], Int)]: Tuple:
-                                            Expr _id_ [139-140] [Type (Qubit)[]]: Var: Local 30
-                                            Expr 21 [139-140] [Type Int]: Lit: Int(1)
-                                    Stmt 22 [143-148]: Semi: Expr 23 [143-147] [Type Unit]: Call:
-                                        Expr 24 [143-144] [Type (((Qubit)[], Int) => Unit is Adj + Ctl)]: UnOp (Functor Ctl):
-                                            Expr 24 [143-144] [Type (Int => Unit is Adj + Ctl)]: Var: Item 1
-                                        Expr 25 [145-146] [Type ((Qubit)[], Int)]: Tuple:
-                                            Expr _id_ [145-146] [Type (Qubit)[]]: Var: Local 30
-                                            Expr 25 [145-146] [Type Int]: Lit: Int(2)
-                            SpecDecl 26 [159-185] (CtlAdj): Impl:
->>>>>>> 661e9fc3
                                 Pat _id_ [73-191] [Type ((Qubit)[], Qubit)]: Tuple:
                                     Pat _id_ [73-191] [Type (Qubit)[]]: Bind: Ident 24 [73-191] "ctls"
                                     Pat _id_ [73-191] [Type Qubit]: Elided
-<<<<<<< HEAD
-                                Block 11 [135-150] [Type ()]:
-                                    Stmt 16 [143-148]: Semi: Expr 17 [143-147] [Type ()]: Call:
-                                        Expr _id_ [143-144] [Type (((Qubit)[], Int) => () is Adj + Ctl)]: UnOp (Functor Adj):
-                                            Expr 18 [143-144] [Type (((Qubit)[], Int) => () is Adj + Ctl)]: UnOp (Functor Ctl):
-                                                Expr 18 [143-144] [Type (Int => () is Adj + Ctl)]: Var: Item 1
+                                Block 11 [135-150] [Type Unit]:
+                                    Stmt 16 [143-148]: Semi: Expr 17 [143-147] [Type Unit]: Call:
+                                        Expr _id_ [143-144] [Type (((Qubit)[], Int) => Unit is Adj + Ctl)]: UnOp (Functor Adj):
+                                            Expr 18 [143-144] [Type (((Qubit)[], Int) => Unit is Adj + Ctl)]: UnOp (Functor Ctl):
+                                                Expr 18 [143-144] [Type (Int => Unit is Adj + Ctl)]: Var: Item 1
                                         Expr 19 [145-146] [Type ((Qubit)[], Int)]: Tuple:
                                             Expr _id_ [145-146] [Type (Qubit)[]]: Var: Local 24
                                             Expr 19 [145-146] [Type Int]: Lit: Int(2)
-                                    Stmt 12 [137-142]: Semi: Expr 13 [137-141] [Type ()]: Call:
-                                        Expr _id_ [137-138] [Type (((Qubit)[], Int) => () is Adj + Ctl)]: UnOp (Functor Adj):
-                                            Expr 14 [137-138] [Type (((Qubit)[], Int) => () is Adj + Ctl)]: UnOp (Functor Ctl):
-                                                Expr 14 [137-138] [Type (Int => () is Adj + Ctl)]: Var: Item 1
+                                    Stmt 12 [137-142]: Semi: Expr 13 [137-141] [Type Unit]: Call:
+                                        Expr _id_ [137-138] [Type (((Qubit)[], Int) => Unit is Adj + Ctl)]: UnOp (Functor Adj):
+                                            Expr 14 [137-138] [Type (((Qubit)[], Int) => Unit is Adj + Ctl)]: UnOp (Functor Ctl):
+                                                Expr 14 [137-138] [Type (Int => Unit is Adj + Ctl)]: Var: Item 1
                                         Expr 15 [139-140] [Type ((Qubit)[], Int)]: Tuple:
                                             Expr _id_ [139-140] [Type (Qubit)[]]: Var: Local 24
                                             Expr 15 [139-140] [Type Int]: Lit: Int(1)"#]],
-=======
-                                Block 17 [135-150] [Type Unit]:
-                                    Stmt 22 [143-148]: Semi: Expr 23 [143-147] [Type Unit]: Call:
-                                        Expr _id_ [143-144] [Type (((Qubit)[], Int) => Unit is Adj + Ctl)]: UnOp (Functor Adj):
-                                            Expr 24 [143-144] [Type (((Qubit)[], Int) => Unit is Adj + Ctl)]: UnOp (Functor Ctl):
-                                                Expr 24 [143-144] [Type (Int => Unit is Adj + Ctl)]: Var: Item 1
-                                        Expr 25 [145-146] [Type ((Qubit)[], Int)]: Tuple:
-                                            Expr _id_ [145-146] [Type (Qubit)[]]: Var: Local 30
-                                            Expr 25 [145-146] [Type Int]: Lit: Int(2)
-                                    Stmt 18 [137-142]: Semi: Expr 19 [137-141] [Type Unit]: Call:
-                                        Expr _id_ [137-138] [Type (((Qubit)[], Int) => Unit is Adj + Ctl)]: UnOp (Functor Adj):
-                                            Expr 20 [137-138] [Type (((Qubit)[], Int) => Unit is Adj + Ctl)]: UnOp (Functor Ctl):
-                                                Expr 20 [137-138] [Type (Int => Unit is Adj + Ctl)]: Var: Item 1
-                                        Expr 21 [139-140] [Type ((Qubit)[], Int)]: Tuple:
-                                            Expr _id_ [139-140] [Type (Qubit)[]]: Var: Local 30
-                                            Expr 21 [139-140] [Type Int]: Lit: Int(1)"#]],
->>>>>>> 661e9fc3
     );
 }