--- conflicted
+++ resolved
@@ -1072,16 +1072,11 @@
                                         Expr _id_ [0-0] [Type Range]: Range:
                                             Expr _id_ [0-0] [Type Int]: BinOp (Sub):
                                                 Expr _id_ [0-0] [Type Int]: Call:
-<<<<<<< HEAD
-                                                    Expr _id_ [0-0] [Type (('T)[] -> Int)]: Var: Item 1 (Package 0)
-                                                    Expr _id_ [0-0] [Type (Int)[]]: Var: Local 30
-=======
                                                     Expr _id_ [0-0] [Type ((Int)[] -> Int)]: Var:
                                                         res: Item 1 (Package 0)
                                                         generics:
                                                             Int
-                                                    Expr _id_ [0-0] [Type (Int)[]]: Var: Local 32
->>>>>>> 90a3e438
+                                                    Expr _id_ [0-0] [Type (Int)[]]: Var: Local 30
                                                 Expr _id_ [0-0] [Type Int]: Lit: Int(1)
                                             Expr _id_ [0-0] [Type Int]: Lit: Int(-1)
                                             Expr _id_ [0-0] [Type Int]: Lit: Int(0)
@@ -1192,16 +1187,11 @@
                                         Expr _id_ [0-0] [Type Range]: Range:
                                             Expr _id_ [0-0] [Type Int]: BinOp (Sub):
                                                 Expr _id_ [0-0] [Type Int]: Call:
-<<<<<<< HEAD
-                                                    Expr _id_ [0-0] [Type (('T)[] -> Int)]: Var: Item 1 (Package 0)
-                                                    Expr _id_ [0-0] [Type (Int)[]]: Var: Local 53
-=======
                                                     Expr _id_ [0-0] [Type ((Int)[] -> Int)]: Var:
                                                         res: Item 1 (Package 0)
                                                         generics:
                                                             Int
-                                                    Expr _id_ [0-0] [Type (Int)[]]: Var: Local 55
->>>>>>> 90a3e438
+                                                    Expr _id_ [0-0] [Type (Int)[]]: Var: Local 53
                                                 Expr _id_ [0-0] [Type Int]: Lit: Int(1)
                                             Expr _id_ [0-0] [Type Int]: Lit: Int(-1)
                                             Expr _id_ [0-0] [Type Int]: Lit: Int(0)
@@ -1230,16 +1220,11 @@
                                                     Expr _id_ [0-0] [Type Range]: Range:
                                                         Expr _id_ [0-0] [Type Int]: BinOp (Sub):
                                                             Expr _id_ [0-0] [Type Int]: Call:
-<<<<<<< HEAD
-                                                                Expr _id_ [0-0] [Type (('T)[] -> Int)]: Var: Item 1 (Package 0)
-                                                                Expr _id_ [0-0] [Type (Bool)[]]: Var: Local 51
-=======
                                                                 Expr _id_ [0-0] [Type ((Bool)[] -> Int)]: Var:
                                                                     res: Item 1 (Package 0)
                                                                     generics:
                                                                         Bool
-                                                                Expr _id_ [0-0] [Type (Bool)[]]: Var: Local 53
->>>>>>> 90a3e438
+                                                                Expr _id_ [0-0] [Type (Bool)[]]: Var: Local 51
                                                             Expr _id_ [0-0] [Type Int]: Lit: Int(1)
                                                         Expr _id_ [0-0] [Type Int]: Lit: Int(-1)
                                                         Expr _id_ [0-0] [Type Int]: Lit: Int(0)
@@ -1667,26 +1652,15 @@
                         ctl-adj: <none>
                 Item 2 [60-106] (Public):
                     Parent: 0
-<<<<<<< HEAD
                     Callable 6 [60-106] (operation):
                         name: Ident 7 [70-73] "Foo"
-                        input: Pat 8 [74-97] [Type (Qubit => Unit is Adj)]: Bind: Ident 9 [74-76] "op"
+                        generics:
+                            0: functor (Adj)
+                        input: Pat 8 [74-97] [Type (Qubit => Unit is 0)]: Bind: Ident 9 [74-76] "op"
                         output: Unit
                         functors: empty set
                         body: SpecDecl 10 [60-106]: Impl:
                             Block 11 [104-106]: <empty>
-=======
-                    Callable 7 [60-106] (operation):
-                        name: Ident 8 [70-73] "Foo"
-                        generics:
-                            0: functor (Adj)
-                        input: Pat 9 [74-97] [Type (Qubit => Unit is 0)]: Bind: Ident 10 [74-76] "op"
-                        output: Unit
-                        functors: empty set
-                        body: SpecDecl 11 [60-106] (Body): Impl:
-                            Pat 12 [60-106] [Type (Qubit => Unit is 0)]: Elided
-                            Block 13 [104-106]: <empty>
->>>>>>> 90a3e438
                         adj: <none>
                         ctl: <none>
                         ctl-adj: <none>
@@ -1697,23 +1671,14 @@
                         input: Pat 14 [124-126] [Type Unit]: Unit
                         output: Unit
                         functors: empty set
-<<<<<<< HEAD
                         body: SpecDecl 15 [111-151]: Impl:
                             Block 16 [132-151] [Type Unit]:
                                 Stmt 17 [134-149]: Semi: Expr 18 [134-148] [Type Unit]: Call:
-                                    Expr 19 [134-137] [Type ((Qubit => Unit is Adj) => Unit)]: Var: Item 2
-                                    Expr 20 [138-147] [Type (Qubit => Unit is Adj)]: Closure([], 4)
-=======
-                        body: SpecDecl 17 [111-151] (Body): Impl:
-                            Pat 18 [111-151] [Type Unit]: Elided
-                            Block 19 [132-151] [Type Unit]:
-                                Stmt 20 [134-149]: Semi: Expr 21 [134-148] [Type Unit]: Call:
-                                    Expr 22 [134-137] [Type ((Qubit => Unit is Adj) => Unit)]: Var:
+                                    Expr 19 [134-137] [Type ((Qubit => Unit is Adj) => Unit)]: Var:
                                         res: Item 2
                                         generics:
                                             Adj
-                                    Expr 23 [138-147] [Type (Qubit => Unit is Adj)]: Closure([], 4)
->>>>>>> 90a3e438
+                                    Expr 20 [138-147] [Type (Qubit => Unit is Adj)]: Closure([], 4)
                         adj: <none>
                         ctl: <none>
                         ctl-adj: <none>
