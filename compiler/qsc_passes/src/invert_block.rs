--- conflicted
+++ resolved
@@ -346,10 +346,6 @@
                 ty: Ty::Array(Box::new(arr_ty.clone())),
                 kind: ExprKind::Var(Res::Local(arr_id)),
             }),
-<<<<<<< HEAD
-            Field::Prim(PrimField::Length),
-=======
->>>>>>> 0016586c
         ),
     });
     let start = Box::new(Expr {
