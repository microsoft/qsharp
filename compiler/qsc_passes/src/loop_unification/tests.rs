// Copyright (c) Microsoft Corporation.
// Licensed under the MIT License.

#![allow(clippy::too_many_lines)]

use expect_test::{expect, Expect};
use indoc::indoc;
use qsc_frontend::compile::{self, compile, PackageStore, SourceMap};

use crate::loop_unification::loop_unification;

fn check(file: &str, expect: &Expect) {
    let store = PackageStore::new(compile::core());
    let sources = SourceMap::new([("test".into(), file.into())], None);
    let mut unit = compile(&store, &[], sources);
    assert!(unit.errors.is_empty(), "{:?}", unit.errors);
    let errors = loop_unification(&mut unit);
    if errors.is_empty() {
        expect.assert_eq(&unit.package.to_string());
    } else {
        expect.assert_debug_eq(&errors);
    }
}

#[test]
fn convert_for_array() {
    check(
        indoc! {r#"
        namespace test {
            operation Main(arr : Int[]) : Unit {
                for i in arr {
                    let x = "Hello World";
                }
            }
        }
        "#},
        &expect![[r#"
            Package:
                Item 0 [0-133]:
                    Namespace (Ident 15 [10-14] "test"): Item 1
                Item 1 [21-131]:
                    Parent: 0
                    Callable 0 [21-131] (Operation):
                        name: Ident 1 [31-35] "Main"
                        input: Pat 2 [36-47] [Type (Int)[]]: Bind: Ident 3 [36-39] "arr"
                        output: Unit
                        body: Block: Block 4 [56-131] [Type Unit]:
                            Stmt 5 [66-125]: Expr: Expr _id_ [66-125] [Type Unit]: Expr Block: Block _id_ [66-125] [Type Unit]:
                                Stmt _id_ [75-78]: Local (Immutable):
                                    Pat _id_ [75-78] [Type (Int)[]]: Bind: Ident 16 [75-78] "array_id_16"
                                    Expr 9 [75-78] [Type (Int)[]]: Var: Local 3
                                Stmt _id_ [75-78]: Local (Immutable):
                                    Pat _id_ [75-78] [Type Int]: Bind: Ident 17 [75-78] "len_id_17"
                                    Expr _id_ [75-78] [Type Int]: Field:
                                        Expr _id_ [75-78] [Type (Int)[]]: Var: Local 16
                                        Prim(Length)
                                Stmt _id_ [75-78]: Local (Mutable):
                                    Pat _id_ [75-78] [Type Int]: Bind: Ident 18 [75-78] "index_id_18"
                                    Expr _id_ [75-78] [Type Int]: Lit: Int(0)
                                Stmt _id_ [66-125]: Expr: Expr _id_ [66-125] [Type Unit]: While:
                                    Expr _id_ [75-78] [Type Bool]: BinOp (Lt):
                                        Expr _id_ [75-78] [Type Int]: Var: Local 18
                                        Expr _id_ [75-78] [Type Int]: Var: Local 17
                                    Block 10 [79-125] [Type Unit]:
                                        Stmt _id_ [66-125]: Local (Immutable):
                                            Pat 7 [70-71] [Type Int]: Bind: Ident 8 [70-71] "i"
                                            Expr _id_ [75-78] [Type Int]: Index:
                                                Expr _id_ [75-78] [Type (Int)[]]: Var: Local 16
                                                Expr _id_ [75-78] [Type Int]: Var: Local 18
                                        Stmt 11 [93-115]: Local (Immutable):
                                            Pat 12 [97-98] [Type String]: Bind: Ident 13 [97-98] "x"
                                            Expr 14 [101-114] [Type String]: String:
                                                Lit: "Hello World"
                                        Stmt _id_ [75-78]: Semi: Expr _id_ [75-78] [Type Unit]: AssignOp (Add):
                                            Expr _id_ [75-78] [Type Int]: Var: Local 18
                                            Expr _id_ [75-78] [Type Int]: Lit: Int(1)"#]],
    );
}

#[test]
fn convert_for_array_deconstruct() {
    check(
        indoc! {r#"
        namespace test {
            operation Main(arr : (Int, Double)[]) : Unit {
                for (i, d) in arr {
                    let x = "Hello World";
                }
            }
        }
        "#},
        &expect![[r#"
            Package:
                Item 0 [0-148]:
                    Namespace (Ident 18 [10-14] "test"): Item 1
                Item 1 [21-146]:
                    Parent: 0
                    Callable 0 [21-146] (Operation):
                        name: Ident 1 [31-35] "Main"
                        input: Pat 2 [36-57] [Type ((Int, Double))[]]: Bind: Ident 3 [36-39] "arr"
                        output: Unit
                        body: Block: Block 4 [66-146] [Type Unit]:
                            Stmt 5 [76-140]: Expr: Expr _id_ [76-140] [Type Unit]: Expr Block: Block _id_ [76-140] [Type Unit]:
                                Stmt _id_ [90-93]: Local (Immutable):
                                    Pat _id_ [90-93] [Type ((Int, Double))[]]: Bind: Ident 19 [90-93] "array_id_19"
                                    Expr 12 [90-93] [Type ((Int, Double))[]]: Var: Local 3
                                Stmt _id_ [90-93]: Local (Immutable):
                                    Pat _id_ [90-93] [Type Int]: Bind: Ident 20 [90-93] "len_id_20"
                                    Expr _id_ [90-93] [Type Int]: Field:
                                        Expr _id_ [90-93] [Type ((Int, Double))[]]: Var: Local 19
                                        Prim(Length)
                                Stmt _id_ [90-93]: Local (Mutable):
                                    Pat _id_ [90-93] [Type Int]: Bind: Ident 21 [90-93] "index_id_21"
                                    Expr _id_ [90-93] [Type Int]: Lit: Int(0)
                                Stmt _id_ [76-140]: Expr: Expr _id_ [76-140] [Type Unit]: While:
                                    Expr _id_ [90-93] [Type Bool]: BinOp (Lt):
                                        Expr _id_ [90-93] [Type Int]: Var: Local 21
                                        Expr _id_ [90-93] [Type Int]: Var: Local 20
                                    Block 13 [94-140] [Type Unit]:
                                        Stmt _id_ [76-140]: Local (Immutable):
                                            Pat 7 [80-86] [Type (Int, Double)]: Tuple:
                                                Pat 8 [81-82] [Type Int]: Bind: Ident 9 [81-82] "i"
                                                Pat 10 [84-85] [Type Double]: Bind: Ident 11 [84-85] "d"
                                            Expr _id_ [90-93] [Type (Int, Double)]: Index:
                                                Expr _id_ [90-93] [Type ((Int, Double))[]]: Var: Local 19
                                                Expr _id_ [90-93] [Type Int]: Var: Local 21
                                        Stmt 14 [108-130]: Local (Immutable):
                                            Pat 15 [112-113] [Type String]: Bind: Ident 16 [112-113] "x"
                                            Expr 17 [116-129] [Type String]: String:
                                                Lit: "Hello World"
                                        Stmt _id_ [90-93]: Semi: Expr _id_ [90-93] [Type Unit]: AssignOp (Add):
                                            Expr _id_ [90-93] [Type Int]: Var: Local 21
                                            Expr _id_ [90-93] [Type Int]: Lit: Int(1)"#]],
    );
}

#[test]
fn convert_for_slice() {
    check(
        indoc! {r#"
        namespace test {
            operation Main(arr : Int[]) : Unit {
                for i in arr[6..-2..2] {
                    let x = "Hello World";
                }
            }
        }
        "#},
        &expect![[r#"
            Package:
                Item 0 [0-143]:
                    Namespace (Ident 21 [10-14] "test"): Item 1
                Item 1 [21-141]:
                    Parent: 0
                    Callable 0 [21-141] (Operation):
                        name: Ident 1 [31-35] "Main"
                        input: Pat 2 [36-47] [Type (Int)[]]: Bind: Ident 3 [36-39] "arr"
                        output: Unit
                        body: Block: Block 4 [56-141] [Type Unit]:
                            Stmt 5 [66-135]: Expr: Expr _id_ [66-135] [Type Unit]: Expr Block: Block _id_ [66-135] [Type Unit]:
                                Stmt _id_ [75-88]: Local (Immutable):
                                    Pat _id_ [75-88] [Type (Int)[]]: Bind: Ident 22 [75-88] "array_id_22"
                                    Expr 9 [75-88] [Type (Int)[]]: Index:
                                        Expr 10 [75-78] [Type (Int)[]]: Var: Local 3
                                        Expr 11 [79-87] [Type Range]: Range:
                                            Expr 12 [79-80] [Type Int]: Lit: Int(6)
                                            Expr 13 [82-84] [Type Int]: UnOp (Neg):
                                                Expr 14 [83-84] [Type Int]: Lit: Int(2)
                                            Expr 15 [86-87] [Type Int]: Lit: Int(2)
                                Stmt _id_ [75-88]: Local (Immutable):
                                    Pat _id_ [75-88] [Type Int]: Bind: Ident 23 [75-88] "len_id_23"
                                    Expr _id_ [75-88] [Type Int]: Field:
                                        Expr _id_ [75-88] [Type (Int)[]]: Var: Local 22
                                        Prim(Length)
                                Stmt _id_ [75-88]: Local (Mutable):
                                    Pat _id_ [75-88] [Type Int]: Bind: Ident 24 [75-88] "index_id_24"
                                    Expr _id_ [75-88] [Type Int]: Lit: Int(0)
                                Stmt _id_ [66-135]: Expr: Expr _id_ [66-135] [Type Unit]: While:
                                    Expr _id_ [75-88] [Type Bool]: BinOp (Lt):
                                        Expr _id_ [75-88] [Type Int]: Var: Local 24
                                        Expr _id_ [75-88] [Type Int]: Var: Local 23
                                    Block 16 [89-135] [Type Unit]:
                                        Stmt _id_ [66-135]: Local (Immutable):
                                            Pat 7 [70-71] [Type Int]: Bind: Ident 8 [70-71] "i"
                                            Expr _id_ [75-88] [Type Int]: Index:
                                                Expr _id_ [75-88] [Type (Int)[]]: Var: Local 22
                                                Expr _id_ [75-88] [Type Int]: Var: Local 24
                                        Stmt 17 [103-125]: Local (Immutable):
                                            Pat 18 [107-108] [Type String]: Bind: Ident 19 [107-108] "x"
                                            Expr 20 [111-124] [Type String]: String:
                                                Lit: "Hello World"
                                        Stmt _id_ [75-88]: Semi: Expr _id_ [75-88] [Type Unit]: AssignOp (Add):
                                            Expr _id_ [75-88] [Type Int]: Var: Local 24
                                            Expr _id_ [75-88] [Type Int]: Lit: Int(1)"#]],
    );
}

#[test]
fn convert_for_range() {
    check(
        indoc! {r#"
        namespace test {
            operation Main() : Unit {
                for i in 0..4 {
                    let x = "Hello World";
                }
            }
        }
        "#},
        &expect![[r#"
            Package:
                Item 0 [0-123]:
                    Namespace (Ident 16 [10-14] "test"): Item 1
                Item 1 [21-121]:
                    Parent: 0
                    Callable 0 [21-121] (Operation):
                        name: Ident 1 [31-35] "Main"
                        input: Pat 2 [35-37] [Type Unit]: Unit
                        output: Unit
                        body: Block: Block 3 [45-121] [Type Unit]:
                            Stmt 4 [55-115]: Expr: Expr _id_ [55-115] [Type Unit]: Expr Block: Block _id_ [55-115] [Type Unit]:
                                Stmt _id_ [64-68]: Local (Immutable):
                                    Pat _id_ [64-68] [Type Range]: Bind: Ident 17 [64-68] "range_id_17"
                                    Expr 8 [64-68] [Type Range]: Range:
                                        Expr 9 [64-65] [Type Int]: Lit: Int(0)
                                        <no step>
                                        Expr 10 [67-68] [Type Int]: Lit: Int(4)
                                Stmt _id_ [64-68]: Local (Mutable):
                                    Pat _id_ [64-68] [Type Int]: Bind: Ident 18 [64-68] "index_id_18"
                                    Expr _id_ [64-68] [Type Int]: Field:
                                        Expr _id_ [64-68] [Type Range]: Var: Local 17
                                        Prim(Start)
                                Stmt _id_ [64-68]: Local (Immutable):
                                    Pat _id_ [64-68] [Type Int]: Bind: Ident 19 [64-68] "step_id_19"
                                    Expr _id_ [64-68] [Type Int]: Field:
                                        Expr _id_ [64-68] [Type Range]: Var: Local 17
                                        Prim(Step)
                                Stmt _id_ [64-68]: Local (Immutable):
                                    Pat _id_ [64-68] [Type Int]: Bind: Ident 20 [64-68] "end_id_20"
                                    Expr _id_ [64-68] [Type Int]: Field:
                                        Expr _id_ [64-68] [Type Range]: Var: Local 17
<<<<<<< HEAD
                                        Prim(End)
                                Stmt _id_ [55-115]: Expr: Expr _id_ [55-115] [Type ()]: While:
=======
                                        End
                                Stmt _id_ [55-115]: Expr: Expr _id_ [55-115] [Type Unit]: While:
>>>>>>> 661e9fc3
                                    Expr _id_ [64-68] [Type Bool]: BinOp (OrL):
                                        Expr _id_ [64-68] [Type Bool]: BinOp (AndL):
                                            Expr _id_ [64-68] [Type Bool]: BinOp (Gt):
                                                Expr _id_ [64-68] [Type Int]: Var: Local 19
                                                Expr _id_ [64-68] [Type Int]: Lit: Int(0)
                                            Expr _id_ [64-68] [Type Bool]: BinOp (Lte):
                                                Expr _id_ [64-68] [Type Int]: Var: Local 18
                                                Expr _id_ [64-68] [Type Int]: Var: Local 20
                                        Expr _id_ [64-68] [Type Bool]: BinOp (AndL):
                                            Expr _id_ [64-68] [Type Bool]: BinOp (Lt):
                                                Expr _id_ [64-68] [Type Int]: Var: Local 19
                                                Expr _id_ [64-68] [Type Int]: Lit: Int(0)
                                            Expr _id_ [64-68] [Type Bool]: BinOp (Gte):
                                                Expr _id_ [64-68] [Type Int]: Var: Local 18
                                                Expr _id_ [64-68] [Type Int]: Var: Local 20
                                    Block 11 [69-115] [Type Unit]:
                                        Stmt _id_ [55-115]: Local (Immutable):
                                            Pat 6 [59-60] [Type Int]: Bind: Ident 7 [59-60] "i"
                                            Expr _id_ [64-68] [Type Int]: Var: Local 18
                                        Stmt 12 [83-105]: Local (Immutable):
                                            Pat 13 [87-88] [Type String]: Bind: Ident 14 [87-88] "x"
                                            Expr 15 [91-104] [Type String]: String:
                                                Lit: "Hello World"
                                        Stmt _id_ [64-68]: Semi: Expr _id_ [64-68] [Type Unit]: AssignOp (Add):
                                            Expr _id_ [64-68] [Type Int]: Var: Local 18
                                            Expr _id_ [64-68] [Type Int]: Var: Local 19"#]],
    );
}

#[test]
fn convert_for_reverse_range() {
    check(
        indoc! {r#"
        namespace test {
            operation Main() : Unit {
                for i in 4..-1..0 {
                    let x = "Hello World";
                }
            }
        }
        "#},
        &expect![[r#"
            Package:
                Item 0 [0-127]:
                    Namespace (Ident 18 [10-14] "test"): Item 1
                Item 1 [21-125]:
                    Parent: 0
                    Callable 0 [21-125] (Operation):
                        name: Ident 1 [31-35] "Main"
                        input: Pat 2 [35-37] [Type Unit]: Unit
                        output: Unit
                        body: Block: Block 3 [45-125] [Type Unit]:
                            Stmt 4 [55-119]: Expr: Expr _id_ [55-119] [Type Unit]: Expr Block: Block _id_ [55-119] [Type Unit]:
                                Stmt _id_ [64-72]: Local (Immutable):
                                    Pat _id_ [64-72] [Type Range]: Bind: Ident 19 [64-72] "range_id_19"
                                    Expr 8 [64-72] [Type Range]: Range:
                                        Expr 9 [64-65] [Type Int]: Lit: Int(4)
                                        Expr 10 [67-69] [Type Int]: UnOp (Neg):
                                            Expr 11 [68-69] [Type Int]: Lit: Int(1)
                                        Expr 12 [71-72] [Type Int]: Lit: Int(0)
                                Stmt _id_ [64-72]: Local (Mutable):
                                    Pat _id_ [64-72] [Type Int]: Bind: Ident 20 [64-72] "index_id_20"
                                    Expr _id_ [64-72] [Type Int]: Field:
                                        Expr _id_ [64-72] [Type Range]: Var: Local 19
                                        Prim(Start)
                                Stmt _id_ [64-72]: Local (Immutable):
                                    Pat _id_ [64-72] [Type Int]: Bind: Ident 21 [64-72] "step_id_21"
                                    Expr _id_ [64-72] [Type Int]: Field:
                                        Expr _id_ [64-72] [Type Range]: Var: Local 19
                                        Prim(Step)
                                Stmt _id_ [64-72]: Local (Immutable):
                                    Pat _id_ [64-72] [Type Int]: Bind: Ident 22 [64-72] "end_id_22"
                                    Expr _id_ [64-72] [Type Int]: Field:
                                        Expr _id_ [64-72] [Type Range]: Var: Local 19
<<<<<<< HEAD
                                        Prim(End)
                                Stmt _id_ [55-119]: Expr: Expr _id_ [55-119] [Type ()]: While:
=======
                                        End
                                Stmt _id_ [55-119]: Expr: Expr _id_ [55-119] [Type Unit]: While:
>>>>>>> 661e9fc3
                                    Expr _id_ [64-72] [Type Bool]: BinOp (OrL):
                                        Expr _id_ [64-72] [Type Bool]: BinOp (AndL):
                                            Expr _id_ [64-72] [Type Bool]: BinOp (Gt):
                                                Expr _id_ [64-72] [Type Int]: Var: Local 21
                                                Expr _id_ [64-72] [Type Int]: Lit: Int(0)
                                            Expr _id_ [64-72] [Type Bool]: BinOp (Lte):
                                                Expr _id_ [64-72] [Type Int]: Var: Local 20
                                                Expr _id_ [64-72] [Type Int]: Var: Local 22
                                        Expr _id_ [64-72] [Type Bool]: BinOp (AndL):
                                            Expr _id_ [64-72] [Type Bool]: BinOp (Lt):
                                                Expr _id_ [64-72] [Type Int]: Var: Local 21
                                                Expr _id_ [64-72] [Type Int]: Lit: Int(0)
                                            Expr _id_ [64-72] [Type Bool]: BinOp (Gte):
                                                Expr _id_ [64-72] [Type Int]: Var: Local 20
                                                Expr _id_ [64-72] [Type Int]: Var: Local 22
                                    Block 13 [73-119] [Type Unit]:
                                        Stmt _id_ [55-119]: Local (Immutable):
                                            Pat 6 [59-60] [Type Int]: Bind: Ident 7 [59-60] "i"
                                            Expr _id_ [64-72] [Type Int]: Var: Local 20
                                        Stmt 14 [87-109]: Local (Immutable):
                                            Pat 15 [91-92] [Type String]: Bind: Ident 16 [91-92] "x"
                                            Expr 17 [95-108] [Type String]: String:
                                                Lit: "Hello World"
                                        Stmt _id_ [64-72]: Semi: Expr _id_ [64-72] [Type Unit]: AssignOp (Add):
                                            Expr _id_ [64-72] [Type Int]: Var: Local 20
                                            Expr _id_ [64-72] [Type Int]: Var: Local 21"#]],
    );
}

#[test]
fn convert_repeat() {
    check(
        indoc! {r#"
        namespace test {
            operation Main() : Unit {
                repeat {
                    let x = "Hello World";
                } until true;
            }
        }
        "#},
        &expect![[r#"
            Package:
                Item 0 [0-128]:
                    Namespace (Ident 12 [10-14] "test"): Item 1
                Item 1 [21-126]:
                    Parent: 0
                    Callable 0 [21-126] (Operation):
                        name: Ident 1 [31-35] "Main"
                        input: Pat 2 [35-37] [Type Unit]: Unit
                        output: Unit
                        body: Block: Block 3 [45-126] [Type Unit]:
                            Stmt 4 [55-120]: Semi: Expr _id_ [55-119] [Type Unit]: Expr Block: Block _id_ [55-119] [Type Unit]:
                                Stmt _id_ [115-119]: Local (Mutable):
                                    Pat _id_ [115-119] [Type Bool]: Bind: Ident 13 [115-119] "continue_cond_13"
                                    Expr _id_ [115-119] [Type Bool]: Lit: Bool(true)
                                Stmt _id_ [55-119]: Expr: Expr _id_ [55-119] [Type Unit]: While:
                                    Expr _id_ [115-119] [Type Bool]: Var: Local 13
                                    Block 6 [62-108] [Type Unit]:
                                        Stmt 7 [76-98]: Local (Immutable):
                                            Pat 8 [80-81] [Type String]: Bind: Ident 9 [80-81] "x"
                                            Expr 10 [84-97] [Type String]: String:
                                                Lit: "Hello World"
                                        Stmt _id_ [115-119]: Semi: Expr _id_ [115-119] [Type Unit]: Assign:
                                            Expr _id_ [115-119] [Type Bool]: Var: Local 13
                                            Expr _id_ [115-119] [Type Bool]: UnOp (NotL):
                                                Expr 11 [115-119] [Type Bool]: Lit: Bool(true)"#]],
    );
}

#[test]
fn convert_repeat_fixup() {
    check(
        indoc! {r#"
        namespace test {
            operation Main() : Unit {
                repeat {
                    let x = "Hello World";
                } until true
                fixup {
                    let y = "Fixup";
                }
            }
        }
        "#},
        &expect![[r#"
            Package:
                Item 0 [0-182]:
                    Namespace (Ident 17 [10-14] "test"): Item 1
                Item 1 [21-180]:
                    Parent: 0
                    Callable 0 [21-180] (Operation):
                        name: Ident 1 [31-35] "Main"
                        input: Pat 2 [35-37] [Type Unit]: Unit
                        output: Unit
                        body: Block: Block 3 [45-180] [Type Unit]:
                            Stmt 4 [55-174]: Expr: Expr _id_ [55-174] [Type Unit]: Expr Block: Block _id_ [55-174] [Type Unit]:
                                Stmt _id_ [115-119]: Local (Mutable):
                                    Pat _id_ [115-119] [Type Bool]: Bind: Ident 18 [115-119] "continue_cond_18"
                                    Expr _id_ [115-119] [Type Bool]: Lit: Bool(true)
                                Stmt _id_ [55-174]: Expr: Expr _id_ [55-174] [Type Unit]: While:
                                    Expr _id_ [115-119] [Type Bool]: Var: Local 18
                                    Block 6 [62-108] [Type Unit]:
                                        Stmt 7 [76-98]: Local (Immutable):
                                            Pat 8 [80-81] [Type String]: Bind: Ident 9 [80-81] "x"
                                            Expr 10 [84-97] [Type String]: String:
                                                Lit: "Hello World"
                                        Stmt _id_ [115-119]: Semi: Expr _id_ [115-119] [Type Unit]: Assign:
                                            Expr _id_ [115-119] [Type Bool]: Var: Local 18
                                            Expr _id_ [115-119] [Type Bool]: UnOp (NotL):
                                                Expr 11 [115-119] [Type Bool]: Lit: Bool(true)
                                        Stmt _id_ [134-174]: Expr: Expr _id_ [134-174] [Type Unit]: If:
                                            Expr _id_ [115-119] [Type Bool]: Var: Local 18
                                            Block 12 [134-174] [Type Unit]:
                                                Stmt 13 [148-164]: Local (Immutable):
                                                    Pat 14 [152-153] [Type String]: Bind: Ident 15 [152-153] "y"
                                                    Expr 16 [156-163] [Type String]: String:
                                                        Lit: "Fixup""#]],
    );
}

#[test]
fn convert_repeat_nested() {
    check(
        indoc! {r#"
        namespace test {
            operation Main() : Unit {
                let a = true;
                let b = false;
                let c = true;
                repeat {
                    repeat {
                        let x = "First";
                    } until a
                    fixup {
                        let y = "Second";
                    }
                } until b
                fixup {
                    repeat {
                        let z = "Third";
                    } until c;
                }
            }
        }
        "#},
        &expect![[r#"
            Package:
                Item 0 [0-403]:
                    Namespace (Ident 42 [10-14] "test"): Item 1
                Item 1 [21-401]:
                    Parent: 0
                    Callable 0 [21-401] (Operation):
                        name: Ident 1 [31-35] "Main"
                        input: Pat 2 [35-37] [Type Unit]: Unit
                        output: Unit
                        body: Block: Block 3 [45-401] [Type Unit]:
                            Stmt 4 [55-68]: Local (Immutable):
                                Pat 5 [59-60] [Type Bool]: Bind: Ident 6 [59-60] "a"
                                Expr 7 [63-67] [Type Bool]: Lit: Bool(true)
                            Stmt 8 [77-91]: Local (Immutable):
                                Pat 9 [81-82] [Type Bool]: Bind: Ident 10 [81-82] "b"
                                Expr 11 [85-90] [Type Bool]: Lit: Bool(false)
                            Stmt 12 [100-113]: Local (Immutable):
                                Pat 13 [104-105] [Type Bool]: Bind: Ident 14 [104-105] "c"
                                Expr 15 [108-112] [Type Bool]: Lit: Bool(true)
                            Stmt 16 [122-395]: Expr: Expr _id_ [122-395] [Type Unit]: Expr Block: Block _id_ [122-395] [Type Unit]:
                                Stmt _id_ [291-292]: Local (Mutable):
                                    Pat _id_ [291-292] [Type Bool]: Bind: Ident 45 [291-292] "continue_cond_45"
                                    Expr _id_ [291-292] [Type Bool]: Lit: Bool(true)
                                Stmt _id_ [122-395]: Expr: Expr _id_ [122-395] [Type Unit]: While:
                                    Expr _id_ [291-292] [Type Bool]: Var: Local 45
                                    Block 18 [129-284] [Type Unit]:
                                        Stmt 19 [143-274]: Expr: Expr _id_ [143-274] [Type Unit]: Expr Block: Block _id_ [143-274] [Type Unit]:
                                            Stmt _id_ [205-206]: Local (Mutable):
                                                Pat _id_ [205-206] [Type Bool]: Bind: Ident 43 [205-206] "continue_cond_43"
                                                Expr _id_ [205-206] [Type Bool]: Lit: Bool(true)
                                            Stmt _id_ [143-274]: Expr: Expr _id_ [143-274] [Type Unit]: While:
                                                Expr _id_ [205-206] [Type Bool]: Var: Local 43
                                                Block 21 [150-198] [Type Unit]:
                                                    Stmt 22 [168-184]: Local (Immutable):
                                                        Pat 23 [172-173] [Type String]: Bind: Ident 24 [172-173] "x"
                                                        Expr 25 [176-183] [Type String]: String:
                                                            Lit: "First"
                                                    Stmt _id_ [205-206]: Semi: Expr _id_ [205-206] [Type Unit]: Assign:
                                                        Expr _id_ [205-206] [Type Bool]: Var: Local 43
                                                        Expr _id_ [205-206] [Type Bool]: UnOp (NotL):
                                                            Expr 26 [205-206] [Type Bool]: Var: Local 6
                                                    Stmt _id_ [225-274]: Expr: Expr _id_ [225-274] [Type Unit]: If:
                                                        Expr _id_ [205-206] [Type Bool]: Var: Local 43
                                                        Block 27 [225-274] [Type Unit]:
                                                            Stmt 28 [243-260]: Local (Immutable):
                                                                Pat 29 [247-248] [Type String]: Bind: Ident 30 [247-248] "y"
                                                                Expr 31 [251-259] [Type String]: String:
                                                                    Lit: "Second"
                                        Stmt _id_ [291-292]: Semi: Expr _id_ [291-292] [Type Unit]: Assign:
                                            Expr _id_ [291-292] [Type Bool]: Var: Local 45
                                            Expr _id_ [291-292] [Type Bool]: UnOp (NotL):
                                                Expr 32 [291-292] [Type Bool]: Var: Local 10
                                        Stmt _id_ [307-395]: Expr: Expr _id_ [307-395] [Type Unit]: If:
                                            Expr _id_ [291-292] [Type Bool]: Var: Local 45
                                            Block 33 [307-395] [Type Unit]:
                                                Stmt 34 [321-385]: Semi: Expr _id_ [321-384] [Type Unit]: Expr Block: Block _id_ [321-384] [Type Unit]:
                                                    Stmt _id_ [383-384]: Local (Mutable):
                                                        Pat _id_ [383-384] [Type Bool]: Bind: Ident 44 [383-384] "continue_cond_44"
                                                        Expr _id_ [383-384] [Type Bool]: Lit: Bool(true)
                                                    Stmt _id_ [321-384]: Expr: Expr _id_ [321-384] [Type Unit]: While:
                                                        Expr _id_ [383-384] [Type Bool]: Var: Local 44
                                                        Block 36 [328-376] [Type Unit]:
                                                            Stmt 37 [346-362]: Local (Immutable):
                                                                Pat 38 [350-351] [Type String]: Bind: Ident 39 [350-351] "z"
                                                                Expr 40 [354-361] [Type String]: String:
                                                                    Lit: "Third"
                                                            Stmt _id_ [383-384]: Semi: Expr _id_ [383-384] [Type Unit]: Assign:
                                                                Expr _id_ [383-384] [Type Bool]: Var: Local 44
                                                                Expr _id_ [383-384] [Type Bool]: UnOp (NotL):
                                                                    Expr 41 [383-384] [Type Bool]: Var: Local 14"#]],
    );
}<|MERGE_RESOLUTION|>--- conflicted
+++ resolved
@@ -239,13 +239,8 @@
                                     Pat _id_ [64-68] [Type Int]: Bind: Ident 20 [64-68] "end_id_20"
                                     Expr _id_ [64-68] [Type Int]: Field:
                                         Expr _id_ [64-68] [Type Range]: Var: Local 17
-<<<<<<< HEAD
                                         Prim(End)
-                                Stmt _id_ [55-115]: Expr: Expr _id_ [55-115] [Type ()]: While:
-=======
-                                        End
                                 Stmt _id_ [55-115]: Expr: Expr _id_ [55-115] [Type Unit]: While:
->>>>>>> 661e9fc3
                                     Expr _id_ [64-68] [Type Bool]: BinOp (OrL):
                                         Expr _id_ [64-68] [Type Bool]: BinOp (AndL):
                                             Expr _id_ [64-68] [Type Bool]: BinOp (Gt):
@@ -320,13 +315,8 @@
                                     Pat _id_ [64-72] [Type Int]: Bind: Ident 22 [64-72] "end_id_22"
                                     Expr _id_ [64-72] [Type Int]: Field:
                                         Expr _id_ [64-72] [Type Range]: Var: Local 19
-<<<<<<< HEAD
                                         Prim(End)
-                                Stmt _id_ [55-119]: Expr: Expr _id_ [55-119] [Type ()]: While:
-=======
-                                        End
                                 Stmt _id_ [55-119]: Expr: Expr _id_ [55-119] [Type Unit]: While:
->>>>>>> 661e9fc3
                                     Expr _id_ [64-72] [Type Bool]: BinOp (OrL):
                                         Expr _id_ [64-72] [Type Bool]: BinOp (AndL):
                                             Expr _id_ [64-72] [Type Bool]: BinOp (Gt):
