--- conflicted
+++ resolved
@@ -55,16 +55,11 @@
                                     Stmt _id_ [75-78]: Local (Immutable):
                                         Pat _id_ [75-78] [Type Int]: Bind: Ident 18 [75-78] "len_id_18"
                                         Expr _id_ [75-78] [Type (Int)[]]: Call:
-<<<<<<< HEAD
-                                            Expr _id_ [75-78] [Type (('T)[] -> Int)]: Var: Item 1 (Package 0)
-                                            Expr _id_ [75-78] [Type (Int)[]]: Var: Local 17
-=======
                                             Expr _id_ [75-78] [Type ((Int)[] -> Int)]: Var:
                                                 res: Item 1 (Package 0)
                                                 generics:
                                                     Int
-                                            Expr _id_ [75-78] [Type (Int)[]]: Var: Local 18
->>>>>>> 90a3e438
+                                            Expr _id_ [75-78] [Type (Int)[]]: Var: Local 17
                                     Stmt _id_ [75-78]: Local (Mutable):
                                         Pat _id_ [75-78] [Type Int]: Bind: Ident 19 [75-78] "index_id_19"
                                         Expr _id_ [75-78] [Type Int]: Lit: Int(0)
@@ -123,16 +118,11 @@
                                     Stmt _id_ [90-93]: Local (Immutable):
                                         Pat _id_ [90-93] [Type Int]: Bind: Ident 21 [90-93] "len_id_21"
                                         Expr _id_ [90-93] [Type ((Int, Double))[]]: Call:
-<<<<<<< HEAD
-                                            Expr _id_ [90-93] [Type (('T)[] -> Int)]: Var: Item 1 (Package 0)
-                                            Expr _id_ [90-93] [Type ((Int, Double))[]]: Var: Local 20
-=======
                                             Expr _id_ [90-93] [Type (((Int, Double))[] -> Int)]: Var:
                                                 res: Item 1 (Package 0)
                                                 generics:
                                                     (Int, Double)
-                                            Expr _id_ [90-93] [Type ((Int, Double))[]]: Var: Local 21
->>>>>>> 90a3e438
+                                            Expr _id_ [90-93] [Type ((Int, Double))[]]: Var: Local 20
                                     Stmt _id_ [90-93]: Local (Mutable):
                                         Pat _id_ [90-93] [Type Int]: Bind: Ident 22 [90-93] "index_id_22"
                                         Expr _id_ [90-93] [Type Int]: Lit: Int(0)
@@ -199,16 +189,11 @@
                                     Stmt _id_ [75-88]: Local (Immutable):
                                         Pat _id_ [75-88] [Type Int]: Bind: Ident 24 [75-88] "len_id_24"
                                         Expr _id_ [75-88] [Type (Int)[]]: Call:
-<<<<<<< HEAD
-                                            Expr _id_ [75-88] [Type (('T)[] -> Int)]: Var: Item 1 (Package 0)
-                                            Expr _id_ [75-88] [Type (Int)[]]: Var: Local 23
-=======
                                             Expr _id_ [75-88] [Type ((Int)[] -> Int)]: Var:
                                                 res: Item 1 (Package 0)
                                                 generics:
                                                     Int
-                                            Expr _id_ [75-88] [Type (Int)[]]: Var: Local 24
->>>>>>> 90a3e438
+                                            Expr _id_ [75-88] [Type (Int)[]]: Var: Local 23
                                     Stmt _id_ [75-88]: Local (Mutable):
                                         Pat _id_ [75-88] [Type Int]: Bind: Ident 25 [75-88] "index_id_25"
                                         Expr _id_ [75-88] [Type Int]: Lit: Int(0)
