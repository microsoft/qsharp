// Copyright (c) Microsoft Corporation.
// Licensed under the MIT License.

#![warn(clippy::mod_module_files, clippy::pedantic, clippy::unwrap_used)]

<<<<<<< HEAD
mod callable_limits;
=======
mod borrowck;
>>>>>>> 6b9358aa
mod common;
mod conjugate_invert;
pub mod entry_point;
mod invert_block;
mod logic_sep;
mod loop_unification;
mod replace_qubit_allocation;
mod spec_gen;

use callable_limits::CallableLimits;
use loop_unification::LoopUni;
use miette::Diagnostic;
use qsc_frontend::{compile::CompileUnit, incremental::Fragment};
use qsc_hir::{
    assigner::Assigner,
    global::{self, Table},
    hir::{Item, ItemKind},
    mut_visit::MutVisitor,
    visit::Visitor,
};
use replace_qubit_allocation::ReplaceQubitAllocation;
use thiserror::Error;

#[derive(Clone, Debug, Diagnostic, Error)]
#[diagnostic(transparent)]
#[error(transparent)]
pub enum Error {
<<<<<<< HEAD
    CallableLimits(callable_limits::Error),
    ConjInvert(conjugate_invert::Error),
=======
    BorrowCk(borrowck::Error),
>>>>>>> 6b9358aa
    EntryPoint(entry_point::Error),
    SpecGen(spec_gen::Error),
}

/// Run the default set of passes required for evaluation.
pub fn run_default_passes(core: &Table, unit: &mut CompileUnit) -> Vec<Error> {
<<<<<<< HEAD
    let mut call_limits = CallableLimits::default();
    call_limits.visit_package(&unit.package);
    let callable_errors = call_limits.errors;
=======
    let mut borrow_check = borrowck::Checker::default();
    borrow_check.visit_package(&unit.package);
    let borrow_errors = borrow_check.errors;

>>>>>>> 6b9358aa
    let spec_errors = spec_gen::generate_specs(core, unit);

    let conjugate_errors = conjugate_invert::invert_conjugate_exprs(core, unit);

    LoopUni {
        core,
        assigner: &mut unit.assigner,
    }
    .visit_package(&mut unit.package);
    ReplaceQubitAllocation::new(core, &mut unit.assigner).visit_package(&mut unit.package);

<<<<<<< HEAD
    callable_errors
        .into_iter()
        .map(Error::CallableLimits)
=======
    borrow_errors
        .into_iter()
        .map(Error::BorrowCk)
>>>>>>> 6b9358aa
        .chain(spec_errors.into_iter().map(Error::SpecGen))
        .chain(conjugate_errors.into_iter().map(Error::ConjInvert))
        .collect()
}

pub fn run_core_passes(core: &mut CompileUnit) -> Vec<Error> {
    let mut borrow_check = borrowck::Checker::default();
    borrow_check.visit_package(&core.package);
    let borrow_errors = borrow_check.errors;

    let table = global::iter_package(None, &core.package).collect();
    LoopUni {
        core: &table,
        assigner: &mut core.assigner,
    }
    .visit_package(&mut core.package);
    ReplaceQubitAllocation::new(&table, &mut core.assigner).visit_package(&mut core.package);

    borrow_errors.into_iter().map(Error::BorrowCk).collect()
}

pub fn run_default_passes_for_fragment(
    core: &Table,
    assigner: &mut Assigner,
    fragment: &mut Fragment,
) -> Vec<Error> {
    let mut errors = Vec::new();

    match fragment {
        Fragment::Stmt(stmt) => {
            // TODO: This creates a branch new borrow checker for every statement, when it really
            // should have a context that tracks mutability across all statements that are part of
            // incremental compilation. This is realted thematically to https://github.com/microsoft/qsharp/issues/205,
            // which has been updated to note the connection.
            let mut borrow_check = borrowck::Checker::default();
            borrow_check.visit_stmt(stmt);
            errors.extend(borrow_check.errors.into_iter().map(Error::BorrowCk));

            errors.extend(
                conjugate_invert::invert_conjugate_exprs_for_stmt(core, assigner, stmt)
                    .into_iter()
                    .map(Error::ConjInvert),
            );
            LoopUni { core, assigner }.visit_stmt(stmt);
            ReplaceQubitAllocation::new(core, assigner).visit_stmt(stmt);
        }
        Fragment::Item(Item {
            kind: ItemKind::Callable(decl),
            ..
        }) => {
<<<<<<< HEAD
            let mut call_limits = CallableLimits::default();
            call_limits.visit_callable_decl(decl);
            errors.extend(call_limits.errors.into_iter().map(Error::CallableLimits));
=======
            let mut borrow_check = borrowck::Checker::default();
            borrow_check.visit_callable_decl(decl);
            errors.extend(borrow_check.errors.into_iter().map(Error::BorrowCk));

>>>>>>> 6b9358aa
            errors.extend(
                spec_gen::generate_specs_for_callable(core, assigner, decl)
                    .into_iter()
                    .map(Error::SpecGen),
            );
            errors.extend(
                conjugate_invert::invert_conjugate_exprs_for_callable(core, assigner, decl)
                    .into_iter()
                    .map(Error::ConjInvert),
            );
            LoopUni { core, assigner }.visit_callable_decl(decl);
            ReplaceQubitAllocation::new(core, assigner).visit_callable_decl(decl);
        }
        Fragment::Item(_) | Fragment::Error(_) => {}
    }

    errors
}<|MERGE_RESOLUTION|>--- conflicted
+++ resolved
@@ -3,11 +3,8 @@
 
 #![warn(clippy::mod_module_files, clippy::pedantic, clippy::unwrap_used)]
 
-<<<<<<< HEAD
+mod borrowck;
 mod callable_limits;
-=======
-mod borrowck;
->>>>>>> 6b9358aa
 mod common;
 mod conjugate_invert;
 pub mod entry_point;
@@ -35,28 +32,23 @@
 #[diagnostic(transparent)]
 #[error(transparent)]
 pub enum Error {
-<<<<<<< HEAD
+    BorrowCk(borrowck::Error),
     CallableLimits(callable_limits::Error),
     ConjInvert(conjugate_invert::Error),
-=======
-    BorrowCk(borrowck::Error),
->>>>>>> 6b9358aa
     EntryPoint(entry_point::Error),
     SpecGen(spec_gen::Error),
 }
 
 /// Run the default set of passes required for evaluation.
 pub fn run_default_passes(core: &Table, unit: &mut CompileUnit) -> Vec<Error> {
-<<<<<<< HEAD
     let mut call_limits = CallableLimits::default();
     call_limits.visit_package(&unit.package);
     let callable_errors = call_limits.errors;
-=======
+
     let mut borrow_check = borrowck::Checker::default();
     borrow_check.visit_package(&unit.package);
     let borrow_errors = borrow_check.errors;
 
->>>>>>> 6b9358aa
     let spec_errors = spec_gen::generate_specs(core, unit);
 
     let conjugate_errors = conjugate_invert::invert_conjugate_exprs(core, unit);
@@ -68,15 +60,10 @@
     .visit_package(&mut unit.package);
     ReplaceQubitAllocation::new(core, &mut unit.assigner).visit_package(&mut unit.package);
 
-<<<<<<< HEAD
     callable_errors
         .into_iter()
         .map(Error::CallableLimits)
-=======
-    borrow_errors
-        .into_iter()
-        .map(Error::BorrowCk)
->>>>>>> 6b9358aa
+        .chain(borrow_errors.into_iter().map(Error::BorrowCk))
         .chain(spec_errors.into_iter().map(Error::SpecGen))
         .chain(conjugate_errors.into_iter().map(Error::ConjInvert))
         .collect()
@@ -127,16 +114,14 @@
             kind: ItemKind::Callable(decl),
             ..
         }) => {
-<<<<<<< HEAD
             let mut call_limits = CallableLimits::default();
             call_limits.visit_callable_decl(decl);
             errors.extend(call_limits.errors.into_iter().map(Error::CallableLimits));
-=======
+
             let mut borrow_check = borrowck::Checker::default();
             borrow_check.visit_callable_decl(decl);
             errors.extend(borrow_check.errors.into_iter().map(Error::BorrowCk));
 
->>>>>>> 6b9358aa
             errors.extend(
                 spec_gen::generate_specs_for_callable(core, assigner, decl)
                     .into_iter()
