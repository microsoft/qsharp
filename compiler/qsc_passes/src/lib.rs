// Copyright (c) Microsoft Corporation.
// Licensed under the MIT License.

#![warn(clippy::mod_module_files, clippy::pedantic, clippy::unwrap_used)]

pub mod conjugate_invert;
pub mod entry_point;
mod invert_block;
mod logic_sep;
<<<<<<< HEAD
pub mod replace_qubit_allocation;
=======
pub mod loop_unification;
>>>>>>> f9d85b2e
pub mod spec_gen;

use miette::Diagnostic;
use qsc_frontend::{compile::CompileUnit, incremental::Fragment};
use qsc_hir::assigner::Assigner;
use thiserror::Error;

#[derive(Clone, Debug, Diagnostic, Error)]
#[diagnostic(transparent)]
#[error(transparent)]
pub enum Error {
    EntryPoint(entry_point::Error),
    SpecGen(spec_gen::Error),
    ConjInvert(conjugate_invert::Error),
}

/// Run the default set of passes required for evaluation.
pub fn run_default_passes(unit: &mut CompileUnit) -> Vec<Error> {
    let mut errors = Vec::new();

    errors.extend(
        spec_gen::generate_specs(unit)
            .into_iter()
            .map(Error::SpecGen),
    );

    errors.extend(
        conjugate_invert::invert_conjugate_exprs(unit)
            .into_iter()
            .map(Error::ConjInvert),
    );

    errors
}

pub fn run_default_passes_for_fragment(
    assigner: &mut Assigner,
    fragment: &mut Fragment,
) -> Vec<Error> {
    let mut errors = Vec::new();

    match fragment {
        Fragment::Stmt(stmt) => {
            errors.extend(
                conjugate_invert::invert_conjugate_exprs_for_stmt(assigner, stmt)
                    .into_iter()
                    .map(Error::ConjInvert),
            );
        }
        Fragment::Callable(decl) => {
            errors.extend(
                spec_gen::generate_specs_for_callable(assigner, decl)
                    .into_iter()
                    .map(Error::SpecGen),
            );
            errors.extend(
                conjugate_invert::invert_conjugate_exprs_for_callable(assigner, decl)
                    .into_iter()
                    .map(Error::ConjInvert),
            );
        }
        Fragment::Error(_) => {}
    }

    errors
}<|MERGE_RESOLUTION|>--- conflicted
+++ resolved
@@ -7,11 +7,8 @@
 pub mod entry_point;
 mod invert_block;
 mod logic_sep;
-<<<<<<< HEAD
+pub mod loop_unification;
 pub mod replace_qubit_allocation;
-=======
-pub mod loop_unification;
->>>>>>> f9d85b2e
 pub mod spec_gen;
 
 use miette::Diagnostic;
