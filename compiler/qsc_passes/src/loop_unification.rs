// Copyright (c) Microsoft Corporation.
// Licensed under the MIT License.

use core::panic;
use std::{mem::take, rc::Rc};

use qsc_data_structures::span::Span;
use qsc_frontend::compile::CompileUnit;
use qsc_hir::{
    assigner::Assigner,
    hir::{
<<<<<<< HEAD
        BinOp, Block, Expr, ExprKind, Field, Ident, Lit, Mutability, NodeId, Pat, PatKind,
        PrimField, PrimTy, Res, Stmt, StmtKind, Ty, UnOp,
=======
        BinOp, Block, Expr, ExprKind, Lit, Mutability, NodeId, Pat, PrimField, PrimTy, Stmt,
        StmtKind, Ty, UnOp,
>>>>>>> 661e9fc3
    },
    mut_visit::{walk_expr, MutVisitor},
};

use crate::{common::IdentTemplate, Error};

#[cfg(test)]
mod tests;

pub fn loop_unification(unit: &mut CompileUnit) -> Vec<Error> {
    let mut pass = LoopUni {
        assigner: &mut unit.assigner,
    };
    pass.visit_package(&mut unit.package);
    vec![]
}

struct LoopUni<'a> {
    assigner: &'a mut Assigner,
}

impl LoopUni<'_> {
    fn visit_repeat(
        &mut self,
        mut block: Block,
        cond: Box<Expr>,
        fixup: Option<Block>,
        span: Span,
    ) -> Expr {
        let cond_span = cond.span;

        let continue_cond_id = self.gen_ident("continue_cond", Ty::Prim(PrimTy::Bool), cond_span);
        let continue_cond_init = continue_cond_id.gen_id_init(
            Mutability::Mutable,
            Expr {
                id: NodeId::default(),
                span: cond_span,
                ty: Ty::Prim(PrimTy::Bool),
                kind: ExprKind::Lit(Lit::Bool(true)),
            },
        );

        let update = Stmt {
            id: NodeId::default(),
            span: cond_span,
            kind: StmtKind::Semi(Expr {
                id: NodeId::default(),
                span: cond_span,
                ty: Ty::UNIT,
                kind: ExprKind::Assign(
                    Box::new(continue_cond_id.gen_local_ref()),
                    Box::new(Expr {
                        id: NodeId::default(),
                        span: cond_span,
                        ty: Ty::Prim(PrimTy::Bool),
                        kind: ExprKind::UnOp(UnOp::NotL, cond),
                    }),
                ),
            }),
        };
        block.stmts.push(update);

        if let Some(fix_body) = fixup {
            let fix_if = Stmt {
                id: NodeId::default(),
                span: fix_body.span,
                kind: StmtKind::Expr(Expr {
                    id: NodeId::default(),
                    span: fix_body.span,
                    ty: Ty::UNIT,
                    kind: ExprKind::If(Box::new(continue_cond_id.gen_local_ref()), fix_body, None),
                }),
            };
            block.stmts.push(fix_if);
        }

        let new_block = Block {
            id: NodeId::default(),
            span,
            ty: Ty::UNIT,
            stmts: vec![
                continue_cond_init,
                Stmt {
                    id: NodeId::default(),
                    span,
                    kind: StmtKind::Expr(Expr {
                        id: NodeId::default(),
                        span,
                        ty: Ty::UNIT,
                        kind: ExprKind::While(Box::new(continue_cond_id.gen_local_ref()), block),
                    }),
                },
            ],
        };

        Expr {
            id: NodeId::default(),
            span,
            ty: Ty::UNIT,
            kind: ExprKind::Block(new_block),
        }
    }

    fn visit_for_array(
        &mut self,
        iter: Pat,
        iterable: Box<Expr>,
        mut block: Block,
        span: Span,
    ) -> Expr {
        let iterable_span = iterable.span;

        let array_id = self.gen_ident("array_id", iterable.ty.clone(), iterable_span);
        let array_capture = array_id.gen_id_init(Mutability::Immutable, *iterable);

        let len_id = self.gen_ident("len_id", Ty::Prim(PrimTy::Int), iterable_span);
        let len_capture = len_id.gen_id_init(
            Mutability::Immutable,
            array_id.gen_field_access(PrimField::Length),
        );

        let index_id = self.gen_ident("index_id", Ty::Prim(PrimTy::Int), iterable_span);
        let index_init = index_id.gen_id_init(
            Mutability::Mutable,
            Expr {
                id: NodeId::default(),
                span: iterable_span,
                ty: Ty::Prim(PrimTy::Int),
                kind: ExprKind::Lit(Lit::Int(0)),
            },
        );

        let pat_ty = iter.ty.clone();
        let pat_init = Stmt {
            id: NodeId::default(),
            span,
            kind: StmtKind::Local(
                Mutability::Immutable,
                iter,
                Expr {
                    id: NodeId::default(),
                    span: iterable_span,
                    ty: pat_ty,
                    kind: ExprKind::Index(
                        Box::new(array_id.gen_local_ref()),
                        Box::new(index_id.gen_local_ref()),
                    ),
                },
            ),
        };

        let update_index = gen_id_add_update(
            &index_id,
            Expr {
                id: NodeId::default(),
                span: iterable_span,
                ty: Ty::Prim(PrimTy::Int),
                kind: ExprKind::Lit(Lit::Int(1)),
            },
        );

        block.stmts.insert(0, pat_init);
        block.stmts.push(update_index);

        let cond = Expr {
            id: NodeId::default(),
            span: iterable_span,
            ty: Ty::Prim(PrimTy::Bool),
            kind: ExprKind::BinOp(
                BinOp::Lt,
                Box::new(index_id.gen_local_ref()),
                Box::new(len_id.gen_local_ref()),
            ),
        };

        let while_stmt = Stmt {
            id: NodeId::default(),
            span,
            kind: StmtKind::Expr(Expr {
                id: NodeId::default(),
                span,
                ty: Ty::UNIT,
                kind: ExprKind::While(Box::new(cond), block),
            }),
        };

        Expr {
            id: NodeId::default(),
            span,
            ty: Ty::UNIT,
            kind: ExprKind::Block(Block {
                id: NodeId::default(),
                span,
                ty: Ty::UNIT,
                stmts: vec![array_capture, len_capture, index_init, while_stmt],
            }),
        }
    }

    fn visit_for_range(
        &mut self,
        iter: Pat,
        iterable: Box<Expr>,
        mut block: Block,
        span: Span,
    ) -> Expr {
        let iterable_span = iterable.span;

        let range_id = self.gen_ident("range_id", Ty::Prim(PrimTy::Range), iterable_span);
        let range_capture = range_id.gen_id_init(Mutability::Immutable, *iterable);

        let index_id = self.gen_ident("index_id", Ty::Prim(PrimTy::Int), iterable_span);
        let index_init = index_id.gen_id_init(
            Mutability::Mutable,
            range_id.gen_field_access(PrimField::Start),
        );

        let step_id = self.gen_ident("step_id", Ty::Prim(PrimTy::Int), iterable_span);
        let step_init = step_id.gen_id_init(
            Mutability::Immutable,
            range_id.gen_field_access(PrimField::Step),
        );

        let end_id = self.gen_ident("end_id", Ty::Prim(PrimTy::Int), iterable_span);
        let end_init = end_id.gen_id_init(
            Mutability::Immutable,
            range_id.gen_field_access(PrimField::End),
        );

        let pat_init = Stmt {
            id: NodeId::default(),
            span,
            kind: StmtKind::Local(Mutability::Immutable, iter, index_id.gen_local_ref()),
        };

        let update_index = gen_id_add_update(&index_id, step_id.gen_local_ref());

        block.stmts.insert(0, pat_init);
        block.stmts.push(update_index);

        let cond = gen_range_cond(&index_id, &step_id, &end_id, iterable_span);

        let while_stmt = Stmt {
            id: NodeId::default(),
            span,
            kind: StmtKind::Expr(Expr {
                id: NodeId::default(),
                span,
                ty: Ty::UNIT,
                kind: ExprKind::While(Box::new(cond), block),
            }),
        };

        Expr {
            id: NodeId::default(),
            span,
            ty: Ty::UNIT,
            kind: ExprKind::Block(Block {
                id: NodeId::default(),
                span,
                ty: Ty::UNIT,
                stmts: vec![range_capture, index_init, step_init, end_init, while_stmt],
            }),
        }
    }

    fn gen_ident(&mut self, label: &str, ty: Ty, span: Span) -> IdentTemplate {
        let id = self.assigner.next_id();
        IdentTemplate {
            id,
            span,
            ty,
            name: Rc::from(format!("{label}_{id}")),
        }
    }
}

impl MutVisitor for LoopUni<'_> {
    fn visit_expr(&mut self, expr: &mut Expr) {
        walk_expr(self, expr);
        match take(&mut expr.kind) {
            ExprKind::Repeat(block, cond, fixup) => {
                *expr = self.visit_repeat(block, cond, fixup, expr.span);
            }
            ExprKind::For(iter, iterable, block) => {
                match iterable.ty {
                    Ty::Array(_) => *expr = self.visit_for_array(iter, iterable, block, expr.span),
                    Ty::Prim(PrimTy::Range) => {
                        *expr = self.visit_for_range(iter, iterable, block, expr.span);
                    }
                    _ => {
                        // This scenario should have been caught by type-checking earlier
                        panic!("The type of the iterable must be either array or range.")
                    }
                }
            }
            kind => expr.kind = kind,
        };
    }
}

fn gen_range_cond(
    index: &IdentTemplate,
    step: &IdentTemplate,
    end: &IdentTemplate,
    span: Span,
) -> Expr {
    Expr {
        id: NodeId::default(),
        span,
        ty: Ty::Prim(PrimTy::Bool),
        kind: ExprKind::BinOp(
            BinOp::OrL,
            Box::new(Expr {
                id: NodeId::default(),
                span,
                ty: Ty::Prim(PrimTy::Bool),
                kind: ExprKind::BinOp(
                    BinOp::AndL,
                    Box::new(Expr {
                        id: NodeId::default(),
                        span,
                        ty: Ty::Prim(PrimTy::Bool),
                        kind: ExprKind::BinOp(
                            BinOp::Gt,
                            Box::new(step.gen_local_ref()),
                            Box::new(Expr {
                                id: NodeId::default(),
                                span,
                                ty: Ty::Prim(PrimTy::Int),
                                kind: ExprKind::Lit(Lit::Int(0)),
                            }),
                        ),
                    }),
                    Box::new(Expr {
                        id: NodeId::default(),
                        span,
                        ty: Ty::Prim(PrimTy::Bool),
                        kind: ExprKind::BinOp(
                            BinOp::Lte,
                            Box::new(index.gen_local_ref()),
                            Box::new(end.gen_local_ref()),
                        ),
                    }),
                ),
            }),
            Box::new(Expr {
                id: NodeId::default(),
                span,
                ty: Ty::Prim(PrimTy::Bool),
                kind: ExprKind::BinOp(
                    BinOp::AndL,
                    Box::new(Expr {
                        id: NodeId::default(),
                        span,
                        ty: Ty::Prim(PrimTy::Bool),
                        kind: ExprKind::BinOp(
                            BinOp::Lt,
                            Box::new(step.gen_local_ref()),
                            Box::new(Expr {
                                id: NodeId::default(),
                                span,
                                ty: Ty::Prim(PrimTy::Int),
                                kind: ExprKind::Lit(Lit::Int(0)),
                            }),
                        ),
                    }),
                    Box::new(Expr {
                        id: NodeId::default(),
                        span,
                        ty: Ty::Prim(PrimTy::Bool),
                        kind: ExprKind::BinOp(
                            BinOp::Gte,
                            Box::new(index.gen_local_ref()),
                            Box::new(end.gen_local_ref()),
                        ),
                    }),
                ),
            }),
        ),
    }
}

<<<<<<< HEAD
fn gen_id_init(mutability: Mutability, ident: &IdentTemplate, label: &str, expr: Expr) -> Stmt {
    Stmt {
        id: NodeId::default(),
        span: ident.span,
        kind: StmtKind::Local(mutability, ident.gen_pat(label), expr),
    }
}

fn gen_field_access(container: &IdentTemplate, field: PrimField) -> Expr {
    Expr {
        id: NodeId::default(),
        span: container.span,
        ty: Ty::Prim(PrimTy::Int),
        kind: ExprKind::Field(Box::new(container.gen_local_ref()), Field::Prim(field)),
    }
}

=======
>>>>>>> 661e9fc3
fn gen_id_add_update(ident: &IdentTemplate, expr: Expr) -> Stmt {
    Stmt {
        id: NodeId::default(),
        span: ident.span,
        kind: StmtKind::Semi(Expr {
            id: NodeId::default(),
            span: ident.span,
            ty: Ty::UNIT,
            kind: ExprKind::AssignOp(BinOp::Add, Box::new(ident.gen_local_ref()), Box::new(expr)),
        }),
    }
}<|MERGE_RESOLUTION|>--- conflicted
+++ resolved
@@ -9,13 +9,8 @@
 use qsc_hir::{
     assigner::Assigner,
     hir::{
-<<<<<<< HEAD
-        BinOp, Block, Expr, ExprKind, Field, Ident, Lit, Mutability, NodeId, Pat, PatKind,
-        PrimField, PrimTy, Res, Stmt, StmtKind, Ty, UnOp,
-=======
         BinOp, Block, Expr, ExprKind, Lit, Mutability, NodeId, Pat, PrimField, PrimTy, Stmt,
         StmtKind, Ty, UnOp,
->>>>>>> 661e9fc3
     },
     mut_visit::{walk_expr, MutVisitor},
 };
@@ -399,26 +394,6 @@
     }
 }
 
-<<<<<<< HEAD
-fn gen_id_init(mutability: Mutability, ident: &IdentTemplate, label: &str, expr: Expr) -> Stmt {
-    Stmt {
-        id: NodeId::default(),
-        span: ident.span,
-        kind: StmtKind::Local(mutability, ident.gen_pat(label), expr),
-    }
-}
-
-fn gen_field_access(container: &IdentTemplate, field: PrimField) -> Expr {
-    Expr {
-        id: NodeId::default(),
-        span: container.span,
-        ty: Ty::Prim(PrimTy::Int),
-        kind: ExprKind::Field(Box::new(container.gen_local_ref()), Field::Prim(field)),
-    }
-}
-
-=======
->>>>>>> 661e9fc3
 fn gen_id_add_update(ident: &IdentTemplate, expr: Expr) -> Stmt {
     Stmt {
         id: NodeId::default(),
