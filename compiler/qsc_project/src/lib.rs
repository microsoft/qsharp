--- conflicted
+++ resolved
@@ -17,11 +17,8 @@
 pub use fs::StdFs;
 pub use js::{JSFileEntry, ProjectSystemCallbacks};
 pub use manifest::{Dependency, Manifest, ManifestDescriptor, MANIFEST_FILE_NAME};
-<<<<<<< HEAD
 pub use project::FileSystemAsync;
 pub use project::{
-    DirEntry, EntryType, FileSystem, PackageGraphSources, PackageInfo, ProgramConfig, Project,
-};
-=======
-pub use project::{DirEntry, EntryType, FileSystem, FileSystemAsync, PackageCache, Project};
->>>>>>> 315656d5
+    DirEntry, EntryType, FileSystem, PackageCache, PackageGraphSources, PackageInfo, ProgramConfig,
+    Project,
+};