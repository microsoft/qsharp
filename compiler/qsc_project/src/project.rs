--- conflicted
+++ resolved
@@ -1,13 +1,12 @@
 // Copyright (c) Microsoft Corporation.
 // Licensed under the MIT License.
 
-<<<<<<< HEAD
 use crate::{manifest::GitHubRef, Dependency, Manifest, ManifestDescriptor};
-=======
-use crate::{Manifest, ManifestDescriptor};
 use async_trait::async_trait;
 use futures::FutureExt;
->>>>>>> 48dc5c7a
+use qsc_data_structures::language_features::LanguageFeatures;
+use qsc_linter::LintConfig;
+use rustc_hash::FxHashMap;
 use std::{
     cell::RefCell,
     path::{Path, PathBuf},
@@ -22,6 +21,9 @@
     /// Full path to the project's `qsharp.json` file
     pub manifest_path: Arc<str>,
     pub sources: Vec<(Arc<str>, Arc<str>)>,
+    //     pub package_graph_sources: PackageGraphSources,
+    //     pub lints: Vec<LintConfig>,
+    //     pub errors: Vec<miette::Report>,
     pub manifest: crate::Manifest,
 }
 
@@ -59,14 +61,6 @@
 /// an OS filesystem. It could be a virtual filesystem on vscode.dev, or perhaps a
 /// cached implementation. This interface defines the minimal filesystem requirements
 /// for the Q# project system to function correctly.
-<<<<<<< HEAD
-use async_trait::async_trait;
-use futures::FutureExt;
-use qsc_data_structures::language_features::LanguageFeatures;
-use qsc_linter::LintConfig;
-use rustc_hash::FxHashMap;
-=======
->>>>>>> 48dc5c7a
 #[async_trait(?Send)]
 pub trait FileSystemAsync {
     type Entry: DirEntry;
@@ -79,7 +73,6 @@
 
     async fn resolve_path(&self, base: &Path, path: &Path) -> miette::Result<PathBuf>;
 
-<<<<<<< HEAD
     // TODO: stretching the definition of "file system" here...
     // maybe we can call this struct "HostAsync" or something
     async fn fetch_github(
@@ -90,8 +83,6 @@
         path: &str,
     ) -> miette::Result<Arc<str>>;
 
-=======
->>>>>>> 48dc5c7a
     /// Given an initial path, fetch files matching <initial_path>/**/*.qs
     async fn collect_project_sources(
         &self,
@@ -158,7 +149,17 @@
         })
     }
 
-<<<<<<< HEAD
+    /// Given a directory path, parse the manifest and load the project sources.
+    async fn load_project_in_dir(&self, directory: &Path) -> miette::Result<Project> {
+        let manifest = self.parse_manifest_in_dir(directory).await?;
+
+        self.load_project(&ManifestDescriptor {
+            manifest_dir: directory.to_path_buf(),
+            manifest,
+        })
+        .await
+    }
+
     async fn parse_manifest_in_dir(&self, directory: &Path) -> Result<Manifest, miette::Error> {
         let manifest_path = self
             .resolve_path(directory, Path::new("qsharp.json"))
@@ -174,20 +175,12 @@
         let manifest = self.parse_manifest_in_dir(directory).await?;
 
         self.load_project_sources(&ManifestDescriptor {
-=======
-    /// Given a directory path, parse the manifest and load the project sources.
-    async fn load_project_in_dir(&self, directory: &Path) -> miette::Result<Project> {
-        let manifest = self.parse_manifest_in_dir(directory).await?;
-
-        self.load_project(&ManifestDescriptor {
->>>>>>> 48dc5c7a
             manifest_dir: directory.to_path_buf(),
             manifest,
         })
         .await
     }
 
-<<<<<<< HEAD
     async fn read_github_manifest_and_sources(&self, dep: &GitHubRef) -> miette::Result<Project> {
         let path = dep
             .path
@@ -412,17 +405,6 @@
                 })
             }
         }
-=======
-    async fn parse_manifest_in_dir(&self, directory: &Path) -> Result<Manifest, miette::Error> {
-        let manifest_path = self
-            .resolve_path(directory, Path::new("qsharp.json"))
-            .await?;
-        let (_, manifest_content) = self.read_file(&manifest_path).await?;
-        let manifest = serde_json::from_str::<Manifest>(&manifest_content).map_err(|e| {
-            miette::ErrReport::msg(format!("Failed to parse `qsharp.json` file: {e}"))
-        })?;
-        Ok(manifest)
->>>>>>> 48dc5c7a
     }
 }
 
@@ -431,51 +413,6 @@
     listing: impl Iterator<Item = Entry>,
 ) -> impl Iterator<Item = Entry> {
     listing.filter(|x| !x.entry_name().starts_with('.'))
-}
-
-/// This trait is used to abstract filesystem logic with regards to Q# projects.
-/// A Q# project requires some multi-file structure, but that may not actually be
-/// an OS filesystem. It could be a virtual filesystem on vscode.dev, or perhaps a
-/// cached implementation. This interface defines the minimal filesystem requirements
-/// for the Q# project system to function correctly.
-pub trait FileSystem {
-    type Entry: DirEntry;
-    /// Given a path, parse its contents and return a tuple representing (`FileName`, `FileContents`).
-    fn read_file(&self, path: &Path) -> miette::Result<(Arc<str>, Arc<str>)>;
-
-    /// Given a path, list its directory contents (if any).
-    fn list_directory(&self, path: &Path) -> miette::Result<Vec<Self::Entry>>;
-<<<<<<< HEAD
-
-    fn resolve_path(&self, base: &Path, path: &Path) -> miette::Result<PathBuf>;
-
-    fn fetch_github(
-        &self,
-        owner: &str,
-        repo: &str,
-        r#ref: &str,
-        path: &str,
-    ) -> miette::Result<Arc<str>>;
-
-    fn load_project_with_deps(
-        &self,
-        directory: &Path,
-        global_cache: Option<&RefCell<PackageCache>>,
-    ) -> miette::Result<ProjectConfig> {
-        // rather than rewriting all the async code in the project loader,
-        // we're calling the async implementation here, doing some tricks to make it run
-        // synchronously
-
-        let fs = ToFileSystemAsync { fs: self };
-
-        // This is a bit risky. It will fail at runtime if there are *any* await
-        // points in the async code. Right now, we know that will never be the case
-        // because we just passed in our synchronous FS functions to the project loader.
-        // But what if someone unwittingly sneaks anpther await point into the async implementation
-        // in the future?
-        FutureExt::now_or_never(fs.load_project_with_deps(directory, global_cache))
-            .expect("fun should be a function that returns immediately")
-    }
 }
 
 fn key_for_dependency_definition(dep: &Dependency) -> PackageKey {
@@ -522,31 +459,6 @@
     }
 }
 
-pub struct ProjectConfig {
-    pub compilation_uri: Arc<str>,
-    pub package_graph_sources: PackageGraphSources,
-    pub lints: Vec<LintConfig>,
-    pub errors: Vec<miette::Report>,
-}
-
-impl ProjectConfig {
-    // Given a source map and profile, create a default program config which
-    // has no dependencies.
-    // Useful for testing and single-file scenarios.
-    // #[must_use]
-    // pub fn with_no_dependencies(sources: Vec<(Arc<str>, Arc<str>)>) -> Self {
-    //     Self {
-    //         compilation_uri: "qsharp-project".into(),
-    //         package_graph_sources: PackageGraphSources::with_no_dependencies(
-    //             sources,
-    //             LanguageFeatures::default(),
-    //         ),
-    //         lints: Vec::default(),
-    //         errors: Vec::default(),
-    //     }
-    // }
-}
-
 #[derive(Debug)]
 pub struct DependencyCycle;
 
@@ -610,20 +522,34 @@
     }
 }
 
-/// Turns a `FileSystem` into a `FileSystemAsync`
-struct ToFileSystemAsync<'a, FS>
-where
-    FS: ?Sized,
-{
-    fs: &'a FS,
-}
-
-=======
+/// This trait is used to abstract filesystem logic with regards to Q# projects.
+/// A Q# project requires some multi-file structure, but that may not actually be
+/// an OS filesystem. It could be a virtual filesystem on vscode.dev, or perhaps a
+/// cached implementation. This interface defines the minimal filesystem requirements
+/// for the Q# project system to function correctly.
+pub trait FileSystem {
+    type Entry: DirEntry;
+    /// Given a path, parse its contents and return a tuple representing (`FileName`, `FileContents`).
+    fn read_file(&self, path: &Path) -> miette::Result<(Arc<str>, Arc<str>)>;
+
+    /// Given a path, list its directory contents (if any).
+    fn list_directory(&self, path: &Path) -> miette::Result<Vec<Self::Entry>>;
 
     fn resolve_path(&self, base: &Path, path: &Path) -> miette::Result<PathBuf>;
 
-    /// Given a [`ManifestDescriptor`], load project sources.
-    fn load_project(&self, manifest: &ManifestDescriptor) -> miette::Result<Project> {
+    fn fetch_github(
+        &self,
+        owner: &str,
+        repo: &str,
+        r#ref: &str,
+        path: &str,
+    ) -> miette::Result<Arc<str>>;
+
+    fn load_project_with_deps(
+        &self,
+        directory: &Path,
+        global_cache: Option<&RefCell<PackageCache>>,
+    ) -> miette::Result<ProjectConfig> {
         // Rather than rewriting all the async code in the project loader,
         // we call the async implementation here, doing some tricks to make it
         // run synchronously.
@@ -635,7 +561,8 @@
         // because we just passed in our synchronous FS functions to the project loader.
         // Proceed with caution if you make the `FileSystemAsync` implementation any
         // more complex.
-        FutureExt::now_or_never(fs.load_project(manifest)).expect("load_project should never await")
+        FutureExt::now_or_never(fs.load_project_with_deps(directory, global_cache))
+            .expect("load_project_with_deps should never await")
     }
 }
 
@@ -647,7 +574,6 @@
     fs: &'a FS,
 }
 
->>>>>>> 48dc5c7a
 #[async_trait(?Send)]
 impl<FS, E> FileSystemAsync for ToFileSystemAsync<'_, FS>
 where
@@ -659,13 +585,15 @@
     async fn read_file(&self, path: &Path) -> miette::Result<(Arc<str>, Arc<str>)> {
         self.fs.read_file(path)
     }
+
     async fn list_directory(&self, path: &Path) -> miette::Result<Vec<Self::Entry>> {
         self.fs.list_directory(path)
     }
+
     async fn resolve_path(&self, base: &Path, path: &Path) -> miette::Result<PathBuf> {
         self.fs.resolve_path(base, path)
-<<<<<<< HEAD
-    }
+    }
+
     async fn fetch_github(
         &self,
         owner: &str,
@@ -674,7 +602,5 @@
         path: &str,
     ) -> miette::Result<Arc<str>> {
         self.fs.fetch_github(owner, repo, r#ref, path)
-=======
->>>>>>> 48dc5c7a
     }
 }