--- conflicted
+++ resolved
@@ -166,10 +166,6 @@
     Ok((xs, final_sep))
 }
 
-<<<<<<< HEAD
-pub(super) fn shorten(from_start: usize, from_end: usize, s: &str) -> &str {
-    &s[from_start..s.len() - from_end]
-=======
 pub(super) fn recovering<T>(
     s: &mut Scanner,
     default: impl FnOnce(Span) -> T,
@@ -210,9 +206,12 @@
     result
 }
 
+pub(super) fn shorten(from_start: usize, from_end: usize, s: &str) -> &str {
+    &s[from_start..s.len() - from_end]
+}
+
 fn advanced(s: &Scanner, from: u32) -> bool {
     s.peek().span.lo > from
->>>>>>> 71676205
 }
 
 fn join(mut strings: impl Iterator<Item = impl AsRef<str>>, sep: &str) -> String {
