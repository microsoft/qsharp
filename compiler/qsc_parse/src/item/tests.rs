// Copyright (c) Microsoft Corporation.
// Licensed under the MIT License.

#![allow(clippy::needless_raw_string_hashes)]

use super::{
    parse, parse_attr, parse_import_or_export, parse_spec_decl, source_name_to_namespace_name,
};
use crate::{
    scan::ParserContext,
    tests::{check, check_vec, check_vec_v2_preview},
};
use expect_test::expect;
use qsc_data_structures::span::Span;

fn parse_namespaces(s: &mut ParserContext) -> Result<Vec<qsc_ast::ast::Namespace>, crate::Error> {
    super::parse_namespaces(s)
}

#[test]
fn body_intrinsic() {
    check(
        parse_spec_decl,
        "body intrinsic;",
        &expect!["SpecDecl _id_ [0-15] (Body): Gen: Intrinsic"],
    );
}

#[test]
fn adjoint_self() {
    check(
        parse_spec_decl,
        "adjoint self;",
        &expect!["SpecDecl _id_ [0-13] (Adj): Gen: Slf"],
    );
}

#[test]
fn adjoint_invert() {
    check(
        parse_spec_decl,
        "adjoint invert;",
        &expect!["SpecDecl _id_ [0-15] (Adj): Gen: Invert"],
    );
}

// unit tests for file_name_to_namespace_name
#[test]
fn file_name_to_namespace_name() {
    let raw = "foo/bar.qs";
    let error_span = Span::default();
    check(
        |_| source_name_to_namespace_name(raw, error_span),
        "",
        &expect![[r#"[Ident _id_ [0-0] "foo", Ident _id_ [0-0] "bar"]"#]],
    );
}

#[test]
fn controlled_distribute() {
    check(
        parse_spec_decl,
        "controlled distribute;",
        &expect!["SpecDecl _id_ [0-22] (Ctl): Gen: Distribute"],
    );
}

#[test]
fn controlled_adjoint_auto() {
    check(
        parse_spec_decl,
        "controlled adjoint auto;",
        &expect!["SpecDecl _id_ [0-24] (CtlAdj): Gen: Auto"],
    );
}

#[test]
fn spec_gen_missing_semi() {
    check(
        parse_spec_decl,
        "body intrinsic",
        &expect![[r#"
            Error(
                Token(
                    Semi,
                    Eof,
                    Span {
                        lo: 14,
                        hi: 14,
                    },
                ),
            )
        "#]],
    );
}

#[test]
fn spec_invalid_gen() {
    check(
        parse_spec_decl,
        "adjoint foo;",
        &expect![[r#"
            Error(
                Token(
                    Open(
                        Brace,
                    ),
                    Semi,
                    Span {
                        lo: 11,
                        hi: 12,
                    },
                ),
            )
        "#]],
    );
}

#[test]
fn open_no_alias() {
    check(
        parse,
        "open Foo.Bar.Baz;",
        &expect![[r#"
            Item _id_ [0-17]:
                Open ([Ident _id_ [5-8] "Foo", Ident _id_ [9-12] "Bar", Ident _id_ [13-16] "Baz"])"#]],
    );
}

#[test]
fn open_alias() {
    check(
        parse,
        "open Foo.Bar.Baz as Baz;",
        &expect![[r#"
            Item _id_ [0-24]:
                Open ([Ident _id_ [5-8] "Foo", Ident _id_ [9-12] "Bar", Ident _id_ [13-16] "Baz"]) (Ident _id_ [20-23] "Baz")"#]],
    );
}

#[test]
fn ty_decl() {
    check(
        parse,
        "newtype Foo = Unit;",
        &expect![[r#"
            Item _id_ [0-19]:
                New Type (Ident _id_ [8-11] "Foo"): TyDef _id_ [14-18]: Field:
                    Type _id_ [14-18]: Path: Path _id_ [14-18] (Ident _id_ [14-18] "Unit")"#]],
    );
}

#[test]
fn ty_decl_field_name() {
    check(
        parse,
        "newtype Foo = Bar : Int;",
        &expect![[r#"
            Item _id_ [0-24]:
                New Type (Ident _id_ [8-11] "Foo"): TyDef _id_ [14-23]: Field:
                    Ident _id_ [14-17] "Bar"
                    Type _id_ [20-23]: Path: Path _id_ [20-23] (Ident _id_ [20-23] "Int")"#]],
    );
}

#[test]
fn ty_decl_doc() {
    check(
        parse,
        "/// This is a
        /// doc comment.
        newtype Foo = Int;",
        &expect![[r#"
            Item _id_ [0-65]:
                doc:
                    This is a
                    doc comment.
                New Type (Ident _id_ [55-58] "Foo"): TyDef _id_ [61-64]: Field:
                    Type _id_ [61-64]: Path: Path _id_ [61-64] (Ident _id_ [61-64] "Int")"#]],
    );
}

#[test]
fn udt_item_doc() {
    check(
        parse,
        "newtype Foo = (
        /// doc-string for arg1
        arg1 : Int,
        /// doc-string for arg2
        arg2 : Int
    );",
        &expect![[r#"
            Item _id_ [0-125]:
                New Type (Ident _id_ [8-11] "Foo"): TyDef _id_ [14-124]: Tuple:
                    TyDef _id_ [56-66]: Field:
                        Ident _id_ [56-60] "arg1"
                        Type _id_ [63-66]: Path: Path _id_ [63-66] (Ident _id_ [63-66] "Int")
                    TyDef _id_ [108-118]: Field:
                        Ident _id_ [108-112] "arg2"
                        Type _id_ [115-118]: Path: Path _id_ [115-118] (Ident _id_ [115-118] "Int")"#]],
    );
}

#[test]
fn callable_param_doc() {
    check(
        parse,
        "
        operation Foo(
          /// the input
        input: Int): Unit {}
        ",
        &expect![[r#"
            Item _id_ [9-76]:
                Callable _id_ [9-76] (Operation):
                    name: Ident _id_ [19-22] "Foo"
                    input: Pat _id_ [22-67]: Paren:
                        Pat _id_ [56-66]: Bind:
                            Ident _id_ [56-61] "input"
                            Type _id_ [63-66]: Path: Path _id_ [63-66] (Ident _id_ [63-66] "Int")
                    output: Type _id_ [69-73]: Path: Path _id_ [69-73] (Ident _id_ [69-73] "Unit")
                    body: Block: Block _id_ [74-76]: <empty>"#]],
    );
}

#[test]
fn callable_return_doc() {
    check(
        parse,
        "
        operation Foo(input: Int):
        /// the return type
        Unit {}
        ",
        &expect![[r#"
            Item _id_ [9-79]:
                Callable _id_ [9-79] (Operation):
                    name: Ident _id_ [19-22] "Foo"
                    input: Pat _id_ [22-34]: Paren:
                        Pat _id_ [23-33]: Bind:
                            Ident _id_ [23-28] "input"
                            Type _id_ [30-33]: Path: Path _id_ [30-33] (Ident _id_ [30-33] "Int")
                    output: Type _id_ [72-76]: Path: Path _id_ [72-76] (Ident _id_ [72-76] "Unit")
                    body: Block: Block _id_ [77-79]: <empty>"#]],
    );
}

#[test]
fn nested_udt_item_doc() {
    check(
        parse,
        "newtype Nested = (Double,
            (
                /// Doc comment 1
                ItemName : Int,
                /// Doc comment 2
                String,
                (
                    /// Doc comment 3
                    ItemName: String
                )
            )
        );",
        &expect![[r#"
            Item _id_ [0-299]:
                New Type (Ident _id_ [8-14] "Nested"): TyDef _id_ [17-298]: Tuple:
                    TyDef _id_ [18-24]: Field:
                        Type _id_ [18-24]: Path: Path _id_ [18-24] (Ident _id_ [18-24] "Double")
                    TyDef _id_ [38-288]: Tuple:
                        TyDef _id_ [90-104]: Field:
                            Ident _id_ [90-98] "ItemName"
                            Type _id_ [101-104]: Path: Path _id_ [101-104] (Ident _id_ [101-104] "Int")
                        TyDef _id_ [156-162]: Field:
                            Type _id_ [156-162]: Path: Path _id_ [156-162] (Ident _id_ [156-162] "String")
                        TyDef _id_ [180-274]: Paren:
                            TyDef _id_ [240-256]: Field:
                                Ident _id_ [240-248] "ItemName"
                                Type _id_ [250-256]: Path: Path _id_ [250-256] (Ident _id_ [250-256] "String")"#]],
    );
}

#[test]
fn allow_docstring_basic_type() {
    check(
        parse,
        "newtype Nested = (Double,
            (
            ItemName:
                /// Doc comment
                String
            )
        );",
        &expect![[r#"
            Item _id_ [0-141]:
                New Type (Ident _id_ [8-14] "Nested"): TyDef _id_ [17-140]: Tuple:
                    TyDef _id_ [18-24]: Field:
                        Type _id_ [18-24]: Path: Path _id_ [18-24] (Ident _id_ [18-24] "Double")
                    TyDef _id_ [38-130]: Paren:
                        TyDef _id_ [52-116]: Field:
                            Ident _id_ [52-60] "ItemName"
                            Type _id_ [110-116]: Path: Path _id_ [110-116] (Ident _id_ [110-116] "String")"#]],
    );
}

#[test]
fn ty_def_invalid_field_name() {
    check(
        parse,
        "newtype Foo = Bar.Baz : Int[];",
        &expect![[r#"
            Error(
                Convert(
                    "identifier",
                    "type",
                    Span {
                        lo: 14,
                        hi: 21,
                    },
                ),
            )
        "#]],
    );
}

#[test]
fn ty_def_tuple() {
    check(
        parse,
        "newtype Foo = (Int, Int);",
        &expect![[r#"
            Item _id_ [0-25]:
                New Type (Ident _id_ [8-11] "Foo"): TyDef _id_ [14-24]: Field:
                    Type _id_ [14-24]: Tuple:
                        Type _id_ [15-18]: Path: Path _id_ [15-18] (Ident _id_ [15-18] "Int")
                        Type _id_ [20-23]: Path: Path _id_ [20-23] (Ident _id_ [20-23] "Int")"#]],
    );
}

#[test]
fn ty_def_tuple_one_named() {
    check(
        parse,
        "newtype Foo = (X : Int, Int);",
        &expect![[r#"
            Item _id_ [0-29]:
                New Type (Ident _id_ [8-11] "Foo"): TyDef _id_ [14-28]: Tuple:
                    TyDef _id_ [15-22]: Field:
                        Ident _id_ [15-16] "X"
                        Type _id_ [19-22]: Path: Path _id_ [19-22] (Ident _id_ [19-22] "Int")
                    TyDef _id_ [24-27]: Field:
                        Type _id_ [24-27]: Path: Path _id_ [24-27] (Ident _id_ [24-27] "Int")"#]],
    );
}

#[test]
fn ty_def_tuple_both_named() {
    check(
        parse,
        "newtype Foo = (X : Int, Y : Int);",
        &expect![[r#"
            Item _id_ [0-33]:
                New Type (Ident _id_ [8-11] "Foo"): TyDef _id_ [14-32]: Tuple:
                    TyDef _id_ [15-22]: Field:
                        Ident _id_ [15-16] "X"
                        Type _id_ [19-22]: Path: Path _id_ [19-22] (Ident _id_ [19-22] "Int")
                    TyDef _id_ [24-31]: Field:
                        Ident _id_ [24-25] "Y"
                        Type _id_ [28-31]: Path: Path _id_ [28-31] (Ident _id_ [28-31] "Int")"#]],
    );
}

#[test]
fn ty_def_nested_tuple() {
    check(
        parse,
        "newtype Foo = ((X : Int, Y : Int), Z : Int);",
        &expect![[r#"
            Item _id_ [0-44]:
                New Type (Ident _id_ [8-11] "Foo"): TyDef _id_ [14-43]: Tuple:
                    TyDef _id_ [15-33]: Tuple:
                        TyDef _id_ [16-23]: Field:
                            Ident _id_ [16-17] "X"
                            Type _id_ [20-23]: Path: Path _id_ [20-23] (Ident _id_ [20-23] "Int")
                        TyDef _id_ [25-32]: Field:
                            Ident _id_ [25-26] "Y"
                            Type _id_ [29-32]: Path: Path _id_ [29-32] (Ident _id_ [29-32] "Int")
                    TyDef _id_ [35-42]: Field:
                        Ident _id_ [35-36] "Z"
                        Type _id_ [39-42]: Path: Path _id_ [39-42] (Ident _id_ [39-42] "Int")"#]],
    );
}

#[test]
fn ty_def_tuple_with_name() {
    check(
        parse,
        "newtype Foo = Pair : (Int, Int);",
        &expect![[r#"
            Item _id_ [0-32]:
                New Type (Ident _id_ [8-11] "Foo"): TyDef _id_ [14-31]: Field:
                    Ident _id_ [14-18] "Pair"
                    Type _id_ [21-31]: Tuple:
                        Type _id_ [22-25]: Path: Path _id_ [22-25] (Ident _id_ [22-25] "Int")
                        Type _id_ [27-30]: Path: Path _id_ [27-30] (Ident _id_ [27-30] "Int")"#]],
    );
}

#[test]
fn ty_def_tuple_array() {
    check(
        parse,
        "newtype Foo = (Int, Int)[];",
        &expect![[r#"
        Item _id_ [0-27]:
            New Type (Ident _id_ [8-11] "Foo"): TyDef _id_ [14-26]: Field:
                Type _id_ [14-26]: Array: Type _id_ [14-24]: Tuple:
                    Type _id_ [15-18]: Path: Path _id_ [15-18] (Ident _id_ [15-18] "Int")
                    Type _id_ [20-23]: Path: Path _id_ [20-23] (Ident _id_ [20-23] "Int")"#]],
    );
}

#[test]
fn ty_def_tuple_lambda_args() {
    check(
        parse,
        "newtype Foo = (Int, Int) -> Int;",
        &expect![[r#"
            Item _id_ [0-32]:
                New Type (Ident _id_ [8-11] "Foo"): TyDef _id_ [14-31]: Field:
                    Type _id_ [14-31]: Arrow (Function):
                        param: Type _id_ [14-24]: Tuple:
                            Type _id_ [15-18]: Path: Path _id_ [15-18] (Ident _id_ [15-18] "Int")
                            Type _id_ [20-23]: Path: Path _id_ [20-23] (Ident _id_ [20-23] "Int")
                        return: Type _id_ [28-31]: Path: Path _id_ [28-31] (Ident _id_ [28-31] "Int")"#]],
    );
}

#[test]
fn ty_def_duplicate_comma() {
    check(
        parse,
        "newtype Foo = (Int,, Int);",
        &expect![[r#"
            Item _id_ [0-26]:
                New Type (Ident _id_ [8-11] "Foo"): TyDef _id_ [14-25]: Tuple:
                    TyDef _id_ [15-18]: Field:
                        Type _id_ [15-18]: Path: Path _id_ [15-18] (Ident _id_ [15-18] "Int")
                    TyDef _id_ [19-19]: Err
                    TyDef _id_ [21-24]: Field:
                        Type _id_ [21-24]: Path: Path _id_ [21-24] (Ident _id_ [21-24] "Int")

            [
                Error(
                    MissingSeqEntry(
                        Span {
                            lo: 19,
                            hi: 19,
                        },
                    ),
                ),
            ]"#]],
    );
}

#[test]
fn ty_def_initial_comma() {
    check(
        parse,
        "newtype Foo = (, Int);",
        &expect![[r#"
            Item _id_ [0-22]:
                New Type (Ident _id_ [8-11] "Foo"): TyDef _id_ [14-21]: Tuple:
                    TyDef _id_ [15-15]: Err
                    TyDef _id_ [17-20]: Field:
                        Type _id_ [17-20]: Path: Path _id_ [17-20] (Ident _id_ [17-20] "Int")

            [
                Error(
                    MissingSeqEntry(
                        Span {
                            lo: 15,
                            hi: 15,
                        },
                    ),
                ),
            ]"#]],
    );
}

#[test]
fn ty_def_named_duplicate_comma() {
    check(
        parse,
        "newtype Foo = (X : Int,, Int);",
        &expect![[r#"
            Item _id_ [0-30]:
                New Type (Ident _id_ [8-11] "Foo"): TyDef _id_ [14-29]: Tuple:
                    TyDef _id_ [15-22]: Field:
                        Ident _id_ [15-16] "X"
                        Type _id_ [19-22]: Path: Path _id_ [19-22] (Ident _id_ [19-22] "Int")
                    TyDef _id_ [23-23]: Err
                    TyDef _id_ [25-28]: Field:
                        Type _id_ [25-28]: Path: Path _id_ [25-28] (Ident _id_ [25-28] "Int")

            [
                Error(
                    MissingSeqEntry(
                        Span {
                            lo: 23,
                            hi: 23,
                        },
                    ),
                ),
            ]"#]],
    );
}

#[test]
fn function_decl() {
    check(
        parse,
        "function Foo() : Unit { body intrinsic; }",
        &expect![[r#"
            Item _id_ [0-41]:
                Callable _id_ [0-41] (Function):
                    name: Ident _id_ [9-12] "Foo"
                    input: Pat _id_ [12-14]: Unit
                    output: Type _id_ [17-21]: Path: Path _id_ [17-21] (Ident _id_ [17-21] "Unit")
                    body: Specializations:
                        SpecDecl _id_ [24-39] (Body): Gen: Intrinsic"#]],
    );
}

#[test]
fn function_decl_doc() {
    check(
        parse,
        "/// This is a
        /// doc comment.
        function Foo() : () {}",
        &expect![[r#"
            Item _id_ [0-69]:
                doc:
                    This is a
                    doc comment.
                Callable _id_ [47-69] (Function):
                    name: Ident _id_ [56-59] "Foo"
                    input: Pat _id_ [59-61]: Unit
                    output: Type _id_ [64-66]: Unit
                    body: Block: Block _id_ [67-69]: <empty>"#]],
    );
}

#[test]
fn doc_between_attr_and_keyword() {
    check(
        parse,
        "@EntryPoint()
        /// doc comment.
        function Foo() : () {}",
        &expect![[r#"
            Item _id_ [0-69]:
                Attr _id_ [0-13] (Ident _id_ [1-11] "EntryPoint"):
                    Expr _id_ [11-13]: Unit
                Callable _id_ [22-69] (Function):
                    name: Ident _id_ [56-59] "Foo"
                    input: Pat _id_ [59-61]: Unit
                    output: Type _id_ [64-66]: Unit
                    body: Block: Block _id_ [67-69]: <empty>"#]],
    );
}

#[test]
fn operation_decl() {
    check(
        parse,
        "operation Foo() : Unit { body intrinsic; }",
        &expect![[r#"
            Item _id_ [0-42]:
                Callable _id_ [0-42] (Operation):
                    name: Ident _id_ [10-13] "Foo"
                    input: Pat _id_ [13-15]: Unit
                    output: Type _id_ [18-22]: Path: Path _id_ [18-22] (Ident _id_ [18-22] "Unit")
                    body: Specializations:
                        SpecDecl _id_ [25-40] (Body): Gen: Intrinsic"#]],
    );
}

#[test]
fn operation_decl_doc() {
    check(
        parse,
        "/// This is a
        /// doc comment.
        operation Foo() : () {}",
        &expect![[r#"
            Item _id_ [0-70]:
                doc:
                    This is a
                    doc comment.
                Callable _id_ [47-70] (Operation):
                    name: Ident _id_ [57-60] "Foo"
                    input: Pat _id_ [60-62]: Unit
                    output: Type _id_ [65-67]: Unit
                    body: Block: Block _id_ [68-70]: <empty>"#]],
    );
}

#[test]
fn function_one_param() {
    check(
        parse,
        "function Foo(x : Int) : Unit { body intrinsic; }",
        &expect![[r#"
            Item _id_ [0-48]:
                Callable _id_ [0-48] (Function):
                    name: Ident _id_ [9-12] "Foo"
                    input: Pat _id_ [12-21]: Paren:
                        Pat _id_ [13-20]: Bind:
                            Ident _id_ [13-14] "x"
                            Type _id_ [17-20]: Path: Path _id_ [17-20] (Ident _id_ [17-20] "Int")
                    output: Type _id_ [24-28]: Path: Path _id_ [24-28] (Ident _id_ [24-28] "Unit")
                    body: Specializations:
                        SpecDecl _id_ [31-46] (Body): Gen: Intrinsic"#]],
    );
}

#[test]
fn function_two_params() {
    check(
        parse,
        "function Foo(x : Int, y : Int) : Unit { body intrinsic; }",
        &expect![[r#"
            Item _id_ [0-57]:
                Callable _id_ [0-57] (Function):
                    name: Ident _id_ [9-12] "Foo"
                    input: Pat _id_ [12-30]: Tuple:
                        Pat _id_ [13-20]: Bind:
                            Ident _id_ [13-14] "x"
                            Type _id_ [17-20]: Path: Path _id_ [17-20] (Ident _id_ [17-20] "Int")
                        Pat _id_ [22-29]: Bind:
                            Ident _id_ [22-23] "y"
                            Type _id_ [26-29]: Path: Path _id_ [26-29] (Ident _id_ [26-29] "Int")
                    output: Type _id_ [33-37]: Path: Path _id_ [33-37] (Ident _id_ [33-37] "Unit")
                    body: Specializations:
                        SpecDecl _id_ [40-55] (Body): Gen: Intrinsic"#]],
    );
}

#[test]
fn function_one_ty_param() {
    check(
        parse,
        "function Foo<'T>() : Unit { body intrinsic; }",
        &expect![[r#"
            Item _id_ [0-45]:
                Callable _id_ [0-45] (Function):
                    name: Ident _id_ [9-12] "Foo"
                    generics:
                        Ident _id_ [13-15] "'T"
                    input: Pat _id_ [16-18]: Unit
                    output: Type _id_ [21-25]: Path: Path _id_ [21-25] (Ident _id_ [21-25] "Unit")
                    body: Specializations:
                        SpecDecl _id_ [28-43] (Body): Gen: Intrinsic"#]],
    );
}

#[test]
fn function_two_ty_params() {
    check(
        parse,
        "function Foo<'T, 'U>() : Unit { body intrinsic; }",
        &expect![[r#"
            Item _id_ [0-49]:
                Callable _id_ [0-49] (Function):
                    name: Ident _id_ [9-12] "Foo"
                    generics:
                        Ident _id_ [13-15] "'T"
                        Ident _id_ [17-19] "'U"
                    input: Pat _id_ [20-22]: Unit
                    output: Type _id_ [25-29]: Path: Path _id_ [25-29] (Ident _id_ [25-29] "Unit")
                    body: Specializations:
                        SpecDecl _id_ [32-47] (Body): Gen: Intrinsic"#]],
    );
}

#[test]
fn function_duplicate_comma_in_ty_param() {
    check(
        parse,
        "function Foo<'T,,>() : Unit { body intrinsic; }",
        &expect![[r#"
            Item _id_ [0-47]:
                Callable _id_ [0-47] (Function):
                    name: Ident _id_ [9-12] "Foo"
                    generics:
                        Ident _id_ [13-15] "'T"
                        Ident _id_ [16-16] ""
                    input: Pat _id_ [18-20]: Unit
                    output: Type _id_ [23-27]: Path: Path _id_ [23-27] (Ident _id_ [23-27] "Unit")
                    body: Specializations:
                        SpecDecl _id_ [30-45] (Body): Gen: Intrinsic

            [
                Error(
                    MissingSeqEntry(
                        Span {
                            lo: 16,
                            hi: 16,
                        },
                    ),
                ),
            ]"#]],
    );
}

#[test]
fn function_single_impl() {
    check(
        parse,
        "function Foo(x : Int) : Int { let y = x; y }",
        &expect![[r#"
            Item _id_ [0-44]:
                Callable _id_ [0-44] (Function):
                    name: Ident _id_ [9-12] "Foo"
                    input: Pat _id_ [12-21]: Paren:
                        Pat _id_ [13-20]: Bind:
                            Ident _id_ [13-14] "x"
                            Type _id_ [17-20]: Path: Path _id_ [17-20] (Ident _id_ [17-20] "Int")
                    output: Type _id_ [24-27]: Path: Path _id_ [24-27] (Ident _id_ [24-27] "Int")
                    body: Block: Block _id_ [28-44]:
                        Stmt _id_ [30-40]: Local (Immutable):
                            Pat _id_ [34-35]: Bind:
                                Ident _id_ [34-35] "y"
                            Expr _id_ [38-39]: Path: Path _id_ [38-39] (Ident _id_ [38-39] "x")
                        Stmt _id_ [41-42]: Expr: Expr _id_ [41-42]: Path: Path _id_ [41-42] (Ident _id_ [41-42] "y")"#]],
    );
}

#[test]
fn function_body_missing_semi_between_stmts() {
    check(
        parse,
        "function Foo() : () { f(x) g(y) }",
        &expect![[r#"
            Item _id_ [0-33]:
                Callable _id_ [0-33] (Function):
                    name: Ident _id_ [9-12] "Foo"
                    input: Pat _id_ [12-14]: Unit
                    output: Type _id_ [17-19]: Unit
                    body: Block: Block _id_ [20-33]:
                        Stmt _id_ [22-26]: Expr: Expr _id_ [22-26]: Call:
                            Expr _id_ [22-23]: Path: Path _id_ [22-23] (Ident _id_ [22-23] "f")
                            Expr _id_ [23-26]: Paren: Expr _id_ [24-25]: Path: Path _id_ [24-25] (Ident _id_ [24-25] "x")
                        Stmt _id_ [27-31]: Expr: Expr _id_ [27-31]: Call:
                            Expr _id_ [27-28]: Path: Path _id_ [27-28] (Ident _id_ [27-28] "g")
                            Expr _id_ [28-31]: Paren: Expr _id_ [29-30]: Path: Path _id_ [29-30] (Ident _id_ [29-30] "y")

            [
                Error(
                    MissingSemi(
                        Span {
                            lo: 26,
                            hi: 26,
                        },
                    ),
                ),
            ]"#]],
    );
}

#[test]
fn operation_body_impl() {
    check(
        parse,
        "operation Foo() : Unit { body (...) { x } }",
        &expect![[r#"
            Item _id_ [0-43]:
                Callable _id_ [0-43] (Operation):
                    name: Ident _id_ [10-13] "Foo"
                    input: Pat _id_ [13-15]: Unit
                    output: Type _id_ [18-22]: Path: Path _id_ [18-22] (Ident _id_ [18-22] "Unit")
                    body: Specializations:
                        SpecDecl _id_ [25-41] (Body): Impl:
                            Pat _id_ [30-35]: Paren:
                                Pat _id_ [31-34]: Elided
                            Block _id_ [36-41]:
                                Stmt _id_ [38-39]: Expr: Expr _id_ [38-39]: Path: Path _id_ [38-39] (Ident _id_ [38-39] "x")"#]],
    );
}

#[test]
fn operation_body_ctl_impl() {
    check(
        parse,
        "operation Foo() : Unit { body (...) { x } controlled (cs, ...) { y } }",
        &expect![[r#"
            Item _id_ [0-70]:
                Callable _id_ [0-70] (Operation):
                    name: Ident _id_ [10-13] "Foo"
                    input: Pat _id_ [13-15]: Unit
                    output: Type _id_ [18-22]: Path: Path _id_ [18-22] (Ident _id_ [18-22] "Unit")
                    body: Specializations:
                        SpecDecl _id_ [25-41] (Body): Impl:
                            Pat _id_ [30-35]: Paren:
                                Pat _id_ [31-34]: Elided
                            Block _id_ [36-41]:
                                Stmt _id_ [38-39]: Expr: Expr _id_ [38-39]: Path: Path _id_ [38-39] (Ident _id_ [38-39] "x")
                        SpecDecl _id_ [42-68] (Ctl): Impl:
                            Pat _id_ [53-62]: Tuple:
                                Pat _id_ [54-56]: Bind:
                                    Ident _id_ [54-56] "cs"
                                Pat _id_ [58-61]: Elided
                            Block _id_ [63-68]:
                                Stmt _id_ [65-66]: Expr: Expr _id_ [65-66]: Path: Path _id_ [65-66] (Ident _id_ [65-66] "y")"#]],
    );
}

#[test]
fn operation_impl_and_gen() {
    check(
        parse,
        "operation Foo() : Unit { body (...) { x } adjoint self; }",
        &expect![[r#"
            Item _id_ [0-57]:
                Callable _id_ [0-57] (Operation):
                    name: Ident _id_ [10-13] "Foo"
                    input: Pat _id_ [13-15]: Unit
                    output: Type _id_ [18-22]: Path: Path _id_ [18-22] (Ident _id_ [18-22] "Unit")
                    body: Specializations:
                        SpecDecl _id_ [25-41] (Body): Impl:
                            Pat _id_ [30-35]: Paren:
                                Pat _id_ [31-34]: Elided
                            Block _id_ [36-41]:
                                Stmt _id_ [38-39]: Expr: Expr _id_ [38-39]: Path: Path _id_ [38-39] (Ident _id_ [38-39] "x")
                        SpecDecl _id_ [42-55] (Adj): Gen: Slf"#]],
    );
}

#[test]
fn operation_is_adj() {
    check(
        parse,
        "operation Foo() : Unit is Adj {}",
        &expect![[r#"
            Item _id_ [0-32]:
                Callable _id_ [0-32] (Operation):
                    name: Ident _id_ [10-13] "Foo"
                    input: Pat _id_ [13-15]: Unit
                    output: Type _id_ [18-22]: Path: Path _id_ [18-22] (Ident _id_ [18-22] "Unit")
                    functors: Functor Expr _id_ [26-29]: Adj
                    body: Block: Block _id_ [30-32]: <empty>"#]],
    );
}

#[test]
fn operation_is_adj_ctl() {
    check(
        parse,
        "operation Foo() : Unit is Adj + Ctl {}",
        &expect![[r#"
            Item _id_ [0-38]:
                Callable _id_ [0-38] (Operation):
                    name: Ident _id_ [10-13] "Foo"
                    input: Pat _id_ [13-15]: Unit
                    output: Type _id_ [18-22]: Path: Path _id_ [18-22] (Ident _id_ [18-22] "Unit")
                    functors: Functor Expr _id_ [26-35]: BinOp Union: (Functor Expr _id_ [26-29]: Adj) (Functor Expr _id_ [32-35]: Ctl)
                    body: Block: Block _id_ [36-38]: <empty>"#]],
    );
}

#[test]
fn function_missing_output_ty() {
    check(
        parse,
        "function Foo() { body intrinsic; }",
        &expect![[r#"
            Error(
                Token(
                    Colon,
                    Open(
                        Brace,
                    ),
                    Span {
                        lo: 15,
                        hi: 16,
                    },
                ),
            )
        "#]],
    );
}

#[test]
fn internal_ty() {
    check(
        parse,
        "internal newtype Foo = Unit;",
        &expect![[r#"
            Item _id_ [0-28]:
                Visibility _id_ [0-8] (Internal)
                New Type (Ident _id_ [17-20] "Foo"): TyDef _id_ [23-27]: Field:
                    Type _id_ [23-27]: Path: Path _id_ [23-27] (Ident _id_ [23-27] "Unit")"#]],
    );
}

#[test]
fn internal_function() {
    check(
        parse,
        "internal function Foo() : Unit {}",
        &expect![[r#"
            Item _id_ [0-33]:
                Visibility _id_ [0-8] (Internal)
                Callable _id_ [9-33] (Function):
                    name: Ident _id_ [18-21] "Foo"
                    input: Pat _id_ [21-23]: Unit
                    output: Type _id_ [26-30]: Path: Path _id_ [26-30] (Ident _id_ [26-30] "Unit")
                    body: Block: Block _id_ [31-33]: <empty>"#]],
    );
}

#[test]
fn internal_function_doc() {
    check(
        parse,
        "/// This is a
        /// doc comment.
        internal function Foo() : () {}",
        &expect![[r#"
            Item _id_ [0-78]:
                doc:
                    This is a
                    doc comment.
                Visibility _id_ [47-55] (Internal)
                Callable _id_ [56-78] (Function):
                    name: Ident _id_ [65-68] "Foo"
                    input: Pat _id_ [68-70]: Unit
                    output: Type _id_ [73-75]: Unit
                    body: Block: Block _id_ [76-78]: <empty>"#]],
    );
}

#[test]
fn internal_operation() {
    check(
        parse,
        "internal operation Foo() : Unit {}",
        &expect![[r#"
            Item _id_ [0-34]:
                Visibility _id_ [0-8] (Internal)
                Callable _id_ [9-34] (Operation):
                    name: Ident _id_ [19-22] "Foo"
                    input: Pat _id_ [22-24]: Unit
                    output: Type _id_ [27-31]: Path: Path _id_ [27-31] (Ident _id_ [27-31] "Unit")
                    body: Block: Block _id_ [32-34]: <empty>"#]],
    );
}

#[test]
fn attr_no_args() {
    check(
        parse_attr,
        "@Foo()",
        &expect![[r#"
            Attr _id_ [0-6] (Ident _id_ [1-4] "Foo"):
                Expr _id_ [4-6]: Unit"#]],
    );
}

#[test]
fn attr_single_arg() {
    check(
        parse_attr,
        "@Foo(123)",
        &expect![[r#"
            Attr _id_ [0-9] (Ident _id_ [1-4] "Foo"):
                Expr _id_ [4-9]: Paren: Expr _id_ [5-8]: Lit: Int(123)"#]],
    );
}

#[test]
fn attr_two_args() {
    check(
        parse_attr,
        "@Foo(123, \"bar\")",
        &expect![[r#"
            Attr _id_ [0-16] (Ident _id_ [1-4] "Foo"):
                Expr _id_ [4-16]: Tuple:
                    Expr _id_ [5-8]: Lit: Int(123)
                    Expr _id_ [10-15]: Lit: String("bar")"#]],
    );
}

#[test]
fn open_attr() {
    check(
        parse,
        "@Foo() open Bar;",
        &expect![[r#"
            Item _id_ [0-16]:
                Attr _id_ [0-6] (Ident _id_ [1-4] "Foo"):
                    Expr _id_ [4-6]: Unit
                Open (Ident _id_ [12-15] "Bar")"#]],
    );
}

#[test]
fn newtype_attr() {
    check(
        parse,
        "@Foo() newtype Bar = Unit;",
        &expect![[r#"
            Item _id_ [0-26]:
                Attr _id_ [0-6] (Ident _id_ [1-4] "Foo"):
                    Expr _id_ [4-6]: Unit
                New Type (Ident _id_ [15-18] "Bar"): TyDef _id_ [21-25]: Field:
                    Type _id_ [21-25]: Path: Path _id_ [21-25] (Ident _id_ [21-25] "Unit")"#]],
    );
}

#[test]
fn operation_one_attr() {
    check(
        parse,
        "@Foo() operation Bar() : Unit {}",
        &expect![[r#"
            Item _id_ [0-32]:
                Attr _id_ [0-6] (Ident _id_ [1-4] "Foo"):
                    Expr _id_ [4-6]: Unit
                Callable _id_ [7-32] (Operation):
                    name: Ident _id_ [17-20] "Bar"
                    input: Pat _id_ [20-22]: Unit
                    output: Type _id_ [25-29]: Path: Path _id_ [25-29] (Ident _id_ [25-29] "Unit")
                    body: Block: Block _id_ [30-32]: <empty>"#]],
    );
}

#[test]
fn operation_two_attrs() {
    check(
        parse,
        "@Foo() @Bar() operation Baz() : Unit {}",
        &expect![[r#"
            Item _id_ [0-39]:
                Attr _id_ [0-6] (Ident _id_ [1-4] "Foo"):
                    Expr _id_ [4-6]: Unit
                Attr _id_ [7-13] (Ident _id_ [8-11] "Bar"):
                    Expr _id_ [11-13]: Unit
                Callable _id_ [14-39] (Operation):
                    name: Ident _id_ [24-27] "Baz"
                    input: Pat _id_ [27-29]: Unit
                    output: Type _id_ [32-36]: Path: Path _id_ [32-36] (Ident _id_ [32-36] "Unit")
                    body: Block: Block _id_ [37-39]: <empty>"#]],
    );
}

#[test]
fn operation_attr_doc() {
    check(
        parse,
        "/// This is a
        /// doc comment.
        @Foo()
        operation Bar() : () {}",
        &expect![[r#"
            Item _id_ [0-85]:
                doc:
                    This is a
                    doc comment.
                Attr _id_ [47-53] (Ident _id_ [48-51] "Foo"):
                    Expr _id_ [51-53]: Unit
                Callable _id_ [62-85] (Operation):
                    name: Ident _id_ [72-75] "Bar"
                    input: Pat _id_ [75-77]: Unit
                    output: Type _id_ [80-82]: Unit
                    body: Block: Block _id_ [83-85]: <empty>"#]],
    );
}

#[test]
fn namespace_function() {
    check_vec(
        parse_namespaces,
        "namespace A { function Foo() : Unit { body intrinsic; } }",
        &expect![[r#"
            Namespace _id_ [0-57] (Ident _id_ [10-11] "A"):
                Item _id_ [14-55]:
                    Callable _id_ [14-55] (Function):
                        name: Ident _id_ [23-26] "Foo"
                        input: Pat _id_ [26-28]: Unit
                        output: Type _id_ [31-35]: Path: Path _id_ [31-35] (Ident _id_ [31-35] "Unit")
                        body: Specializations:
                            SpecDecl _id_ [38-53] (Body): Gen: Intrinsic"#]],
    );
}

#[test]
fn namespace_doc() {
    check_vec(
        parse_namespaces,
        "/// This is a
        /// doc comment.
        namespace A {
            function Foo() : () {}
        }",
        &expect![[r#"
            Namespace _id_ [0-105] (Ident _id_ [57-58] "A"):
                doc:
                    This is a
                    doc comment.
                Item _id_ [73-95]:
                    Callable _id_ [73-95] (Function):
                        name: Ident _id_ [82-85] "Foo"
                        input: Pat _id_ [85-87]: Unit
                        output: Type _id_ [90-92]: Unit
                        body: Block: Block _id_ [93-95]: <empty>"#]],
    );
}

#[test]
fn floating_doc_comments_in_namespace() {
    check_vec(
        parse_namespaces,
        "namespace MyQuantumProgram {
    @EntryPoint()
    function Main() : Unit {}
    /// hi
    /// another doc comment
}
",
        &expect![[r#"
            Namespace _id_ [0-117] (Ident _id_ [10-26] "MyQuantumProgram"):
                Item _id_ [33-76]:
                    Attr _id_ [33-46] (Ident _id_ [34-44] "EntryPoint"):
                        Expr _id_ [44-46]: Unit
                    Callable _id_ [51-76] (Function):
                        name: Ident _id_ [60-64] "Main"
                        input: Pat _id_ [64-66]: Unit
                        output: Type _id_ [69-73]: Path: Path _id_ [69-73] (Ident _id_ [69-73] "Unit")
                        body: Block: Block _id_ [74-76]: <empty>
                Item _id_ [81-115]:
                    Err

            [
                Error(
                    FloatingDocComment(
                        Span {
                            lo: 81,
                            hi: 115,
                        },
                    ),
                ),
            ]"#]],
    );
}

#[test]
fn floating_attr_in_namespace() {
    check_vec(
        parse_namespaces,
        "namespace MyQuantumProgram { @EntryPoint() }",
        &expect![[r#"
        Namespace _id_ [0-44] (Ident _id_ [10-26] "MyQuantumProgram"):
            Item _id_ [29-42]:
                Err

        [
            Error(
                FloatingAttr(
                    Span {
                        lo: 29,
                        hi: 42,
                    },
                ),
            ),
        ]"#]],
    );
}

#[test]
fn floating_visibility_in_namespace() {
    check_vec(
        parse_namespaces,
        "namespace MyQuantumProgram { internal }",
        &expect![[r#"
            Namespace _id_ [0-39] (Ident _id_ [10-26] "MyQuantumProgram"):
                Item _id_ [29-37]:
                    Err

            [
                Error(
                    FloatingVisibility(
                        Span {
                            lo: 29,
                            hi: 37,
                        },
                    ),
                ),
            ]"#]],
    );
}

#[test]
fn two_namespaces() {
    check_vec(
        parse_namespaces,
        "namespace A {} namespace B {}",
        &expect![[r#"
            Namespace _id_ [0-14] (Ident _id_ [10-11] "A"):,
            Namespace _id_ [15-29] (Ident _id_ [25-26] "B"):"#]],
    );
}

#[test]
fn two_namespaces_docs() {
    check_vec(
        parse_namespaces,
        "/// This is the first namespace.
        namespace A {}
        /// This is the second namespace.
        namespace B {}",
        &expect![[r#"
            Namespace _id_ [0-55] (Ident _id_ [51-52] "A"):
                doc:
                    This is the first namespace.,
            Namespace _id_ [64-120] (Ident _id_ [116-117] "B"):
                doc:
                    This is the second namespace."#]],
    );
}

#[test]
fn two_open_items() {
    check_vec(
        parse_namespaces,
        "namespace A { open B; open C; }",
        &expect![[r#"
            Namespace _id_ [0-31] (Ident _id_ [10-11] "A"):
                Item _id_ [14-21]:
                    Open (Ident _id_ [19-20] "B")
                Item _id_ [22-29]:
                    Open (Ident _id_ [27-28] "C")"#]],
    );
}

#[test]
fn two_ty_items() {
    check_vec(
        parse_namespaces,
        "namespace A { newtype B = Unit; newtype C = Unit; }",
        &expect![[r#"
            Namespace _id_ [0-51] (Ident _id_ [10-11] "A"):
                Item _id_ [14-31]:
                    New Type (Ident _id_ [22-23] "B"): TyDef _id_ [26-30]: Field:
                        Type _id_ [26-30]: Path: Path _id_ [26-30] (Ident _id_ [26-30] "Unit")
                Item _id_ [32-49]:
                    New Type (Ident _id_ [40-41] "C"): TyDef _id_ [44-48]: Field:
                        Type _id_ [44-48]: Path: Path _id_ [44-48] (Ident _id_ [44-48] "Unit")"#]],
    );
}

#[test]
fn two_callable_items() {
    check_vec(
        parse_namespaces,
        "namespace A { operation B() : Unit {} function C() : Unit {} }",
        &expect![[r#"
            Namespace _id_ [0-62] (Ident _id_ [10-11] "A"):
                Item _id_ [14-37]:
                    Callable _id_ [14-37] (Operation):
                        name: Ident _id_ [24-25] "B"
                        input: Pat _id_ [25-27]: Unit
                        output: Type _id_ [30-34]: Path: Path _id_ [30-34] (Ident _id_ [30-34] "Unit")
                        body: Block: Block _id_ [35-37]: <empty>
                Item _id_ [38-60]:
                    Callable _id_ [38-60] (Function):
                        name: Ident _id_ [47-48] "C"
                        input: Pat _id_ [48-50]: Unit
                        output: Type _id_ [53-57]: Path: Path _id_ [53-57] (Ident _id_ [53-57] "Unit")
                        body: Block: Block _id_ [58-60]: <empty>"#]],
    );
}

#[test]
fn two_callable_items_docs() {
    check_vec(
        parse_namespaces,
        "namespace A {
            /// This is the first callable.
            function Foo() : () {}
            /// This is the second callable.
            operation Foo() : () {}
        }",
        &expect![[r#"
            Namespace _id_ [0-183] (Ident _id_ [10-11] "A"):
                Item _id_ [26-92]:
                    doc:
                        This is the first callable.
                    Callable _id_ [70-92] (Function):
                        name: Ident _id_ [79-82] "Foo"
                        input: Pat _id_ [82-84]: Unit
                        output: Type _id_ [87-89]: Unit
                        body: Block: Block _id_ [90-92]: <empty>
                Item _id_ [105-173]:
                    doc:
                        This is the second callable.
                    Callable _id_ [150-173] (Operation):
                        name: Ident _id_ [160-163] "Foo"
                        input: Pat _id_ [163-165]: Unit
                        output: Type _id_ [168-170]: Unit
                        body: Block: Block _id_ [171-173]: <empty>"#]],
    );
}

#[test]
fn doc_without_item() {
    check_vec(
        parse_namespaces,
        "namespace A {
            /// This is a doc comment.
        }",
        &expect![[r#"
            Namespace _id_ [0-62] (Ident _id_ [10-11] "A"):
                Item _id_ [26-52]:
                    Err

            [
                Error(
                    FloatingDocComment(
                        Span {
                            lo: 26,
                            hi: 52,
                        },
                    ),
                ),
            ]"#]],
    );
}

#[test]
fn recover_callable_item() {
    check_vec(
        parse_namespaces,
        "namespace A {
            function Foo() : Int { 5 }
            function Bar() { 10 }
            operation Baz() : Double { 2.0 }
        }",
        &expect![[r#"
            Namespace _id_ [0-141] (Ident _id_ [10-11] "A"):
                Item _id_ [26-52]:
                    Callable _id_ [26-52] (Function):
                        name: Ident _id_ [35-38] "Foo"
                        input: Pat _id_ [38-40]: Unit
                        output: Type _id_ [43-46]: Path: Path _id_ [43-46] (Ident _id_ [43-46] "Int")
                        body: Block: Block _id_ [47-52]:
                            Stmt _id_ [49-50]: Expr: Expr _id_ [49-50]: Lit: Int(5)
                Item _id_ [65-86]:
                    Err
                Item _id_ [99-131]:
                    Callable _id_ [99-131] (Operation):
                        name: Ident _id_ [109-112] "Baz"
                        input: Pat _id_ [112-114]: Unit
                        output: Type _id_ [117-123]: Path: Path _id_ [117-123] (Ident _id_ [117-123] "Double")
                        body: Block: Block _id_ [124-131]:
                            Stmt _id_ [126-129]: Expr: Expr _id_ [126-129]: Lit: Double(2)

            [
                Error(
                    Token(
                        Colon,
                        Open(
                            Brace,
                        ),
                        Span {
                            lo: 80,
                            hi: 81,
                        },
                    ),
                ),
            ]"#]],
    );
}

#[test]
fn recover_unclosed_callable_item() {
    check_vec(
        parse_namespaces,
        "namespace A {
            function Foo() : Int {",
        &expect![[r#"
            Namespace _id_ [0-48] (Ident _id_ [10-11] "A"):
                Item _id_ [26-48]:
                    Callable _id_ [26-48] (Function):
                        name: Ident _id_ [35-38] "Foo"
                        input: Pat _id_ [38-40]: Unit
                        output: Type _id_ [43-46]: Path: Path _id_ [43-46] (Ident _id_ [43-46] "Int")
                        body: Block: Block _id_ [47-48]: <empty>

            [
                Error(
                    Token(
                        Close(
                            Brace,
                        ),
                        Eof,
                        Span {
                            lo: 48,
                            hi: 48,
                        },
                    ),
                ),
            ]"#]],
    );
}

#[test]
fn recover_unclosed_namespace() {
    check_vec(
        parse_namespaces,
        "namespace A {
            function Foo() : Int { 2 }",
        &expect![[r#"
            Namespace _id_ [0-52] (Ident _id_ [10-11] "A"):
                Item _id_ [26-52]:
                    Callable _id_ [26-52] (Function):
                        name: Ident _id_ [35-38] "Foo"
                        input: Pat _id_ [38-40]: Unit
                        output: Type _id_ [43-46]: Path: Path _id_ [43-46] (Ident _id_ [43-46] "Int")
                        body: Block: Block _id_ [47-52]:
                            Stmt _id_ [49-50]: Expr: Expr _id_ [49-50]: Lit: Int(2)

            [
                Error(
                    Token(
                        Close(
                            Brace,
                        ),
                        Eof,
                        Span {
                            lo: 52,
                            hi: 52,
                        },
                    ),
                ),
            ]"#]],
    );
}

#[test]
fn callable_missing_parens() {
    check_vec(
        parse_namespaces,
        "namespace A {
        function Foo x : Int : Int { x }
        }",
        &expect![[r#"
            Namespace _id_ [0-64] (Ident _id_ [10-11] "A"):
                Item _id_ [22-54]:
                    Err

            [
                Error(
                    MissingParens(
                        Span {
                            lo: 35,
                            hi: 42,
                        },
                    ),
                ),
            ]"#]],
    );
}

#[test]
fn callable_missing_close_parens() {
    check_vec(
        parse_namespaces,
        "namespace A {
        function Foo (x : Int : Int { x }
        }",
        &expect![[r#"
            Namespace _id_ [0-65] (Ident _id_ [10-11] "A"):
                Item _id_ [22-55]:
                    Err

            [
                Error(
                    Token(
                        Close(
                            Paren,
                        ),
                        Colon,
                        Span {
                            lo: 44,
                            hi: 45,
                        },
                    ),
                ),
            ]"#]],
    );
}

#[test]
fn callable_missing_open_parens() {
    check_vec(
        parse_namespaces,
        "namespace A {
        function Foo x : Int) : Int { x }
        }",
        &expect![[r#"
            Namespace _id_ [0-65] (Ident _id_ [10-11] "A"):
                Item _id_ [22-55]:
                    Err

            [
                Error(
                    MissingParens(
                        Span {
                            lo: 35,
                            hi: 42,
                        },
                    ),
                ),
            ]"#]],
    );
}

#[test]
fn disallow_qubit_scoped_block() {
    check_vec_v2_preview(
        parse_namespaces,
        "namespace Foo { operation Main() : Unit { use q1 = Qubit() {  };  } }",
        &expect![[r#"
            Namespace _id_ [0-69] (Ident _id_ [10-13] "Foo"):
                Item _id_ [16-67]:
                    Callable _id_ [16-67] (Operation):
                        name: Ident _id_ [26-30] "Main"
                        input: Pat _id_ [30-32]: Unit
                        output: Type _id_ [35-39]: Path: Path _id_ [35-39] (Ident _id_ [35-39] "Unit")
                        body: Block: Block _id_ [40-67]:
                            Stmt _id_ [42-58]: Qubit (Fresh)
                                Pat _id_ [46-48]: Bind:
                                    Ident _id_ [46-48] "q1"
                                QubitInit _id_ [51-58] Single
                            Stmt _id_ [59-64]: Semi: Expr _id_ [59-63]: Expr Block: Block _id_ [59-63]: <empty>

            [
                Error(
                    Token(
                        Semi,
                        Open(
                            Brace,
                        ),
                        Span {
                            lo: 59,
                            hi: 60,
                        },
                    ),
                ),
            ]"#]],
    );
}

#[test]
fn reject_nested_namespace_with_items() {
    check_vec(
        parse_namespaces,
        "namespace Outer {
            namespace Inner {
                function NestedFunction() : Unit {}
                newtype NestedType = Int;
            }
        }",
        &expect![[r#"
            Namespace _id_ [0-99] (Ident _id_ [10-15] "Outer"):

            [
                Error(
                    Token(
                        Close(
                            Brace,
                        ),
                        Keyword(
                            Namespace,
                        ),
                        Span {
                            lo: 30,
                            hi: 39,
                        },
                    ),
                ),
                Error(
                    Token(
                        Eof,
                        Keyword(
                            Newtype,
                        ),
                        Span {
                            lo: 116,
                            hi: 123,
                        },
                    ),
                ),
            ]"#]],
    );
}

#[test]
fn reject_namespace_with_multiple_nested_levels() {
    check_vec(
        parse_namespaces,
        "namespace LevelOne {
            namespace LevelTwo {
                namespace LevelThree {
                    function DeepFunction() : Unit {}
                }
            }
        }",
        &expect![[r#"
            Namespace _id_ [0-146] (Ident _id_ [10-18] "LevelOne"):

            [
                Error(
                    Token(
                        Close(
                            Brace,
                        ),
                        Keyword(
                            Namespace,
                        ),
                        Span {
                            lo: 33,
                            hi: 42,
                        },
                    ),
                ),
                Error(
                    Token(
                        Eof,
                        Close(
                            Brace,
                        ),
                        Span {
                            lo: 163,
                            hi: 164,
                        },
                    ),
                ),
            ]"#]],
    );
}

#[test]
fn namespace_with_attributes_and_docs() {
    check_vec(
        parse_namespaces,
        "/// Documentation for LevelOne
        namespace LevelOne {
            @ExampleAttr()
            /// Documentation that shouldn't show up, since docstrings go above attrs
            function InnerItem() : Unit {}
        }",
        &expect![[r#"
            Namespace _id_ [0-225] (Ident _id_ [49-57] "LevelOne"):
                doc:
                    Documentation for LevelOne
                Item _id_ [72-215]:
                    Attr _id_ [72-86] (Ident _id_ [73-84] "ExampleAttr"):
                        Expr _id_ [84-86]: Unit
                    Callable _id_ [99-215] (Function):
                        name: Ident _id_ [194-203] "InnerItem"
                        input: Pat _id_ [203-205]: Unit
                        output: Type _id_ [208-212]: Path: Path _id_ [208-212] (Ident _id_ [208-212] "Unit")
                        body: Block: Block _id_ [213-215]: <empty>"#]],
    );
}

#[test]
fn namespace_with_conflicting_names() {
    check_vec(
        parse_namespaces,
        "namespace Conflicts {
            function Item() : Unit {}
            newtype Item = Int;
        }",
        &expect![[r#"
            Namespace _id_ [0-101] (Ident _id_ [10-19] "Conflicts"):
                Item _id_ [34-59]:
                    Callable _id_ [34-59] (Function):
                        name: Ident _id_ [43-47] "Item"
                        input: Pat _id_ [47-49]: Unit
                        output: Type _id_ [52-56]: Path: Path _id_ [52-56] (Ident _id_ [52-56] "Unit")
                        body: Block: Block _id_ [57-59]: <empty>
                Item _id_ [72-91]:
                    New Type (Ident _id_ [80-84] "Item"): TyDef _id_ [87-90]: Field:
                        Type _id_ [87-90]: Path: Path _id_ [87-90] (Ident _id_ [87-90] "Int")"#]],
    );
}

// We technically broke this syntax as of May 2024. Although we don't think anybody was using it,
// we want to make sure we provide a helpful error message.
#[test]
fn helpful_error_on_dotted_alias() {
    check_vec(
        parse_namespaces,
        "namespace A {
            open Microsoft.Quantum.Math as Foo.Bar.Baz;
            operation Main() : Unit {}
        }",
        &expect![[r#"
            Namespace _id_ [0-118] (Ident _id_ [10-11] "A"):
                Item _id_ [26-69]:
                    Err
                Item _id_ [82-108]:
                    Callable _id_ [82-108] (Operation):
                        name: Ident _id_ [92-96] "Main"
                        input: Pat _id_ [96-98]: Unit
                        output: Type _id_ [101-105]: Path: Path _id_ [101-105] (Ident _id_ [101-105] "Unit")
                        body: Block: Block _id_ [106-108]: <empty>

            [
                Error(
                    DotIdentAlias(
                        Span {
                            lo: 60,
                            hi: 61,
                        },
                    ),
                ),
            ]"#]],
    );
}

#[test]
fn parse_export_basic() {
    check_vec(
        parse_namespaces,
        "namespace Foo {
               operation Bar() : Unit {}
               export Bar;
        }",
        &expect![[r#"
            Namespace _id_ [0-93] (Ident _id_ [10-13] "Foo"):
                Item _id_ [31-56]:
                    Callable _id_ [31-56] (Operation):
                        name: Ident _id_ [41-44] "Bar"
                        input: Pat _id_ [44-46]: Unit
                        output: Type _id_ [49-53]: Path: Path _id_ [49-53] (Ident _id_ [49-53] "Unit")
                        body: Block: Block _id_ [54-56]: <empty>
                Item _id_ [72-83]:
                    Export (ImportOrExportDecl [72-83]: [Path _id_ [79-82] (Ident _id_ [79-82] "Bar")])"#]],
    );
}

#[test]
fn parse_export_list() {
    check_vec(
        parse_namespaces,
        "namespace Foo {
               operation Bar() : Unit {}
               export Bar, Baz.Quux, Math.Quantum.Some.Nested, Math.Quantum.Some.Other.Nested;
        }",
        &expect![[r#"
            Namespace _id_ [0-161] (Ident _id_ [10-13] "Foo"):
                Item _id_ [31-56]:
                    Callable _id_ [31-56] (Operation):
                        name: Ident _id_ [41-44] "Bar"
                        input: Pat _id_ [44-46]: Unit
                        output: Type _id_ [49-53]: Path: Path _id_ [49-53] (Ident _id_ [49-53] "Unit")
                        body: Block: Block _id_ [54-56]: <empty>
                Item _id_ [72-151]:
                    Export (ImportOrExportDecl [72-151]: [Path _id_ [79-82] (Ident _id_ [79-82] "Bar"), Path _id_ [84-92] (Ident _id_ [84-87] "Baz") (Ident _id_ [88-92] "Quux"), Path _id_ [94-118] ([Ident _id_ [94-98] "Math", Ident _id_ [99-106] "Quantum", Ident _id_ [107-111] "Some"]) (Ident _id_ [112-118] "Nested"), Path _id_ [120-150] ([Ident _id_ [120-124] "Math", Ident _id_ [125-132] "Quantum", Ident _id_ [133-137] "Some", Ident _id_ [138-143] "Other"]) (Ident _id_ [144-150] "Nested")])"#]],
    );
}

#[test]
fn parse_single_import() {
    check(
        parse_import_or_export,
        "import Foo;",
<<<<<<< HEAD
        &expect!["ImportDecl [0-11]: [ ImportItem [0-10]: Foo ]"],
=======
        &expect![[r#"ImportOrExportDecl [0-11]: [Path _id_ [7-10] (Ident _id_ [7-10] "Foo")]"#]],
>>>>>>> 86546ef8
    );
}

#[test]
fn parse_multiple_imports() {
    check(
<<<<<<< HEAD
        parse_import,
        "import Foo.{Bar, Baz};",
        &expect!["ImportDecl [0-22]: [ ImportItem [7-15]: Foo.Bar ,  ImportItem [7-20]: Foo.Baz ]"],
    );
}

#[test]
fn parse_nested_imports() {
    check(
        parse_import,
        "import Foo.{Bar, Baz.{Quux, Corge}};",
        &expect!["ImportDecl [0-36]: [ ImportItem [7-15]: Foo.Bar ,  ImportItem [7-26]: Foo.Baz.Quux ,  ImportItem [7-33]: Foo.Baz.Corge ]"],
=======
        parse_import_or_export,
        "import Foo.Bar, Foo.Baz;",
        &expect![[
            r#"ImportOrExportDecl [0-24]: [Path _id_ [7-14] (Ident _id_ [7-10] "Foo") (Ident _id_ [11-14] "Bar"), Path _id_ [16-23] (Ident _id_ [16-19] "Foo") (Ident _id_ [20-23] "Baz")]"#
        ]],
>>>>>>> 86546ef8
    );
}

#[test]
fn parse_import_with_alias() {
    check(
        parse_import_or_export,
        "import Foo as Bar;",
<<<<<<< HEAD
        &expect![[r#"ImportDecl [0-18]: [ ImportItem [0-17]: Foo as Ident _id_ [14-17] "Bar"]"#]],
    );
}

#[test]
fn parse_import_with_nested_alias() {
    check(
        parse_import,
        "import Foo.{Bar as Baz};",
        &expect![[
            r#"ImportDecl [0-24]: [ ImportItem [7-15]: Foo.Bar as Ident _id_ [19-22] "Baz"]"#
        ]],
    );
}

#[test]
fn import_with_too_many_closing_braces() {
    check(
        parse_import,
        "import Foo.{Bar}};",
        &expect![[r#"
            Error(
                Rule(
                    "open brace, item, or semicolon",
                    Close(
                        Brace,
                    ),
                    Span {
                        lo: 16,
                        hi: 17,
                    },
                ),
            )
        "#]],
    );
}

#[test]
fn parse_export_missing_braces() {
    check_vec(
        parse_namespaces,
        "namespace Foo {
               operation Bar() : Unit {}
               export Bar;
        }",
        &expect![[r#"
            Namespace _id_ [0-93] (Ident _id_ [10-13] "Foo"):
                Item _id_ [31-56]:
                    Callable _id_ [31-56] (Operation):
                        name: Ident _id_ [41-44] "Bar"
                        input: Pat _id_ [44-46]: Unit
                        output: Type _id_ [49-53]: Path: Path _id_ [49-53] (Ident _id_ [49-53] "Unit")
                        body: Block: Block _id_ [54-56]: <empty>
                Item _id_ [72-83]:
                    Err

            [
                Error(
                    Token(
                        Open(
                            Brace,
                        ),
                        Ident,
                        Span {
                            lo: 79,
                            hi: 82,
                        },
                    ),
                ),
            ]"#]],
    );
}

#[test]
fn import_with_too_many_open_braces() {
    check(
        parse_import,
        "import Foo.{{Bar};",
        &expect![[r#"
            Error(
                Rule(
                    "close brace",
                    Semi,
                    Span {
                        lo: 17,
                        hi: 18,
                    },
                ),
            )
        "#]],
    );
}

#[test]
fn import_with_misplaced_closing_brace() {
    check(
        parse_import,
        "import Foo.}Bar;",
        &expect![[r#"
            Error(
                Rule(
                    "open brace or semicolon",
                    Close(
                        Brace,
                    ),
                    Span {
                        lo: 11,
                        hi: 12,
                    },
                ),
            )
        "#]],
    );
}

#[test]
fn complex_import_tree() {
    check(
        parse_import,
        r#"
    import A.B.Foo.{Bar.{Baz, Quux}, Graule};
    "#,
        &expect!["ImportDecl [5-46]: [ ImportItem [12-29]: A.B.Foo.Bar.Baz ,  ImportItem [12-35]: A.B.Foo.Bar.Quux ,  ImportItem [12-44]: A.B.Foo.Graule ]"],
=======
        &expect![[
            r#"ImportOrExportDecl [0-18]: [Path _id_ [7-10] (Ident _id_ [7-10] "Foo") as Ident _id_ [14-17] "Bar"]"#
        ]],
>>>>>>> 86546ef8
    );
}

#[test]
fn multi_import_with_alias() {
    check(
<<<<<<< HEAD
        parse_import,
        r#"
    import A.B.Foo.{Bar.{Baz,,,,,,,,,, Quux}, Graule};
    "#,
        &expect!["ImportDecl [5-55]: [ ImportItem [12-29]: A.B.Foo.Bar.Baz ,  ImportItem [12-44]: A.B.Foo.Bar.Quux ,  ImportItem [12-53]: A.B.Foo.Graule ]"],
    );
}

#[test]
fn ignore_extra_commas_after_brace() {
    check(
        parse_import,
        r#"
    import A.B.Foo.{Bar.{Baz, Quux},,, Graule};
    "#,
        &expect!["ImportDecl [5-48]: [ ImportItem [12-29]: A.B.Foo.Bar.Baz ,  ImportItem [12-35]: A.B.Foo.Bar.Quux ,  ImportItem [12-46]: A.B.Foo.Graule ]"],
=======
        parse_import_or_export,
        "import Foo.Bar as Baz, Foo.Quux;",
        &expect![[
            r#"ImportOrExportDecl [0-32]: [Path _id_ [7-14] (Ident _id_ [7-10] "Foo") (Ident _id_ [11-14] "Bar") as Ident _id_ [18-21] "Baz", Path _id_ [23-31] (Ident _id_ [23-26] "Foo") (Ident _id_ [27-31] "Quux")]"#
        ]],
>>>>>>> 86546ef8
    );
}

#[test]
fn empty_import_statement() {
    check(
        parse_import_or_export,
        "import;",
<<<<<<< HEAD
        &expect![[r#"
            Error(
                Rule(
                    "identifier",
                    Semi,
                    Span {
                        lo: 6,
                        hi: 7,
                    },
                ),
            )
        "#]],
    );
}

#[test]
fn import_tree_nested_basic() {
    check(
        parse_import,
        "import Foo.Bar.{Baz};",
        &expect!["ImportDecl [0-21]: [ ImportItem [7-19]: Foo.Bar.Baz ]"],
    );
}

#[test]
fn import_tree_shadowing_self() {
    check(
        parse_import,
        "import Foo.{Bar};",
        &expect!["ImportDecl [0-17]: [ ImportItem [7-15]: Foo.Bar ]"],
    );
}

#[test]
fn import_tree_shadowing_self_nested() {
    check(
        parse_import,
        "import Foo.{Bar.{Baz}};",
        &expect!["ImportDecl [0-23]: [ ImportItem [7-20]: Foo.Bar.Baz ]"],
    );
}

#[test]
fn import_tree_unexpected_token() {
    check(
        parse_import,
        "import Foo.{Bar 123};",
        &expect![[r#"
            Error(
                Rule(
                    "comma or close brace",
                    Int(
                        Decimal,
                    ),
                    Span {
                        lo: 16,
                        hi: 19,
                    },
                ),
            )
        "#]],
    );
}

#[test]
fn import_tree_missing_closing_brace() {
    check(
        parse_import,
        "import Foo.{Bar.{Baz;",
        &expect![[r#"
            Error(
                Rule(
                    "close brace",
                    Semi,
                    Span {
                        lo: 20,
                        hi: 21,
                    },
                ),
            )
        "#]],
    );
}

#[test]
fn import_tree_missing_opening_brace() {
    check(
        parse_import,
        "import Foo.Bar.Baz};",
        &expect![[r#"
            Error(
                Rule(
                    "open brace or semicolon",
                    Close(
                        Brace,
                    ),
                    Span {
                        lo: 18,
                        hi: 19,
                    },
                ),
            )
        "#]],
=======
        &expect!["ImportOrExportDecl [0-7]: []"],
>>>>>>> 86546ef8
    );
}

#[test]
fn parse_export_empty() {
    check_vec(
        parse_namespaces,
        "namespace Foo {
               operation Bar() : Unit {}
               export;
        }",
        &expect![[r#"
            Namespace _id_ [0-89] (Ident _id_ [10-13] "Foo"):
                Item _id_ [31-56]:
                    Callable _id_ [31-56] (Operation):
                        name: Ident _id_ [41-44] "Bar"
                        input: Pat _id_ [44-46]: Unit
                        output: Type _id_ [49-53]: Path: Path _id_ [49-53] (Ident _id_ [49-53] "Unit")
                        body: Block: Block _id_ [54-56]: <empty>
                Item _id_ [72-79]:
                    Export (ImportOrExportDecl [72-79]: [])"#]],
    );
}

#[test]
fn parse_glob_import() {
    check(
        parse_import,
        "import Foo.*;",
        &expect!["ImportDecl [0-13]: [Glob ImportItem [0-12]: Foo ]"],
    );
}

#[test]
fn parse_glob_import_in_list() {
    check(
        parse_import,
        "import Foo.{Bar, Baz.*};",
        &expect![
            "ImportDecl [0-24]: [ ImportItem [7-15]: Foo.Bar , Glob ImportItem [7-20]: Foo.Baz ]"
        ],
    );
}

#[test]
fn parse_glob_import_of_parent_in_list() {
    check(
        parse_import,
        "import Foo.{Bar, Baz, *};",
        &expect!["ImportDecl [0-25]: [ ImportItem [7-15]: Foo.Bar ,  ImportItem [7-20]: Foo.Baz , Glob ImportItem [7-10]: Foo ]"],
    );
}

#[test]
fn parse_glob_import_with_alias() {
    check(
        parse_import,
        "import Foo.* as Foo;",
        &expect![[
            r#"ImportDecl [0-20]: [Glob ImportItem [0-19]: Foo as Ident _id_ [16-19] "Foo"]"#
        ]],
    );
}

#[test]
fn parse_aliased_glob_import_in_list() {
    check(
        parse_import,
        "import Foo.{Bar, Baz.* as Quux};",
        &expect![[
            r#"ImportDecl [0-32]: [ ImportItem [7-15]: Foo.Bar , Glob ImportItem [7-20]: Foo.Baz as Ident _id_ [26-30] "Quux"]"#
        ]],
    );
}

#[test]
fn invalid_glob_syntax_extra_asterisk() {
    check(
        parse_import,
        "import Foo.**;",
        &expect![[r#"
            Error(
                Rule(
                    "open brace or semicolon",
                    ClosedBinOp(
                        Star,
                    ),
                    Span {
                        lo: 12,
                        hi: 13,
                    },
                ),
            )
        "#]],
    );
}

#[test]
fn invalid_glob_syntax_extra_asterisk_in_list() {
    check(
        parse_import,
        "import Foo.{Bar.**};",
        &expect![[r#"
            Error(
                Rule(
                    "identifier",
                    ClosedBinOp(
                        Star,
                    ),
                    Span {
                        lo: 17,
                        hi: 18,
                    },
                ),
            )
        "#]],
    );
}

#[test]
fn invalid_glob_syntax_missing_dot_in_list() {
    check(
        parse_import,
        "import Foo.{Bar*};",
        &expect![[r#"
            Error(
                Rule(
                    "dot",
                    ClosedBinOp(
                        Star,
                    ),
                    Span {
                        lo: 15,
                        hi: 16,
                    },
                ),
            )
        "#]],
    );
}

#[test]
fn invalid_glob_syntax_missing_dot() {
    check(
        parse_import,
        "import Foo.Bar**;",
        &expect![[r#"
            Error(
                Rule(
                    "open brace or semicolon",
                    ClosedBinOp(
                        Star,
                    ),
                    Span {
                        lo: 15,
                        hi: 16,
                    },
                ),
            )
        "#]],
    );
}

#[test]
fn invalid_glob_syntax_multiple_asterisks_in_path() {
    check(
        parse_import,
        "import Foo.Bar.*.*;",
        &expect![[r#"
            Error(
                Rule(
                    "open brace or semicolon",
                    Dot,
                    Span {
                        lo: 16,
                        hi: 17,
                    },
                ),
            )
"#]],
    );
}

#[test]
fn invalid_glob_syntax_multiple_asterisks_in_path_in_list() {
    check(
        parse_import,
        "import Foo.{Bar.*.*};",
        &expect![[r#"
            Error(
                MissingSeqEntry(
                    Span {
                        lo: 17,
                        hi: 17,
                    },
                ),
            )
        "#]],
    );
}

#[test]
fn invalid_glob_syntax_with_following_ident() {
    check(
        parse_import,
        "import Foo.*.Bar;",
        &expect![[r#"
            Error(
                Rule(
                    "open brace or semicolon",
                    Dot,
                    Span {
                        lo: 12,
                        hi: 13,
                    },
                ),
            )
        "#]],
    );
}

#[test]
fn invalid_glob_syntax_with_following_ident_in_list() {
    check(
        parse_import,
        "import Foo.{*.Bar};",
        &expect![[r#"
            Error(
                MissingSeqEntry(
                    Span {
                        lo: 13,
                        hi: 13,
                    },
                ),
            )
        "#]],
    );
}

#[test]
fn invalid_glob_syntax_with_following_ident_in_list_2() {
    check(
        parse_import,
        "import Foo.{Bar.*.Baz};",
        &expect![[r#"
            Error(
                MissingSeqEntry(
                    Span {
                        lo: 17,
                        hi: 17,
                    },
                ),
            )
        "#]],
    );
}

#[test]
fn parse_import_list_asterisk() {
    check(
        parse_import,
        "import Foo.{*};",
        &expect!["ImportDecl [0-15]: [Glob ImportItem [7-10]: Foo ]"],
    );
}

#[test]
fn disallow_top_level_recursive_glob() {
    check(
        parse_import,
        "import *;",
        &expect![[r#"
            Error(
                Rule(
                    "identifier",
                    ClosedBinOp(
                        Star,
                    ),
                    Span {
                        lo: 7,
                        hi: 8,
                    },
                ),
            )
        "#]],
    );
}<|MERGE_RESOLUTION|>--- conflicted
+++ resolved
@@ -1781,37 +1781,18 @@
     check(
         parse_import_or_export,
         "import Foo;",
-<<<<<<< HEAD
-        &expect!["ImportDecl [0-11]: [ ImportItem [0-10]: Foo ]"],
-=======
         &expect![[r#"ImportOrExportDecl [0-11]: [Path _id_ [7-10] (Ident _id_ [7-10] "Foo")]"#]],
->>>>>>> 86546ef8
     );
 }
 
 #[test]
 fn parse_multiple_imports() {
     check(
-<<<<<<< HEAD
-        parse_import,
-        "import Foo.{Bar, Baz};",
-        &expect!["ImportDecl [0-22]: [ ImportItem [7-15]: Foo.Bar ,  ImportItem [7-20]: Foo.Baz ]"],
-    );
-}
-
-#[test]
-fn parse_nested_imports() {
-    check(
-        parse_import,
-        "import Foo.{Bar, Baz.{Quux, Corge}};",
-        &expect!["ImportDecl [0-36]: [ ImportItem [7-15]: Foo.Bar ,  ImportItem [7-26]: Foo.Baz.Quux ,  ImportItem [7-33]: Foo.Baz.Corge ]"],
-=======
         parse_import_or_export,
         "import Foo.Bar, Foo.Baz;",
         &expect![[
             r#"ImportOrExportDecl [0-24]: [Path _id_ [7-14] (Ident _id_ [7-10] "Foo") (Ident _id_ [11-14] "Bar"), Path _id_ [16-23] (Ident _id_ [16-19] "Foo") (Ident _id_ [20-23] "Baz")]"#
         ]],
->>>>>>> 86546ef8
     );
 }
 
@@ -1820,165 +1801,20 @@
     check(
         parse_import_or_export,
         "import Foo as Bar;",
-<<<<<<< HEAD
-        &expect![[r#"ImportDecl [0-18]: [ ImportItem [0-17]: Foo as Ident _id_ [14-17] "Bar"]"#]],
-    );
-}
-
-#[test]
-fn parse_import_with_nested_alias() {
-    check(
-        parse_import,
-        "import Foo.{Bar as Baz};",
-        &expect![[
-            r#"ImportDecl [0-24]: [ ImportItem [7-15]: Foo.Bar as Ident _id_ [19-22] "Baz"]"#
-        ]],
-    );
-}
-
-#[test]
-fn import_with_too_many_closing_braces() {
-    check(
-        parse_import,
-        "import Foo.{Bar}};",
-        &expect![[r#"
-            Error(
-                Rule(
-                    "open brace, item, or semicolon",
-                    Close(
-                        Brace,
-                    ),
-                    Span {
-                        lo: 16,
-                        hi: 17,
-                    },
-                ),
-            )
-        "#]],
-    );
-}
-
-#[test]
-fn parse_export_missing_braces() {
-    check_vec(
-        parse_namespaces,
-        "namespace Foo {
-               operation Bar() : Unit {}
-               export Bar;
-        }",
-        &expect![[r#"
-            Namespace _id_ [0-93] (Ident _id_ [10-13] "Foo"):
-                Item _id_ [31-56]:
-                    Callable _id_ [31-56] (Operation):
-                        name: Ident _id_ [41-44] "Bar"
-                        input: Pat _id_ [44-46]: Unit
-                        output: Type _id_ [49-53]: Path: Path _id_ [49-53] (Ident _id_ [49-53] "Unit")
-                        body: Block: Block _id_ [54-56]: <empty>
-                Item _id_ [72-83]:
-                    Err
-
-            [
-                Error(
-                    Token(
-                        Open(
-                            Brace,
-                        ),
-                        Ident,
-                        Span {
-                            lo: 79,
-                            hi: 82,
-                        },
-                    ),
-                ),
-            ]"#]],
-    );
-}
-
-#[test]
-fn import_with_too_many_open_braces() {
-    check(
-        parse_import,
-        "import Foo.{{Bar};",
-        &expect![[r#"
-            Error(
-                Rule(
-                    "close brace",
-                    Semi,
-                    Span {
-                        lo: 17,
-                        hi: 18,
-                    },
-                ),
-            )
-        "#]],
-    );
-}
-
-#[test]
-fn import_with_misplaced_closing_brace() {
-    check(
-        parse_import,
-        "import Foo.}Bar;",
-        &expect![[r#"
-            Error(
-                Rule(
-                    "open brace or semicolon",
-                    Close(
-                        Brace,
-                    ),
-                    Span {
-                        lo: 11,
-                        hi: 12,
-                    },
-                ),
-            )
-        "#]],
-    );
-}
-
-#[test]
-fn complex_import_tree() {
-    check(
-        parse_import,
-        r#"
-    import A.B.Foo.{Bar.{Baz, Quux}, Graule};
-    "#,
-        &expect!["ImportDecl [5-46]: [ ImportItem [12-29]: A.B.Foo.Bar.Baz ,  ImportItem [12-35]: A.B.Foo.Bar.Quux ,  ImportItem [12-44]: A.B.Foo.Graule ]"],
-=======
         &expect![[
             r#"ImportOrExportDecl [0-18]: [Path _id_ [7-10] (Ident _id_ [7-10] "Foo") as Ident _id_ [14-17] "Bar"]"#
         ]],
->>>>>>> 86546ef8
     );
 }
 
 #[test]
 fn multi_import_with_alias() {
     check(
-<<<<<<< HEAD
-        parse_import,
-        r#"
-    import A.B.Foo.{Bar.{Baz,,,,,,,,,, Quux}, Graule};
-    "#,
-        &expect!["ImportDecl [5-55]: [ ImportItem [12-29]: A.B.Foo.Bar.Baz ,  ImportItem [12-44]: A.B.Foo.Bar.Quux ,  ImportItem [12-53]: A.B.Foo.Graule ]"],
-    );
-}
-
-#[test]
-fn ignore_extra_commas_after_brace() {
-    check(
-        parse_import,
-        r#"
-    import A.B.Foo.{Bar.{Baz, Quux},,, Graule};
-    "#,
-        &expect!["ImportDecl [5-48]: [ ImportItem [12-29]: A.B.Foo.Bar.Baz ,  ImportItem [12-35]: A.B.Foo.Bar.Quux ,  ImportItem [12-46]: A.B.Foo.Graule ]"],
-=======
         parse_import_or_export,
         "import Foo.Bar as Baz, Foo.Quux;",
         &expect![[
             r#"ImportOrExportDecl [0-32]: [Path _id_ [7-14] (Ident _id_ [7-10] "Foo") (Ident _id_ [11-14] "Bar") as Ident _id_ [18-21] "Baz", Path _id_ [23-31] (Ident _id_ [23-26] "Foo") (Ident _id_ [27-31] "Quux")]"#
         ]],
->>>>>>> 86546ef8
     );
 }
 
@@ -1987,113 +1823,7 @@
     check(
         parse_import_or_export,
         "import;",
-<<<<<<< HEAD
-        &expect![[r#"
-            Error(
-                Rule(
-                    "identifier",
-                    Semi,
-                    Span {
-                        lo: 6,
-                        hi: 7,
-                    },
-                ),
-            )
-        "#]],
-    );
-}
-
-#[test]
-fn import_tree_nested_basic() {
-    check(
-        parse_import,
-        "import Foo.Bar.{Baz};",
-        &expect!["ImportDecl [0-21]: [ ImportItem [7-19]: Foo.Bar.Baz ]"],
-    );
-}
-
-#[test]
-fn import_tree_shadowing_self() {
-    check(
-        parse_import,
-        "import Foo.{Bar};",
-        &expect!["ImportDecl [0-17]: [ ImportItem [7-15]: Foo.Bar ]"],
-    );
-}
-
-#[test]
-fn import_tree_shadowing_self_nested() {
-    check(
-        parse_import,
-        "import Foo.{Bar.{Baz}};",
-        &expect!["ImportDecl [0-23]: [ ImportItem [7-20]: Foo.Bar.Baz ]"],
-    );
-}
-
-#[test]
-fn import_tree_unexpected_token() {
-    check(
-        parse_import,
-        "import Foo.{Bar 123};",
-        &expect![[r#"
-            Error(
-                Rule(
-                    "comma or close brace",
-                    Int(
-                        Decimal,
-                    ),
-                    Span {
-                        lo: 16,
-                        hi: 19,
-                    },
-                ),
-            )
-        "#]],
-    );
-}
-
-#[test]
-fn import_tree_missing_closing_brace() {
-    check(
-        parse_import,
-        "import Foo.{Bar.{Baz;",
-        &expect![[r#"
-            Error(
-                Rule(
-                    "close brace",
-                    Semi,
-                    Span {
-                        lo: 20,
-                        hi: 21,
-                    },
-                ),
-            )
-        "#]],
-    );
-}
-
-#[test]
-fn import_tree_missing_opening_brace() {
-    check(
-        parse_import,
-        "import Foo.Bar.Baz};",
-        &expect![[r#"
-            Error(
-                Rule(
-                    "open brace or semicolon",
-                    Close(
-                        Brace,
-                    ),
-                    Span {
-                        lo: 18,
-                        hi: 19,
-                    },
-                ),
-            )
-        "#]],
-=======
         &expect!["ImportOrExportDecl [0-7]: []"],
->>>>>>> 86546ef8
     );
 }
 
