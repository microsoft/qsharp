// Copyright (c) Microsoft Corporation.
// Licensed under the MIT License.

#[cfg(test)]
mod tests;

use super::{
    keyword::Keyword,
    prim::{apos_ident, opt, seq, token},
    scan::ParserContext,
    Error, Parser, Result,
};
use crate::{
    completion::WordKinds,
    item::throw_away_doc,
    lex::{ClosedBinOp, Delim, TokenKind},
<<<<<<< HEAD
    prim::ident,
    prim::recovering_path,
=======
    prim::{parse_or_else, recovering_path},
>>>>>>> 424ea6d7
    ErrorKind,
};
use qsc_ast::ast::{
    CallableKind, ClassConstraint, ClassConstraints, Functor, FunctorExpr, FunctorExprKind,
    NodeId, SetOp, Ty, TyKind, TypeParameter,
};

pub(super) fn ty(s: &mut ParserContext) -> Result<Ty> {
    s.expect(WordKinds::PathTy);
    let lo = s.peek().span.lo;
    let lhs = base(s)?;
    array_or_arrow(s, lhs, lo)
}

pub(super) fn recovering_ty(s: &mut ParserContext) -> Result<Ty> {
    parse_or_else(
        s,
        |span| Ty {
            id: NodeId::default(),
            span,
            kind: Box::new(TyKind::Err),
        },
        ty,
    )
}

pub(super) fn array_or_arrow(s: &mut ParserContext<'_>, mut lhs: Ty, lo: u32) -> Result<Ty> {
    loop {
        if let Some(()) = opt(s, array)? {
            lhs = Ty {
                id: NodeId::default(),
                span: s.span(lo),
                kind: Box::new(TyKind::Array(Box::new(lhs))),
            }
        } else if let Some(kind) = opt(s, arrow)? {
            let output = recovering_ty(s)?;
            let functors = if token(s, TokenKind::Keyword(Keyword::Is)).is_ok() {
                Some(Box::new(functor_expr(s)?))
            } else {
                None
            };

            lhs = Ty {
                id: NodeId::default(),
                span: s.span(lo),
                kind: Box::new(TyKind::Arrow(
                    kind,
                    Box::new(lhs),
                    Box::new(output),
                    functors,
                )),
            }
        } else {
            break Ok(lhs);
        }
    }
}

pub(super) fn param(s: &mut ParserContext) -> Result<TypeParameter> {
    throw_away_doc(s);
    let lo = s.peek().span.lo;
    let generic = apos_ident(s)?;
    let bounds = if token(s, TokenKind::Colon).is_ok() {
        Some(ty_bounds(s)?)
    } else {
        None
    };

    Ok(TypeParameter::new(
        *generic,
        bounds.unwrap_or_else(|| ClassConstraints(Box::new([]))),
        s.span(lo),
    ))
}

// parses a ty but keeps track of the ident name
// TODO(sezna) document why this is here
fn ty_or_ident(s: &mut ParserContext) -> Result<qsc_ast::ast::ConstraintParameter> {
    let ty = ty(s)?;
    Ok(qsc_ast::ast::ConstraintParameter {
        ty,
    })
}

/// Parses the bounds of a type parameter, which are a list of class names separated by `+`.
/// This occurs after a `:` in a generic type:
/// `T: Eq + Iterator[Bool] + Class3`
///     ^^^^^^^^^^^^^^^^^^^^^^^^^^^^ bounds
fn ty_bounds(s: &mut ParserContext) -> Result<ClassConstraints> {
    let mut bounds: Vec<ClassConstraint> = Vec::new();
    loop {
        let bound_name = ident(s)?;
        // if there's a less-than sign, or "open angle bracket", try to parse type parameters for
        // the class
        // e.g. `Iterator[Bool]`
        let mut ty_parameters = Vec::new();
        if token(s, TokenKind::Open(Delim::Bracket)).is_ok() {
            let (tys, _final_sep) = seq(s, ty_or_ident)?;
            ty_parameters = tys;
            token(s, TokenKind::Close(Delim::Bracket))?;
        }
        bounds.push(ClassConstraint {
            name: *bound_name,
            parameters: ty_parameters.into_boxed_slice(),
        });
        if token(s, TokenKind::ClosedBinOp(ClosedBinOp::Plus)).is_err() {
            break;
        }
    }
    Ok(ClassConstraints(bounds.into_boxed_slice()))
}

fn array(s: &mut ParserContext) -> Result<()> {
    token(s, TokenKind::Open(Delim::Bracket))?;
    token(s, TokenKind::Close(Delim::Bracket))?;
    Ok(())
}

fn arrow(s: &mut ParserContext) -> Result<CallableKind> {
    if token(s, TokenKind::RArrow).is_ok() {
        Ok(CallableKind::Function)
    } else if token(s, TokenKind::FatArrow).is_ok() {
        Ok(CallableKind::Operation)
    } else {
        Err(Error::new(ErrorKind::Rule(
            "arrow type",
            s.peek().kind,
            s.peek().span,
        )))
    }
}

/// the base type of a type, which can be a hole, a type parameter, a path, or a parenthesized type
/// (or a tuple)
/// This parses the part before the arrow or array in a type, if an arrow or array is present.
fn base(s: &mut ParserContext) -> Result<Ty> {
    throw_away_doc(s);
    let lo = s.peek().span.lo;
    let kind = if token(s, TokenKind::Keyword(Keyword::Underscore)).is_ok() {
        Ok(TyKind::Hole)
    } else if let Some(name) = opt(s, param)? {
        Ok(TyKind::Param(name))
    } else if let Some(path) = opt(s, |s| recovering_path(s, WordKinds::PathTy))? {
        Ok(TyKind::Path(path))
    } else if token(s, TokenKind::Open(Delim::Paren)).is_ok() {
        let (tys, final_sep) = seq(s, ty)?;
        token(s, TokenKind::Close(Delim::Paren))?;
        Ok(final_sep.reify(tys, |t| TyKind::Paren(Box::new(t)), TyKind::Tuple))
    } else {
        Err(Error::new(ErrorKind::Rule(
            "type",
            s.peek().kind,
            s.peek().span,
        )))
    }?;

    Ok(Ty {
        id: NodeId::default(),
        span: s.span(lo),
        kind: Box::new(kind),
    })
}

pub(super) fn functor_expr(s: &mut ParserContext) -> Result<FunctorExpr> {
    // Intersection binds tighter than union.
    functor_op(s, ClosedBinOp::Plus, SetOp::Union, |s| {
        functor_op(s, ClosedBinOp::Star, SetOp::Intersect, functor_base)
    })
}

fn functor_base(s: &mut ParserContext) -> Result<FunctorExpr> {
    let lo = s.peek().span.lo;
    let kind = if token(s, TokenKind::Open(Delim::Paren)).is_ok() {
        let e = functor_expr(s)?;
        token(s, TokenKind::Close(Delim::Paren))?;
        Ok(FunctorExprKind::Paren(Box::new(e)))
    } else if token(s, TokenKind::Keyword(Keyword::Adj)).is_ok() {
        Ok(FunctorExprKind::Lit(Functor::Adj))
    } else if token(s, TokenKind::Keyword(Keyword::Ctl)).is_ok() {
        Ok(FunctorExprKind::Lit(Functor::Ctl))
    } else {
        Err(Error::new(ErrorKind::Rule(
            "functor literal",
            s.peek().kind,
            s.peek().span,
        )))
    }?;

    Ok(FunctorExpr {
        id: NodeId::default(),
        span: s.span(lo),
        kind: Box::new(kind),
    })
}

fn functor_op(
    s: &mut ParserContext,
    bin_op: ClosedBinOp,
    set_op: SetOp,
    mut p: impl Parser<FunctorExpr>,
) -> Result<FunctorExpr> {
    let lo = s.peek().span.lo;
    let mut lhs = p(s)?;

    while token(s, TokenKind::ClosedBinOp(bin_op)).is_ok() {
        let rhs = p(s)?;
        lhs = FunctorExpr {
            id: NodeId::default(),
            span: s.span(lo),
            kind: Box::new(FunctorExprKind::BinOp(set_op, Box::new(lhs), Box::new(rhs))),
        };
    }

    Ok(lhs)
}<|MERGE_RESOLUTION|>--- conflicted
+++ resolved
@@ -14,12 +14,7 @@
     completion::WordKinds,
     item::throw_away_doc,
     lex::{ClosedBinOp, Delim, TokenKind},
-<<<<<<< HEAD
-    prim::ident,
-    prim::recovering_path,
-=======
-    prim::{parse_or_else, recovering_path},
->>>>>>> 424ea6d7
+    prim::{parse_or_else, ident, recovering_path},
     ErrorKind,
 };
 use qsc_ast::ast::{
