--- conflicted
+++ resolved
@@ -255,25 +255,21 @@
             .unwrap_or_default()
     }
 
-<<<<<<< HEAD
-    fn finish_circuit(&self, mut operations: Vec<Operation>) -> Circuit {
+    fn finish_circuit(&self, operations: Vec<Operation>) -> Circuit {
         // add deferred measurements
-        if self.config.base_profile {
-            for (qubit, _) in &self.remapper.qubit_measurement_counts {
-                if self.max_ops_exceeded || operations.len() >= self.config.max_operations {
-                    break;
-                }
-
-                // guaranteed one measurement per qubit, so result is always 0
-                operations.push(measurement_gate(qubit.0, 0));
-            }
-        }
+        // if self.config.base_profile {
+        //     for (qubit, _) in &self.remapper.qubit_measurement_counts {
+        //         if self.max_ops_exceeded || operations.len() >= self.config.max_operations {
+        //             break;
+        //         }
+
+        //         // guaranteed one measurement per qubit, so result is always 0
+        //         operations.push(measurement_gate(qubit.0, 0));
+        //     }
+        // }
 
         let mut qubits = vec![];
 
-=======
-    fn finish_circuit(&self, mut circuit: Circuit) -> Circuit {
->>>>>>> 04ac1a4a
         // add qubit declarations
         for i in 0..self.remapper.num_qubits() {
             let num_measurements = self.num_measurements_for_qubit(WireId(i));
