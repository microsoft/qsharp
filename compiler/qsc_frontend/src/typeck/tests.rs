--- conflicted
+++ resolved
@@ -974,7 +974,7 @@
             #16 133-148 "p w/ Third <- 3" : UDT<Item 1>
             #17 133-134 "p" : UDT<Item 1>
             #18 147-148 "3" : Int
-            Error(Type(Error(MissingClass(SetField { record: Udt(Item(ItemId { package: None, item: LocalItemId(1) })), name: "Third", item: Prim(Int) }, Span { lo: 129, hi: 130 }))))
+            Error(Type(Error(MissingClass(HasField { record: Udt(Item(ItemId { package: None, item: LocalItemId(1) })), name: "Third", item: Prim(Int) }, Span { lo: 129, hi: 130 }))))
         "##]],
     );
 }
@@ -1010,7 +1010,7 @@
             #20 163-178 "p w/ Third <- 3" : UDT<Item 1>
             #21 163-164 "p" : UDT<Item 1>
             #22 177-178 "3" : Int
-            Error(Type(Error(MissingClass(SetField { record: Udt(Item(ItemId { package: None, item: LocalItemId(1) })), name: "Third", item: Prim(Int) }, Span { lo: 159, hi: 160 }))))
+            Error(Type(Error(MissingClass(HasField { record: Udt(Item(ItemId { package: None, item: LocalItemId(1) })), name: "Third", item: Prim(Int) }, Span { lo: 159, hi: 160 }))))
         "##]],
     );
 }
@@ -1401,80 +1401,6 @@
 }
 
 #[test]
-<<<<<<< HEAD
-fn array_length_field_is_int() {
-    check(
-        indoc! {"
-            namespace A {
-                function Foo(x : Qubit[]) : Int {
-                    x::Length
-                }
-            }
-        "},
-        "",
-        &expect![[r##"
-            #2 31-42 "x : Qubit[]" : (Qubit)[]
-            #4 50-75 "{\n        x::Length\n    }" : Int
-            #6 60-69 "x::Length" : Int
-            #7 60-61 "x" : (Qubit)[]
-        "##]],
-    );
-}
-
-#[test]
-fn array_length_generic_is_int() {
-    check(
-        indoc! {"
-            namespace A {
-                function Length<'T>(a : 'T[]) : Int {
-                    a::Length
-                }
-                function Foo(x : Qubit[]) : Int {
-                    Length(x)
-                }
-            }
-        "},
-        "",
-        &expect![[r##"
-            #3 38-46 "a : 'T[]" : ('T)[]
-            #5 54-79 "{\n        a::Length\n    }" : Int
-            #7 64-73 "a::Length" : Int
-            #8 64-65 "a" : ('T)[]
-            #11 97-108 "x : Qubit[]" : (Qubit)[]
-            #13 116-141 "{\n        Length(x)\n    }" : Int
-            #15 126-135 "Length(x)" : Int
-            #16 126-132 "Length" : ((Qubit)[] -> Int)
-            #17 133-134 "x" : (Qubit)[]
-        "##]],
-    );
-}
-
-#[test]
-fn array_length_field_used_as_double_error() {
-    check(
-        indoc! {"
-            namespace A {
-                function Foo(x : Qubit[]) : Double {
-                    x::Length * 2.0
-                }
-            }
-        "},
-        "",
-        &expect![[r##"
-            #2 31-42 "x : Qubit[]" : (Qubit)[]
-            #4 53-84 "{\n        x::Length * 2.0\n    }" : Double
-            #6 63-78 "x::Length * 2.0" : Double
-            #7 63-72 "x::Length" : Double
-            #8 63-64 "x" : (Qubit)[]
-            #9 75-78 "2.0" : Double
-            Error(Type(Error(TypeMismatch(Prim(Double), Prim(Int), Span { lo: 63, hi: 72 }))))
-        "##]],
-    );
-}
-
-#[test]
-=======
->>>>>>> 0016586c
 fn array_unknown_field_error() {
     check(
         indoc! {"
