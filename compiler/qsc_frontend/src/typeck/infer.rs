// Copyright (c) Microsoft Corporation.
// Licensed under the MIT License.

use super::{Error, ErrorKind};
use qsc_data_structures::{index_map::IndexMap, span::Span};
use qsc_hir::hir::{Functor, InferTy, PrimTy, Ty};
use std::{
    collections::{HashMap, VecDeque},
    fmt::{self, Debug, Display, Formatter},
};

pub(super) type Substitutions = IndexMap<InferTy, Ty>;

#[derive(Clone, Debug)]
pub(super) enum Class {
    Add(Ty),
    Adj(Ty),
    Call { callee: Ty, input: Ty, output: Ty },
    Ctl { op: Ty, with_ctls: Ty },
    Eq(Ty),
    Exp { base: Ty, power: Ty },
    HasField { record: Ty, name: String, item: Ty },
    HasIndex { container: Ty, index: Ty, item: Ty },
    Integral(Ty),
    Iterable { container: Ty, item: Ty },
    Num(Ty),
    Unwrap { wrapper: Ty, base: Ty },
}

impl Class {
    fn dependencies(&self) -> Vec<&Ty> {
        match self {
            Self::Add(ty) | Self::Adj(ty) | Self::Eq(ty) | Self::Integral(ty) | Self::Num(ty) => {
                vec![ty]
            }
            Self::Call { callee, .. } => vec![callee],
            Self::Ctl { op, .. } => vec![op],
            Self::Exp { base, .. } => vec![base],
            Self::HasField { record, .. } => vec![record],
            Self::HasIndex {
                container, index, ..
            } => vec![container, index],
            Self::Iterable { container, .. } => vec![container],
            Self::Unwrap { wrapper, .. } => vec![wrapper],
        }
    }

    fn map(self, mut f: impl FnMut(Ty) -> Ty) -> Self {
        match self {
            Self::Add(ty) => Self::Add(f(ty)),
            Self::Adj(ty) => Self::Adj(f(ty)),
            Self::Call {
                callee,
                input,
                output,
            } => Self::Call {
                callee: f(callee),
                input: f(input),
                output: f(output),
            },
            Self::Ctl { op, with_ctls } => Self::Ctl {
                op: f(op),
                with_ctls: f(with_ctls),
            },
            Self::Eq(ty) => Self::Eq(f(ty)),
            Self::Exp { base, power } => Self::Exp {
                base: f(base),
                power: f(power),
            },
            Self::HasField { record, name, item } => Self::HasField {
                record: f(record),
                name,
                item: f(item),
            },
            Self::HasIndex {
                container,
                index,
                item,
            } => Self::HasIndex {
                container: f(container),
                index: f(index),
                item: f(item),
            },
            Self::Integral(ty) => Self::Integral(f(ty)),
            Self::Iterable { container, item } => Self::Iterable {
                container: f(container),
                item: f(item),
            },
            Self::Num(ty) => Self::Num(f(ty)),
            Self::Unwrap { wrapper, base } => Self::Unwrap {
                wrapper: f(wrapper),
                base: f(base),
            },
        }
    }

    fn check(self, span: Span) -> Result<Vec<Constraint>, ClassError> {
        match self {
            Class::Add(ty) => check_add(&ty)
                .then_some(Vec::new())
                .ok_or(ClassError(Class::Add(ty), span)),
            Class::Adj(ty) => check_adj(&ty)
                .then_some(Vec::new())
                .ok_or(ClassError(Class::Adj(ty), span)),
            Class::Call {
                callee,
                input,
                output,
            } => check_call(callee, input, output, span),
            Class::Ctl { op, with_ctls } => check_ctl(op, with_ctls, span).map(|c| vec![c]),
            Class::Eq(ty) => check_eq(ty, span),
            Class::Exp { base, power } => check_exp(base, power, span).map(|c| vec![c]),
            Class::HasField { record, name, item } => {
                check_has_field(record, name, item, span).map(|c| vec![c])
            }
            Class::HasIndex {
                container,
                index,
                item,
            } => check_has_index(container, index, item, span).map(|c| vec![c]),
            Class::Integral(ty) => check_integral(&ty)
                .then_some(Vec::new())
                .ok_or(ClassError(Class::Integral(ty), span)),
            Class::Iterable { container, item } => {
                check_iterable(container, item, span).map(|c| vec![c])
            }
            Class::Num(ty) => check_num(&ty)
                .then_some(Vec::new())
                .ok_or(ClassError(Class::Num(ty), span)),
            Class::Unwrap { wrapper, base } => {
                // TODO: If the wrapper type is a user-defined type, look up its underlying type.
                // https://github.com/microsoft/qsharp/issues/148
                Err(ClassError(Class::Unwrap { wrapper, base }, span))
            }
        }
    }
}

impl Display for Class {
    fn fmt(&self, f: &mut Formatter) -> fmt::Result {
        match self {
            Class::Add(ty) => write!(f, "Add<{ty}>"),
            Class::Adj(ty) => write!(f, "Adj<{ty}>"),
            Class::Call { callee, .. } => write!(f, "Call<{callee}>"),
            Class::Ctl { op, .. } => write!(f, "Ctl<{op}>"),
            Class::Eq(ty) => write!(f, "Eq<{ty}>"),
            Class::Exp { base, .. } => write!(f, "Exp<{base}>"),
            Class::HasField { record, name, .. } => write!(f, "HasField<{record}, {name}>"),
            Class::HasIndex {
                container, index, ..
            } => write!(f, "HasIndex<{container}, {index}>"),
            Class::Integral(ty) => write!(f, "Integral<{ty}>"),
            Class::Iterable { container, .. } => write!(f, "Iterable<{container}>"),
            Class::Num(ty) => write!(f, "Num<{ty}"),
            Class::Unwrap { wrapper, .. } => write!(f, "Unwrap<{wrapper}>"),
        }
    }
}

enum Constraint {
    Class(Class, Span),
    Eq {
        expected: Ty,
        actual: Ty,
        span: Span,
    },
}

struct ClassError(Class, Span);

struct UnifyError(Ty, Ty);

pub(super) struct Inferrer {
    constraints: VecDeque<Constraint>,
    next_fresh: InferTy,
}

impl Inferrer {
    pub(super) fn new() -> Self {
        Self {
            constraints: VecDeque::new(),
            next_fresh: InferTy::from(0),
        }
    }

    /// Introduces an equality constraint between the expected and actual types.
    pub(super) fn eq(&mut self, span: Span, expected: Ty, actual: Ty) {
        self.constraints.push_back(Constraint::Eq {
            expected,
            actual,
            span,
        });
    }

    /// Introduces a class constraint.
    pub(super) fn class(&mut self, span: Span, class: Class) {
        self.constraints.push_back(Constraint::Class(class, span));
    }

    /// Returns a unique unconstrained type variable.
    pub(super) fn fresh(&mut self) -> Ty {
        let fresh = self.next_fresh;
        self.next_fresh = InferTy::from(usize::from(fresh) + 1);
        Ty::Infer(fresh)
    }

    /// Replaces all type parameters with fresh types.
    pub(super) fn freshen(&mut self, ty: &mut Ty) {
        fn freshen(solver: &mut Inferrer, params: &mut HashMap<String, Ty>, ty: &mut Ty) {
            match ty {
                Ty::Err | Ty::Infer(_) | Ty::Prim(_) => {}
                Ty::Array(item) => freshen(solver, params, item),
                Ty::Arrow(_, input, output, _) => {
                    freshen(solver, params, input);
                    freshen(solver, params, output);
                }
                Ty::Param(name) => {
                    *ty = params
                        .entry(name.clone())
                        .or_insert_with(|| solver.fresh())
                        .clone();
                }
                Ty::Tuple(items) => {
                    for item in items {
                        freshen(solver, params, item);
                    }
                }
            }
        }

        freshen(self, &mut HashMap::new(), ty);
    }

    /// Solves for all type variables given the accumulated constraints.
    pub(super) fn solve(mut self) -> (Substitutions, Vec<Error>) {
        // TODO: Variables that don't have a substitution should cause errors for ambiguous types.
        // However, if an unsolved variable is the result of a divergent expression, it may be OK to
        // leave it or substitute it with a concrete uninhabited type.
        // https://github.com/microsoft/qsharp/issues/152
        let mut solver = Solver::new();
        while let Some(constraint) = self.constraints.pop_front() {
            self.constraints.extend(solver.constrain(constraint));
        }
        solver.into_substs()
    }
}

struct Solver {
    substs: Substitutions,
    pending: HashMap<InferTy, Vec<Class>>,
    errors: Vec<Error>,
}

impl Solver {
    fn new() -> Self {
        Self {
            substs: Substitutions::new(),
            pending: HashMap::new(),
            errors: Vec::new(),
        }
    }

    fn constrain(&mut self, constraint: Constraint) -> Vec<Constraint> {
        match constraint {
            Constraint::Class(class, span) => self.class(class, span),
            Constraint::Eq {
                expected,
                actual,
                span,
            } => self.eq(expected, actual, span),
        }
    }

    fn class(&mut self, class: Class, span: Span) -> Vec<Constraint> {
        let mut unknown_dependency = false;
        for ty in class.dependencies() {
            if let Some(infer) = unknown_ty(&self.substs, ty) {
                self.pending.entry(infer).or_default().push(class.clone());
                unknown_dependency = true;
            }
        }

        if unknown_dependency {
            Vec::new()
        } else {
            match class.map(|ty| substituted(&self.substs, ty)).check(span) {
                Ok(constraints) => constraints,
                Err(ClassError(class, span)) => {
                    self.errors
                        .push(Error(ErrorKind::MissingClass(class, span)));
                    Vec::new()
                }
            }
        }
    }

    fn eq(&mut self, mut expected: Ty, mut actual: Ty, span: Span) -> Vec<Constraint> {
        substitute(&self.substs, &mut expected);
        substitute(&self.substs, &mut actual);
        let mut constraints = Vec::new();

        let mut bind = |var, ty| {
            self.substs.insert(var, ty);
            if let Some(classes) = self.pending.remove(&var) {
                constraints.extend(
                    classes
                        .into_iter()
                        .map(|class| Constraint::Class(class, span)),
                );
            }
        };

        match unify(&expected, &actual, &mut bind) {
            Ok(()) => {}
            Err(UnifyError(expected, actual)) => {
                self.errors
                    .push(Error(ErrorKind::TypeMismatch(expected, actual, span)));
            }
        }

        constraints
    }

    fn into_substs(self) -> (Substitutions, Vec<Error>) {
        (self.substs, self.errors)
    }
}

pub(super) fn substitute(substs: &Substitutions, ty: &mut Ty) {
    match ty {
        Ty::Err | Ty::Param(_) | Ty::Prim(_) => {}
        Ty::Array(item) => substitute(substs, item),
        Ty::Arrow(_, input, output, _) => {
            substitute(substs, input);
            substitute(substs, output);
        }
        Ty::Tuple(items) => {
            for item in items {
                substitute(substs, item);
            }
        }
        &mut Ty::Infer(infer) => {
            if let Some(new_ty) = substs.get(infer) {
                *ty = new_ty.clone();
                substitute(substs, ty);
            }
        }
    }
}

fn substituted(substs: &Substitutions, mut ty: Ty) -> Ty {
    substitute(substs, &mut ty);
    ty
}

fn unify(ty1: &Ty, ty2: &Ty, bind: &mut impl FnMut(InferTy, Ty)) -> Result<(), UnifyError> {
    match (ty1, ty2) {
        (Ty::Array(item1), Ty::Array(item2)) => unify(item1, item2, bind),
        (Ty::Arrow(kind1, input1, output1, _), Ty::Arrow(kind2, input2, output2, _))
            if kind1 == kind2 =>
        {
            // TODO: We ignore functors until subtyping is supported. This is unsound, but the
            // alternative is disallowing valid programs.
            // https://github.com/microsoft/qsharp/issues/150
            unify(input1, input2, bind)?;
            unify(output1, output2, bind)?;
            Ok(())
        }
        (Ty::Infer(infer1), Ty::Infer(infer2)) if infer1 == infer2 => Ok(()),
        (&Ty::Infer(infer), _) => {
            bind(infer, ty2.clone());
            Ok(())
        }
        (_, &Ty::Infer(infer)) => {
            bind(infer, ty1.clone());
            Ok(())
        }
        (Ty::Param(name1), Ty::Param(name2)) if name1 == name2 => Ok(()),
        (Ty::Prim(prim1), Ty::Prim(prim2)) if prim1 == prim2 => Ok(()),
        (Ty::Tuple(items1), Ty::Tuple(items2)) if items1.len() == items2.len() => {
            for (item1, item2) in items1.iter().zip(items2) {
                unify(item1, item2, bind)?;
            }
            Ok(())
        }
        _ => Err(UnifyError(ty1.clone(), ty2.clone())),
    }
}

fn unknown_ty(substs: &Substitutions, ty: &Ty) -> Option<InferTy> {
    match ty {
        &Ty::Infer(infer) => match substs.get(infer) {
            None => Some(infer),
            Some(ty) => unknown_ty(substs, ty),
        },
        _ => None,
    }
}

fn check_add(ty: &Ty) -> bool {
    matches!(
        ty,
        Ty::Prim(PrimTy::BigInt | PrimTy::Double | PrimTy::Int | PrimTy::String) | Ty::Array(_)
    )
}

fn check_adj(ty: &Ty) -> bool {
    match ty {
        Ty::Arrow(_, _, _, functors) => functors.contains(&Functor::Adj),
        _ => false,
    }
}

fn check_call(
    callee: Ty,
    input: Ty,
    output: Ty,
    span: Span,
) -> Result<Vec<Constraint>, ClassError> {
    match callee {
        Ty::Arrow(_, callee_input, callee_output, _) => Ok(vec![
            Constraint::Eq {
                expected: *callee_input,
                actual: input,
                span,
            },
            Constraint::Eq {
                expected: *callee_output,
                actual: output,
                span,
            },
        ]),
        _ => Err(ClassError(
            Class::Call {
                callee,
                input,
                output,
            },
            span,
        )),
    }
}

fn check_ctl(op: Ty, with_ctls: Ty, span: Span) -> Result<Constraint, ClassError> {
    match op {
        Ty::Arrow(kind, input, output, functors) if functors.contains(&Functor::Ctl) => {
            let qubit_array = Ty::Array(Box::new(Ty::Prim(PrimTy::Qubit)));
            let ctl_input = Box::new(Ty::Tuple(vec![qubit_array, *input]));
            Ok(Constraint::Eq {
                expected: Ty::Arrow(kind, ctl_input, output, functors),
                actual: with_ctls,
                span,
            })
        }
        _ => Err(ClassError(Class::Ctl { op, with_ctls }, span)),
    }
}

fn check_eq(ty: Ty, span: Span) -> Result<Vec<Constraint>, ClassError> {
    match ty {
        Ty::Prim(
            PrimTy::BigInt
            | PrimTy::Bool
            | PrimTy::Double
            | PrimTy::Int
            | PrimTy::Qubit
            | PrimTy::Range
            | PrimTy::Result
            | PrimTy::String
            | PrimTy::Pauli,
        ) => Ok(Vec::new()),
        Ty::Array(item) => Ok(vec![Constraint::Class(Class::Eq(*item), span)]),
        Ty::Tuple(items) => Ok(items
            .into_iter()
            .map(|item| Constraint::Class(Class::Eq(item), span))
            .collect()),
        _ => Err(ClassError(Class::Eq(ty), span)),
    }
}

fn check_exp(base: Ty, power: Ty, span: Span) -> Result<Constraint, ClassError> {
    match base {
        Ty::Prim(PrimTy::BigInt) => Ok(Constraint::Eq {
            expected: Ty::Prim(PrimTy::Int),
            actual: power,
            span,
        }),
        Ty::Prim(PrimTy::Double | PrimTy::Int) => Ok(Constraint::Eq {
            expected: base,
            actual: power,
            span,
        }),
        _ => Err(ClassError(Class::Exp { base, power }, span)),
    }
}

fn check_has_index(
    container: Ty,
    index: Ty,
    item: Ty,
    span: Span,
) -> Result<Constraint, ClassError> {
    match (container, index) {
        (Ty::Array(container_item), Ty::Prim(PrimTy::Int)) => Ok(Constraint::Eq {
            expected: *container_item,
            actual: item,
            span,
        }),
        (container @ Ty::Array(_), Ty::Prim(PrimTy::Range)) => Ok(Constraint::Eq {
            expected: container,
            actual: item,
            span,
        }),
        (container, index) => Err(ClassError(
            Class::HasIndex {
                container,
                index,
                item,
            },
            span,
        )),
    }
}

fn check_integral(ty: &Ty) -> bool {
    matches!(ty, Ty::Prim(PrimTy::BigInt | PrimTy::Int))
}

fn check_iterable(container: Ty, item: Ty, span: Span) -> Result<Constraint, ClassError> {
    match container {
        Ty::Prim(PrimTy::Range) => Ok(Constraint::Eq {
            expected: Ty::Prim(PrimTy::Int),
            actual: item,
            span,
        }),
        Ty::Array(container_item) => Ok(Constraint::Eq {
            expected: *container_item,
            actual: item,
            span,
        }),
        _ => Err(ClassError(Class::Iterable { container, item }, span)),
    }
}

fn check_num(ty: &Ty) -> bool {
<<<<<<< HEAD
    matches!(ty, Ty::Prim(PrimTy::BigInt | PrimTy::Double | PrimTy::Int))
=======
    matches!(ty, Ty::Prim(Prim::BigInt | Prim::Double | Prim::Int))
}

fn check_has_field(
    record: Ty,
    name: String,
    item: Ty,
    span: Span,
) -> Result<Constraint, ClassError> {
    // TODO: If the record type is a user-defined type, look up its fields.
    // https://github.com/microsoft/qsharp/issues/148
    match (&record, name.as_str(), &item) {
        (Ty::Prim(Prim::Range), "Start" | "Step" | "End", _) | (Ty::Array(..), "Length", _) => {
            Ok(Constraint::Eq {
                expected: Ty::Prim(Prim::Int),
                actual: item,
                span,
            })
        }
        _ => Err(ClassError(Class::HasField { record, name, item }, span)),
    }
>>>>>>> dd55f400
}<|MERGE_RESOLUTION|>--- conflicted
+++ resolved
@@ -543,10 +543,7 @@
 }
 
 fn check_num(ty: &Ty) -> bool {
-<<<<<<< HEAD
     matches!(ty, Ty::Prim(PrimTy::BigInt | PrimTy::Double | PrimTy::Int))
-=======
-    matches!(ty, Ty::Prim(Prim::BigInt | Prim::Double | Prim::Int))
 }
 
 fn check_has_field(
@@ -567,5 +564,4 @@
         }
         _ => Err(ClassError(Class::HasField { record, name, item }, span)),
     }
->>>>>>> dd55f400
 }