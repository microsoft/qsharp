--- conflicted
+++ resolved
@@ -668,7 +668,6 @@
                         input: Pat 2 [32-48] [Type (Qubit => Unit is 0)]: Bind: Ident 3 [32-34] "op"
                         output: Unit
                         functors: empty set
-<<<<<<< HEAD
                         body: SpecDecl 4 [18-101]: Impl:
                             Block 5 [55-101] [Type Unit]:
                                 Stmt 6 [65-81]: Qubit (Fresh)
@@ -677,17 +676,6 @@
                                 Stmt 10 [90-95]: Expr: Expr 11 [90-95] [Type Unit]: Call:
                                     Expr 12 [90-92] [Type (Qubit => Unit)]: Var: Local 3
                                     Expr 13 [93-94] [Type Qubit]: Var: Local 8
-=======
-                        body: SpecDecl 4 [18-101] (Body): Impl:
-                            Pat 5 [18-101] [Type (Qubit => Unit is 0)]: Elided
-                            Block 6 [55-101] [Type Unit]:
-                                Stmt 7 [65-81]: Qubit (Fresh)
-                                    Pat 8 [69-70] [Type Qubit]: Bind: Ident 9 [69-70] "q"
-                                    QubitInit 10 [73-80] [Type Qubit]: Single
-                                Stmt 11 [90-95]: Expr: Expr 12 [90-95] [Type Unit]: Call:
-                                    Expr 13 [90-92] [Type (Qubit => Unit)]: Var: Local 3
-                                    Expr 14 [93-94] [Type Qubit]: Var: Local 9
->>>>>>> 90a3e438
                         adj: <none>
                         ctl: <none>
                         ctl-adj: <none>
@@ -698,23 +686,14 @@
                         input: Pat 16 [119-121] [Type Unit]: Unit
                         output: Result
                         functors: empty set
-<<<<<<< HEAD
                         body: SpecDecl 17 [106-147]: Impl:
                             Block 18 [131-147] [Type Unit]:
                                 Stmt 19 [133-145]: Expr: Expr 20 [133-145] [Type Unit]: Call:
-                                    Expr 21 [133-136] [Type ((Qubit => Unit) => Unit)]: Var: Item 1
-                                    Expr 22 [137-144] [Type (Qubit => Unit)]: Closure([], 3)
-=======
-                        body: SpecDecl 18 [106-147] (Body): Impl:
-                            Pat 19 [106-147] [Type Unit]: Elided
-                            Block 20 [131-147] [Type Unit]:
-                                Stmt 21 [133-145]: Expr: Expr 22 [133-145] [Type Unit]: Call:
-                                    Expr 23 [133-136] [Type ((Qubit => Unit) => Unit)]: Var:
+                                    Expr 21 [133-136] [Type ((Qubit => Unit) => Unit)]: Var:
                                         res: Item 1
                                         generics:
                                             empty set
-                                    Expr 24 [137-144] [Type (Qubit => Unit)]: Closure([], 3)
->>>>>>> 90a3e438
+                                    Expr 22 [137-144] [Type (Qubit => Unit)]: Closure([], 3)
                         adj: <none>
                         ctl: <none>
                         ctl-adj: <none>
@@ -772,20 +751,11 @@
                         input: Pat 7 [94-111] [Type (Unit => Result is 0)]: Bind: Ident 8 [94-96] "op"
                         output: Result
                         functors: empty set
-<<<<<<< HEAD
                         body: SpecDecl 9 [80-130]: Impl:
                             Block 10 [122-130] [Type Result]:
                                 Stmt 11 [124-128]: Expr: Expr 12 [124-128] [Type Result]: Call:
                                     Expr 13 [124-126] [Type (Unit => Result)]: Var: Local 8
                                     Expr 14 [126-128] [Type Unit]: Unit
-=======
-                        body: SpecDecl 9 [80-130] (Body): Impl:
-                            Pat 10 [80-130] [Type (Unit => Result is 0)]: Elided
-                            Block 11 [122-130] [Type Result]:
-                                Stmt 12 [124-128]: Expr: Expr 13 [124-128] [Type Result]: Call:
-                                    Expr 14 [124-126] [Type (Unit => Result)]: Var: Local 8
-                                    Expr 15 [126-128] [Type Unit]: Unit
->>>>>>> 90a3e438
                         adj: <none>
                         ctl: <none>
                         ctl-adj: <none>
@@ -796,29 +766,17 @@
                         input: Pat 17 [148-150] [Type Unit]: Unit
                         output: Result
                         functors: empty set
-<<<<<<< HEAD
                         body: SpecDecl 18 [135-222]: Impl:
                             Block 19 [160-222] [Type Result]:
                                 Stmt 20 [170-186]: Qubit (Fresh)
                                     Pat 21 [174-175] [Type Qubit]: Bind: Ident 22 [174-175] "q"
                                     QubitInit 23 [178-185] [Type Qubit]: Single
                                 Stmt 24 [195-216]: Expr: Expr 25 [195-216] [Type Result]: Call:
-                                    Expr 26 [195-198] [Type ((Unit => Result) => Result)]: Var: Item 2
-                                    Expr 27 [199-215] [Type (Unit => Result)]: Closure([22], 4)
-=======
-                        body: SpecDecl 19 [135-222] (Body): Impl:
-                            Pat 20 [135-222] [Type Unit]: Elided
-                            Block 21 [160-222] [Type Result]:
-                                Stmt 22 [170-186]: Qubit (Fresh)
-                                    Pat 23 [174-175] [Type Qubit]: Bind: Ident 24 [174-175] "q"
-                                    QubitInit 25 [178-185] [Type Qubit]: Single
-                                Stmt 26 [195-216]: Expr: Expr 27 [195-216] [Type Result]: Call:
-                                    Expr 28 [195-198] [Type ((Unit => Result) => Result)]: Var:
+                                    Expr 26 [195-198] [Type ((Unit => Result) => Result)]: Var:
                                         res: Item 2
                                         generics:
                                             empty set
-                                    Expr 29 [199-215] [Type (Unit => Result)]: Closure([24], 4)
->>>>>>> 90a3e438
+                                    Expr 27 [199-215] [Type (Unit => Result)]: Closure([22], 4)
                         adj: <none>
                         ctl: <none>
                         ctl-adj: <none>
@@ -870,26 +828,15 @@
                         ctl-adj: <none>
                 Item 2 [60-106] (Public):
                     Parent: 0
-<<<<<<< HEAD
                     Callable 6 [60-106] (operation):
                         name: Ident 7 [70-73] "Foo"
-                        input: Pat 8 [74-97] [Type (Qubit => Unit is Adj)]: Bind: Ident 9 [74-76] "op"
+                        generics:
+                            0: functor (Adj)
+                        input: Pat 8 [74-97] [Type (Qubit => Unit is 0)]: Bind: Ident 9 [74-76] "op"
                         output: Unit
                         functors: empty set
                         body: SpecDecl 10 [60-106]: Impl:
                             Block 11 [104-106]: <empty>
-=======
-                    Callable 7 [60-106] (operation):
-                        name: Ident 8 [70-73] "Foo"
-                        generics:
-                            0: functor (Adj)
-                        input: Pat 9 [74-97] [Type (Qubit => Unit is 0)]: Bind: Ident 10 [74-76] "op"
-                        output: Unit
-                        functors: empty set
-                        body: SpecDecl 11 [60-106] (Body): Impl:
-                            Pat 12 [60-106] [Type (Qubit => Unit is 0)]: Elided
-                            Block 13 [104-106]: <empty>
->>>>>>> 90a3e438
                         adj: <none>
                         ctl: <none>
                         ctl-adj: <none>
@@ -900,23 +847,14 @@
                         input: Pat 14 [124-126] [Type Unit]: Unit
                         output: Unit
                         functors: empty set
-<<<<<<< HEAD
                         body: SpecDecl 15 [111-151]: Impl:
                             Block 16 [132-151] [Type Unit]:
                                 Stmt 17 [134-149]: Semi: Expr 18 [134-148] [Type Unit]: Call:
-                                    Expr 19 [134-137] [Type ((Qubit => Unit is Adj) => Unit)]: Var: Item 2
-                                    Expr 20 [138-147] [Type (Qubit => Unit is Adj)]: Closure([], 4)
-=======
-                        body: SpecDecl 17 [111-151] (Body): Impl:
-                            Pat 18 [111-151] [Type Unit]: Elided
-                            Block 19 [132-151] [Type Unit]:
-                                Stmt 20 [134-149]: Semi: Expr 21 [134-148] [Type Unit]: Call:
-                                    Expr 22 [134-137] [Type ((Qubit => Unit is Adj) => Unit)]: Var:
+                                    Expr 19 [134-137] [Type ((Qubit => Unit is Adj) => Unit)]: Var:
                                         res: Item 2
                                         generics:
                                             Adj
-                                    Expr 23 [138-147] [Type (Qubit => Unit is Adj)]: Closure([], 4)
->>>>>>> 90a3e438
+                                    Expr 20 [138-147] [Type (Qubit => Unit is Adj)]: Closure([], 4)
                         adj: <none>
                         ctl: <none>
                         ctl-adj: <none>
