--- conflicted
+++ resolved
@@ -93,15 +93,12 @@
     /// Compile a string with a single fragment of Q# code that is an expression.
     /// # Errors
     /// Returns a vector of errors if the input fails compilation.
-<<<<<<< HEAD
-    /// # Panics
-    /// Panics if compiling the expression yielded an unexpected item
     pub fn compile_expr(
         &mut self,
         source_name: &str,
         source_contents: &str,
-    ) -> Result<Fragment, Vec<Error>> {
-        let mut fragments = self.compile(source_name, source_contents, |s| {
+    ) -> Result<Vec<Fragment>, Vec<Error>> {
+        let fragments = self.compile(source_name, source_contents, |s| {
             let (expr, errors) = qsc_parse::expr(s);
             if !errors.is_empty() {
                 return (Vec::new(), errors);
@@ -116,47 +113,7 @@
             (vec![fragment], errors)
         })?;
 
-        let fragment = fragments
-            .pop()
-            .expect("compiling an expression should yield exactly one fragment");
-        assert!(
-            fragments.is_empty(),
-            "compiling an expression should yield exactly one fragment"
-        );
-
-        Ok(fragment)
-=======
-    pub fn compile_expr(&mut self, input: &str) -> Result<Vec<Fragment>, Vec<Error>> {
-        let (expr, errors) = qsc_parse::expr(input);
-        if !errors.is_empty() {
-            return Err(errors
-                .into_iter()
-                .map(|e| Error(ErrorKind::Parse(e)))
-                .collect());
-        }
-
-        let mut stmt = ast::Stmt {
-            id: ast::NodeId::default(),
-            span: expr.span,
-            kind: Box::new(ast::StmtKind::Expr(expr)),
-        };
-        self.ast_assigner.visit_stmt(&mut stmt);
-        self.resolver.with(&mut self.hir_assigner).visit_stmt(&stmt);
-        self.checker
-            .collect_stmt_items(self.resolver.names(), &stmt);
-        self.checker
-            .check_stmt_fragment(self.resolver.names(), &stmt);
-        self.checker.solve(self.resolver.names());
-
-        let fragments = self.lower_fragment(qsc_parse::Fragment::Stmt(Box::new(stmt)));
-        let errors = self.drain_errors();
-        if errors.is_empty() {
-            Ok(fragments)
-        } else {
-            self.lowerer.clear_items();
-            Err(errors)
-        }
->>>>>>> 23bc9831
+        Ok(fragments)
     }
 
     /// Compile a string with one or more fragments of Q# code.
