--- conflicted
+++ resolved
@@ -12,11 +12,7 @@
     visit::{self as ast_visit, walk_attr, Visitor as AstVisitor},
 };
 
-<<<<<<< HEAD
-use qsc_ast::ast::{ExportDecl, ImportDecl};
-=======
-use qsc_ast::ast::{ExportDecl, Item, ItemKind, Package};
->>>>>>> 40ad28e7
+use qsc_ast::ast::{ExportDecl, ImportDecl, Item, ItemKind, Package};
 use qsc_data_structures::{
     index_map::IndexMap,
     namespaces::{NamespaceId, NamespaceTreeRoot, PRELUDE},
@@ -122,7 +118,10 @@
     #[diagnostic(code("Qsc.Resolve.ExportedExternalItem"))]
     ExportedExternalItem(#[label] Span),
 
-<<<<<<< HEAD
+    #[error("export statements are only allowed in a namespace scope")]
+    #[diagnostic(code("Qsc.Resolve.ExportFromNonNamespaceScope"))]
+    ExportFromNonNamespaceScope(Span),
+
     #[error("imported non-item")]
     #[diagnostic(help("only callables, namespaces, and non-primitive types can be imported"))]
     #[diagnostic(code("Qsc.Resolve.ImportedNonItem"))]
@@ -132,11 +131,6 @@
     #[diagnostic(help("alias this import or rename the existing symbol"))]
     #[diagnostic(code("Qsc.Resolve.ImportedDuplicate"))]
     ImportedDuplicate(String, Span),
-=======
-    #[error("export statements are only allowed in a namespace scope")]
-    #[diagnostic(code("Qsc.Resolve.ExportFromNonNamespaceScope"))]
-    ExportFromNonNamespaceScope(Span),
->>>>>>> 40ad28e7
 }
 
 #[derive(Debug, Clone)]
@@ -683,19 +677,7 @@
                 scope.tys.insert(Rc::clone(&name.name), id);
                 scope.terms.insert(Rc::clone(&name.name), id);
             }
-<<<<<<< HEAD
-            ast::ItemKind::Export(export) => self.bind_export(namespace, export),
             ast::ItemKind::Import(import) => self.bind_import(import),
-            ast::ItemKind::Err => {}
-        }
-    }
-
-    fn bind_export(&mut self, namespace: Option<NamespaceId>, export: &ExportDecl) {
-        // resolve the exported item and insert the vec ident into the names table, so we can access it in
-        // lowering
-        for item in export.items() {
-=======
-            //ast::ItemKind::Export(export) => self.bind_exports(namespace, export)
             ast::ItemKind::Err | ast::ItemKind::Export(_) => {}
         }
     }
@@ -707,7 +689,6 @@
 
         for item in export.items() {
             println!("in binding exports, binding {item:?}");
->>>>>>> 40ad28e7
             let resolved_item = match resolve(
                 NameKind::Term,
                 &self.globals,
@@ -730,7 +711,6 @@
                             self.errors.push(err);
                             continue;
                         }
-<<<<<<< HEAD
                     }
                 }
             };
@@ -810,15 +790,12 @@
                             }
                             continue;
                         }
-=======
->>>>>>> 40ad28e7
                     }
                 }
             };
 
             let scope = self.current_scope_mut();
 
-<<<<<<< HEAD
             let local_name = item.alias.as_ref().unwrap_or(&item.path.name);
 
             // if the item already exists in the scope, return a duplicate error
@@ -848,36 +825,6 @@
             #[allow(irrefutable_let_patterns)]
             if let TermOrTy::Term(res) | TermOrTy::Ty(res) = resolved_item {
                 self.names.insert(item.path.id, res);
-=======
-            let resolved_item_id = match resolved_item {
-                Res::Item(
-                    ItemId {
-                        package: Some(_), ..
-                    },
-                    _,
-                ) => {
-                    self.errors.push(Error::ExportedExternalItem(item.span));
-                    continue;
-                }
-                Res::Item(id, _) => id,
-                a => {
-                    dbg!(&a);
-                    self.errors.push(Error::ExportedNonItem(item.span));
-                    continue;
-                }
-            };
-
-            scope
-                .terms
-                .insert(Rc::clone(&item.name.name), resolved_item_id);
-            // just insert the id for the name ident
-            self.names.insert(item.id, resolved_item);
-            if let Some(namespace) = namespace {
-                self.globals.terms.get_mut_or_default(namespace).insert(
-                    item.name.name.clone(),
-                    Res::Item(resolved_item_id, ItemStatus::Available),
-                );
->>>>>>> 40ad28e7
             }
         }
     }
@@ -977,21 +924,8 @@
             // a re-opened namespace would only have knowledge of its scopes.
             visitor.resolver.bind_open(&namespace.name, &None, root_id);
             for item in &*namespace.items {
-<<<<<<< HEAD
-                match &*item.kind {
-                    ast::ItemKind::Open(name, alias) => {
-                        visitor.resolver.bind_open(name, alias, ns);
-                    }
-                    ast::ItemKind::Export(_) | ast::ItemKind::Import(_) => {
-                        visitor
-                            .resolver
-                            .bind_local_item(visitor.assigner, item, Some(ns));
-                    }
-                    _ => {}
-=======
                 if let ast::ItemKind::Open(name, alias) = &*item.kind {
                     visitor.resolver.bind_open(name, alias, ns);
->>>>>>> 40ad28e7
                 }
             }
             ast_visit::walk_namespace(visitor, namespace);
