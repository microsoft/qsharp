--- conflicted
+++ resolved
@@ -727,11 +727,7 @@
                 }
                 Res::Item(id, _) => id,
                 _ => {
-<<<<<<< HEAD
-                    self.errors.push(Error::ExportedNonItem(item.span));
-=======
                     self.errors.push(Error::ExportedNonItem(item.span()));
->>>>>>> 00e03f9e
                     continue;
                 }
             };
