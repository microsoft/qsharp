// Copyright (c) Microsoft Corporation.
// Licensed under the MIT License.

#[cfg(test)]
mod tests;

use miette::Diagnostic;
use qsc_ast::{
    ast::{
        self, CallableBody, CallableDecl, Ident, Idents, NodeId, SpecBody, SpecGen, TopLevelNode,
    },
    visit::{self as ast_visit, walk_attr, Visitor as AstVisitor},
};

use qsc_ast::ast::{ExportDecl, ExportItem, ImportDecl, Item, ItemKind, Package};
use qsc_data_structures::{
    index_map::IndexMap,
    namespaces::{NamespaceId, NamespaceTreeRoot, PRELUDE},
    span::Span,
};
use qsc_hir::{
    assigner::Assigner,
    global,
    hir::{self, ItemId, ItemStatus, LocalItemId, PackageId},
    ty::{ParamId, Prim},
};
use rustc_hash::{FxHashMap, FxHashSet};
use std::cmp::Ordering;
use std::{collections::hash_map::Entry, rc::Rc, str::FromStr, vec};
use thiserror::Error;

use crate::compile::preprocess::TrackedName;

// All AST Path nodes get mapped
// All AST Ident nodes get mapped, except those under AST Path nodes
pub(super) type Names = IndexMap<NodeId, Res>;

/// A resolution. This connects a usage of a name with the declaration of that name by uniquely
/// identifying the node that declared it.
#[derive(Clone, Copy, Debug, Eq, Hash, PartialEq)]
pub enum Res {
    /// A global or local item.
    Item(ItemId, ItemStatus),
    /// A local variable.
    Local(NodeId),
    /// A type/functor parameter in the generics section of the parent callable decl.
    Param(ParamId),
    /// A primitive type.
    PrimTy(Prim),
    /// The unit type.
    UnitTy,
}

#[derive(Clone, Debug, Diagnostic, Error, PartialEq)]
pub(super) enum Error {
    #[error("`{name}` could refer to the item in `{first_open}` or `{second_open}`")]
    #[diagnostic(code("Qsc.Resolve.Ambiguous"))]
    Ambiguous {
        name: String,
        first_open: String,
        second_open: String,
        #[label("ambiguous name")]
        name_span: Span,
        #[label("found in this namespace")]
        first_open_span: Span,
        #[label("and also in this namespace")]
        second_open_span: Span,
    },

    #[error("`{name}` could refer to the item in `{candidate_a}` or an item in `{candidate_b}`")]
    #[diagnostic(help("both namespaces are implicitly opened by the prelude"))]
    #[diagnostic(code("Qsc.Resolve.AmbiguousPrelude"))]
    AmbiguousPrelude {
        name: String,
        candidate_a: String,
        candidate_b: String,
        #[label("ambiguous name")]
        span: Span,
    },

    #[error("duplicate declaration of `{0}` in namespace `{1}`")]
    #[diagnostic(code("Qsc.Resolve.Duplicate"))]
    Duplicate(String, String, #[label] Span),

    #[error("duplicate name `{0}` in pattern")]
    #[diagnostic(help("a name cannot shadow another name in the same pattern"))]
    #[diagnostic(code("Qsc.Resolve.DuplicateBinding"))]
    DuplicateBinding(String, #[label] Span),

    #[error("duplicate intrinsic `{0}`")]
    #[diagnostic(help(
        "each callable declared as `body intrinsic` must have a globally unique name"
    ))]
    #[diagnostic(code("Qsc.Resolve.DuplicateIntrinsic"))]
    DuplicateIntrinsic(String, #[label] Span),

    #[error("duplicate export of `{0}`")]
    #[diagnostic(code("Qsc.Resolve.DuplicateExport"))]
    DuplicateExport(String, #[label] Span),

    #[error("`{0}` not found")]
    #[diagnostic(code("Qsc.Resolve.NotFound"))]
    NotFound(String, #[label] Span),

    #[error("`{0}` not found")]
    #[diagnostic(help(
        "found a matching item `{1}` that is not available for the current compilation configuration"
    ))]
    #[diagnostic(code("Qsc.Resolve.NotFound"))]
    NotAvailable(String, String, #[label] Span),

    #[error("use of unimplemented item `{0}`")]
    #[diagnostic(help("this item is not implemented and cannot be used"))]
    #[diagnostic(code("Qsc.Resolve.Unimplemented"))]
    Unimplemented(String, #[label] Span),

    #[error("this export is not a callable or type")]
    #[diagnostic(code("Qsc.Resolve.ExportedNonItem"))]
    ExportedNonItem(#[label] Span),

    #[error("exporting external items is not supported")]
    #[diagnostic(code("Qsc.Resolve.ExportedExternalItem"))]
    ExportedExternalItem(#[label] Span),

<<<<<<< HEAD
    #[error("export statements are only allowed in a namespace scope")]
    #[diagnostic(code("Qsc.Resolve.ExportFromNonNamespaceScope"))]
    ExportFromNonNamespaceScope(Span),

    #[error("imported non-item")]
    #[diagnostic(help("only callables, namespaces, and non-primitive types can be imported"))]
    #[diagnostic(code("Qsc.Resolve.ImportedNonItem"))]
    ImportedNonItem(Span),

    #[error("imported symbol that already exists in scope")]
    #[diagnostic(help("alias this import or rename the existing symbol"))]
    #[diagnostic(code("Qsc.Resolve.ImportedDuplicate"))]
    ImportedDuplicate(String, Span),
=======
    #[error("export statements are not allowed in a local scope")]
    #[diagnostic(code("Qsc.Resolve.ExportFromLocalScope"))]
    ExportFromLocalScope(Span),
>>>>>>> 7bebfcd9
}

#[derive(Debug, Clone)]
pub struct Scope {
    /// The span that the scope applies to. For callables and namespaces, this includes
    /// the entire callable / namespace declaration. For blocks, this includes the braces.
    span: Span,
    kind: ScopeKind,
    /// Open statements. The key is the namespace name or alias.
    opens: FxHashMap<Vec<Rc<str>>, Vec<Open>>,
    /// Local newtype declarations.
    tys: FxHashMap<Rc<str>, ScopeItemEntry>,
    /// Local callable and newtype declarations.
    terms: FxHashMap<Rc<str>, ScopeItemEntry>,
    /// Local variables, including callable parameters, for loop bindings, etc.
    /// The u32 is the `valid_at` offset - the lowest offset at which the variable name is available.
    /// It's used to determine which variables are visible at a specific offset in the scope.
    ///
    /// Bug: Because we keep track of only one `valid_at` offset per name,
    /// when a variable is later shadowed in the same scope,
    /// it is missed in the list. <a href=https://github.com/microsoft/qsharp/issues/897 />
    vars: FxHashMap<Rc<str>, (u32, NodeId)>,
    /// Type parameters.
    ty_vars: FxHashMap<Rc<str>, ParamId>,
}

#[derive(Debug, Clone)]
pub struct ScopeItemEntry {
    pub id: ItemId,
    pub source: ItemSource,
}

impl ScopeItemEntry {
    #[must_use]
    pub fn new(id: ItemId, source: ItemSource) -> Self {
        Self { id, source }
    }
}

#[derive(Debug, Clone, Default)]
pub enum ItemSource {
    Exported,
    Imported,
    #[default]
    Declared,
}

impl Scope {
    fn new(kind: ScopeKind, span: Span) -> Self {
        Self {
            span,
            kind,
            opens: FxHashMap::default(),
            tys: FxHashMap::default(),
            terms: FxHashMap::default(),
            vars: FxHashMap::default(),
            ty_vars: FxHashMap::default(),
        }
    }

    fn item(&self, kind: NameKind, name: &str) -> Option<&ItemId> {
        let items = match kind {
            NameKind::Ty => &self.tys,
            NameKind::Term => &self.terms,
        };
        items.get(name).map(|x| &x.id)
    }
}

type ScopeId = usize;

#[derive(Debug, Clone, Default)]
pub struct Locals {
    // order is ascending by span (outermost -> innermost)
    scopes: Vec<Scope>,
}

impl Locals {
    fn get_scopes<'a>(&'a self, scope_chain: &'a [ScopeId]) -> impl Iterator<Item = &Scope> + 'a {
        // reverse to go from innermost -> outermost
        scope_chain.iter().rev().map(|id| {
            self.scopes
                .get(*id)
                .unwrap_or_else(|| panic!("scope with id {id:?} should exist"))
        })
    }

    fn push_scope(&mut self, s: Scope) -> ScopeId {
        let id = self.scopes.len();
        self.scopes.insert(id, s);
        id
    }

    fn get_scope_mut(&mut self, id: ScopeId) -> &mut Scope {
        self.scopes
            .get_mut(id)
            .unwrap_or_else(|| panic!("scope with id {id:?} should exist"))
    }

    #[must_use]
    pub fn get_all_at_offset(&self, offset: u32) -> Vec<Local> {
        let mut vars = true;
        let mut all_locals = Vec::new();
        self.for_each_scope_at_offset(offset, |scope| {
            // inner to outer
            all_locals.extend(get_scope_locals(scope, offset, vars));

            if scope.kind == ScopeKind::Callable {
                // Since local callables are not closures, hide local variables in parent scopes.
                vars = false;
            }
        });

        // deduping by name will effectively make locals in a child scope
        // shadow the locals in its parent scopes
        all_locals.dedup_by(|a, b| a.name == b.name);

        all_locals
    }

    fn for_each_scope_at_offset<F>(&self, offset: u32, mut f: F)
    where
        F: FnMut(&Scope),
    {
        // reverse to go from innermost -> outermost
        self.scopes.iter().rev().for_each(|scope| {
            // the block span includes the delimiters (e.g. the braces)
            if scope.span.lo < offset && scope.span.hi > offset {
                f(scope);
            }
        });
    }
}

#[derive(Debug)]
pub struct Local {
    pub name: Rc<str>,
    pub kind: LocalKind,
}

#[derive(Debug)]
pub enum LocalKind {
    /// A local callable or UDT.
    Item(ItemId),
    /// A type parameter.
    TyParam(ParamId),
    /// A local variable or parameter.
    Var(NodeId),
}

#[derive(Debug, Clone, Default)]
pub struct GlobalScope {
    tys: IndexMap<NamespaceId, FxHashMap<Rc<str>, Res>>,
    terms: IndexMap<NamespaceId, FxHashMap<Rc<str>, Res>>,
    namespaces: NamespaceTreeRoot,
    intrinsics: FxHashSet<Rc<str>>,
}

impl GlobalScope {
    fn find_namespace<'a>(&self, ns: impl IntoIterator<Item = &'a str>) -> Option<NamespaceId> {
        self.namespaces.get_namespace_id(ns)
    }

    fn get(&self, kind: NameKind, namespace: NamespaceId, name: &str) -> Option<&Res> {
        let items = match kind {
            NameKind::Ty => &self.tys,
            NameKind::Term => &self.terms,
        };
        items.get(namespace).and_then(|items| items.get(name))
    }

    /// Creates a namespace in the namespace mapping. Note that namespaces are tracked separately from their
    /// item contents. This returns a [`NamespaceId`] which you can use to add more tys and terms to the scope.
    fn insert_or_find_namespace(&mut self, name: impl Into<Vec<Rc<str>>>) -> NamespaceId {
        self.namespaces.insert_or_find_namespace(name.into())
    }
}

#[derive(Debug, Clone, Eq, PartialEq)]
enum ScopeKind {
    Namespace(NamespaceId),
    Callable,
    Block,
}

#[derive(Clone, Copy, Debug)]
enum NameKind {
    Ty,
    Term,
}

#[derive(Debug, Clone)]
struct Open {
    namespace: NamespaceId,
    span: Span,
}

impl Eq for Open {}

impl PartialEq<Self> for Open {
    fn eq(&self, other: &Self) -> bool {
        self.namespace == other.namespace
    }
}

impl PartialOrd<Self> for Open {
    fn partial_cmp(&self, other: &Self) -> Option<Ordering> {
        Some(self.cmp(other))
    }
}

impl Ord for Open {
    fn cmp(&self, other: &Self) -> Ordering {
        let a: usize = self.namespace.into();
        let b: usize = other.namespace.into();
        a.cmp(&b)
    }
}

pub(super) struct Resolver {
    names: Names,
    dropped_names: Vec<TrackedName>,
    curr_params: Option<FxHashSet<Rc<str>>>,
    curr_scope_chain: Vec<ScopeId>,
    globals: GlobalScope,
    locals: Locals,
    errors: Vec<Error>,
}

/// This visitor is used for an intermediate step between binding and full resolution.
/// We use this visitor to resolve all exported and imported symbols, so that they are
/// available during the resolution stage.
struct ExportImportVisitor<'a> {
    resolver: &'a mut Resolver,
}

impl ExportImportVisitor<'_> {
    /// Given a function, apply that function to `Self` within a scope. In other words, this
    /// function automatically pushes a scope before `f` and pops it after.
    fn with_scope(&mut self, span: Span, kind: ScopeKind, f: impl FnOnce(&mut Self)) {
        self.resolver.push_scope(span, kind);
        f(self);
        self.resolver.pop_scope();
    }
}

impl AstVisitor<'_> for ExportImportVisitor<'_> {
    fn visit_item(&mut self, item: &Item) {
        item.attrs.iter().for_each(|a| self.visit_attr(a));
        item.visibility
            .iter()
            .for_each(|v| self.visit_visibility(v));
        match &*item.kind {
            ItemKind::Export(_) => self
                .resolver
                .errors
                .push(Error::ExportFromLocalScope(item.span)),
            _ => ast_visit::walk_item(self, item),
        }
    }

    fn visit_namespace(&mut self, namespace: &ast::Namespace) {
        let ns = self
            .resolver
            .globals
            .find_namespace(namespace.name.str_iter())
            .expect("namespace should exist by this point");
        let root_id = self.resolver.globals.namespaces.root_id();
        let kind = ScopeKind::Namespace(ns);
        self.with_scope(namespace.span, kind, |visitor| {
            // the below line ensures that this namespace opens itself, in case
            // we are re-opening a namespace. This is important, as without this,
            // a re-opened namespace would only have knowledge of its scopes.
            visitor.resolver.bind_open(&namespace.name, &None, root_id);
            for item in &*namespace.items {
                match &*item.kind {
                    ItemKind::Export(export) => {
                        visitor.resolver.bind_exports(Some(ns), export);
                    }
                    ItemKind::Open(name, alias) => {
                        // we only need to bind opens that are in top-level namespaces, outside of callables.
                        // this is because this is for the intermediate export-binding pass
                        // and in the export-binding pass, we only need to know what symbols are available
                        // in the scope of the exports. Exports are only allowed from namespaces scopes.
                        // Put another way,
                        // ```
                        // // this is allowed, so we need to bind the "open B" for the export to work
                        // namespace A { open B; export { SomethingFromB }; }
                        //
                        // // this is disallowed, so we don't need to bind the "open B" for the export
                        // namespace A { callable foo() { open B; export { SomethingFromB }; } }
                        //                                        ^^^^^^ export from non-namespace scope is not allowed
                        // ```
                        visitor.resolver.bind_open(name, alias, ns);
                    }
                    ItemKind::Import(import) => {
                        // same reason as above -- we need to have full knowledge of imports, but only if they're
                        // in the namespace scope
                        visitor.resolver.bind_import(import);
                    }
                    _ => ast_visit::walk_item(visitor, item),
                }
            }
        });
    }
}

impl Resolver {
    pub(crate) fn resolve_exports(&mut self, package: &Package) {
        let mut visitor = ExportImportVisitor { resolver: self };
        visitor.visit_package(package);
    }

    pub(super) fn new(globals: GlobalTable, dropped_names: Vec<TrackedName>) -> Self {
        Self {
            names: globals.names,
            dropped_names,
            curr_params: None,
            globals: globals.scope,
            locals: Locals::default(),
            curr_scope_chain: Vec::new(),
            errors: Vec::new(),
        }
    }

    pub(super) fn with_persistent_local_scope(
        globals: GlobalTable,
        dropped_names: Vec<TrackedName>,
    ) -> Self {
        let mut locals = Locals::default();
        let scope_id = locals.push_scope(Scope::new(
            ScopeKind::Block,
            Span {
                lo: 0,
                hi: u32::MAX,
            },
        ));
        Self {
            names: globals.names,
            dropped_names,
            curr_params: None,
            globals: globals.scope,
            locals,
            curr_scope_chain: vec![scope_id],
            errors: Vec::new(),
        }
    }

    pub(super) fn names(&self) -> &Names {
        &self.names
    }

    pub(super) fn locals(&self) -> &Locals {
        &self.locals
    }

    pub(super) fn drain_errors(&mut self) -> vec::Drain<Error> {
        self.errors.drain(..)
    }

    pub(super) fn with<'a>(&'a mut self, assigner: &'a mut Assigner) -> With<'a> {
        With {
            resolver: self,
            assigner,
        }
    }

    pub(super) fn into_result(self) -> (Names, Locals, Vec<Error>, NamespaceTreeRoot) {
        (
            self.names,
            self.locals,
            self.errors,
            self.globals.namespaces,
        )
    }

    pub(super) fn extend_dropped_names(&mut self, dropped_names: Vec<TrackedName>) {
        self.dropped_names.extend(dropped_names);
    }

    pub(super) fn bind_fragments(&mut self, ast: &ast::Package, assigner: &mut Assigner) {
        for node in &mut ast.nodes.iter() {
            match node {
                TopLevelNode::Namespace(namespace) => {
                    bind_global_items(
                        &mut self.names,
                        &mut self.globals,
                        namespace,
                        assigner,
                        &mut self.errors,
                    );
                }
                TopLevelNode::Stmt(stmt) => {
                    if let ast::StmtKind::Item(item) = stmt.kind.as_ref() {
                        self.bind_local_item(assigner, item, None);
                    }
                }
            }
        }
    }

    fn check_item_status(&mut self, res: Res, name: String, span: Span) {
        if let Res::Item(_, ItemStatus::Unimplemented) = res {
            self.errors.push(Error::Unimplemented(name, span));
        }
    }

    fn resolve_ident(&mut self, kind: NameKind, name: &Ident) {
        match resolve(
            kind,
            &self.globals,
            self.locals.get_scopes(&self.curr_scope_chain),
            name,
            &None,
        ) {
            Ok(res) => {
                self.check_item_status(res, name.name.to_string(), name.span);
                self.names.insert(name.id, res);
            }
            Err(err) => self.errors.push(err),
        }
    }

    fn resolve_path(&mut self, kind: NameKind, path: &ast::Path) -> Result<Res, Error> {
        let name = &path.name;
        let namespace = &path.namespace;
        match resolve(
            kind,
            &self.globals,
            self.locals.get_scopes(&self.curr_scope_chain),
            name,
            namespace,
        ) {
            Ok(res) => {
                self.check_item_status(res, path.name.name.to_string(), path.span);
                self.names.insert(path.id, res);
                Ok(res)
            }
            Err(err) => {
                if let Error::NotFound(name, span) = err {
                    if let Some(dropped_name) =
                        self.dropped_names.iter().find(|n| n.name.as_ref() == name)
                    {
                        Err(Error::NotAvailable(
                            name,
                            format!("{}.{}", dropped_name.namespace, dropped_name.name),
                            span,
                        ))
                    } else {
                        Err(Error::NotFound(name, span))
                    }
                } else {
                    Err(err)
                }
            }
        }
    }

    /// # Arguments
    ///
    /// * `pat` - The pattern to bind.
    /// * `valid_at` - The offset at which the name becomes defined. This is used to determine
    ///   whether a name is in scope at a given offset.
    ///   e.g. For a local variable, this would be immediately after the declaration statement.
    ///   For input parameters to a callable, this would be the start of the body block.
    fn bind_pat(&mut self, pat: &ast::Pat, valid_at: u32) {
        let mut bindings = FxHashSet::default();
        self.bind_pat_recursive(pat, valid_at, &mut bindings);
    }

    fn bind_pat_recursive(
        &mut self,
        pat: &ast::Pat,
        valid_at: u32,
        bindings: &mut FxHashSet<Rc<str>>,
    ) {
        match &*pat.kind {
            ast::PatKind::Bind(name, _) => {
                if !bindings.insert(Rc::clone(&name.name)) {
                    self.errors
                        .push(Error::DuplicateBinding(name.name.to_string(), name.span));
                }
                self.names.insert(name.id, Res::Local(name.id));
                self.current_scope_mut()
                    .vars
                    .insert(Rc::clone(&name.name), (valid_at, name.id));
            }
            ast::PatKind::Discard(_) | ast::PatKind::Elided | ast::PatKind::Err => {}
            ast::PatKind::Paren(pat) => self.bind_pat_recursive(pat, valid_at, bindings),
            ast::PatKind::Tuple(pats) => pats
                .iter()
                .for_each(|p| self.bind_pat_recursive(p, valid_at, bindings)),
        }
    }

    fn bind_open(
        &mut self,
        name: &Idents,
        alias: &Option<Box<Ident>>,
        current_namespace: NamespaceId,
    ) {
        let (_current_ns_name, current_namespace) = self
            .globals
            .namespaces
            .find_namespace_by_id(&current_namespace);
        // try scoping from the current namespace, and then use the absolute namespace as the backup
        let id = if let Some(id) = (*current_namespace)
            .borrow()
            .get_namespace_id(name.str_iter())
        {
            id
        } else if let Some(id) = self.globals.namespaces.get_namespace_id(name.str_iter()) {
            id
        } else {
            let error = Error::NotFound(name.name(), name.span());
            if !self.errors.contains(&error) {
                self.errors.push(error);
            }
            return;
        };

        let alias = alias.as_ref().map_or(vec![], |a| vec![Rc::clone(&a.name)]);
        {
            let current_opens = self
                .current_scope_mut()
                .opens
                .entry(alias.clone())
                .or_default();

            let open = Open {
                namespace: id,
                span: name.span(),
            };
            if !current_opens.contains(&open) {
                current_opens.push(open);
            }
        }
    }

    pub(super) fn bind_local_item(
        &mut self,
        assigner: &mut Assigner,
        item: &ast::Item,
        namespace: Option<NamespaceId>,
    ) {
        match &*item.kind {
            ast::ItemKind::Open(name, alias) => {
                self.bind_open(
                    name,
                    alias,
                    namespace.unwrap_or_else(|| self.globals.namespaces.root_id()),
                );
            }
            ast::ItemKind::Callable(decl) => {
                let id = intrapackage(assigner.next_item());
                self.names.insert(
                    decl.name.id,
                    Res::Item(
                        id,
                        ItemStatus::from_attrs(&ast_attrs_as_hir_attrs(&item.attrs)),
                    ),
                );
                self.current_scope_mut().terms.insert(
                    Rc::clone(&decl.name.name),
                    ScopeItemEntry::new(id, ItemSource::Declared),
                );
            }
            ast::ItemKind::Ty(name, _) => {
                let id = intrapackage(assigner.next_item());
                self.names.insert(
                    name.id,
                    Res::Item(
                        id,
                        ItemStatus::from_attrs(&ast_attrs_as_hir_attrs(&item.attrs)),
                    ),
                );
                let scope = self.current_scope_mut();
                scope.tys.insert(
                    Rc::clone(&name.name),
                    ScopeItemEntry::new(id, ItemSource::Declared),
                );
                scope.terms.insert(
                    Rc::clone(&name.name),
                    ScopeItemEntry::new(id, ItemSource::Declared),
                );
            }
            ast::ItemKind::Err | ast::ItemKind::Export(_) | ast::ItemKind::Import(_) => {}
        }
    }

    fn bind_exports(&mut self, current_namespace: Option<NamespaceId>, export: &ExportDecl) {
        // resolve the exported item and insert the vec ident into the names table, so we can access it in
        // lowering

        for item in export.items() {
            let Some((resolved_item, term_or_ty)) =
                self.bind_exported_path_of_unknown_name_kind(current_namespace, item)
            else {
                continue;
            };

            let scope = self.current_scope_mut();

            let resolved_item_id = match resolved_item {
                Res::Item(_, ItemStatus::Unimplemented) => {
                    self.errors.push(Error::NotAvailable(
                        item.path.name.name.to_string(),
                        "unimplemented".to_string(),
                        item.path.span,
                    ));
                    continue;
                }
                Res::Item(
                    ItemId {
                        package: Some(_), ..
                    },
                    _,
                ) => {
                    self.errors.push(Error::ExportedExternalItem(item.span()));
                    continue;
                }
                Res::Item(id, _) => id,
                _ => {
                    self.errors.push(Error::ExportedNonItem(item.span()));
                    continue;
                }
            };

            let mut maybe_err = None;
            match term_or_ty {
                NameKind::Ty => {
                    if let Some(ScopeItemEntry {
                        source: ItemSource::Exported,
                        ..
                    }) = scope.tys.get(&item.name().name)
                    {
                        maybe_err = Some(Error::DuplicateExport(
                            item.path.name.name.to_string(),
                            item.path.span,
                        ));
                    }
                    scope.tys.insert(
                        Rc::clone(&item.name().name),
                        ScopeItemEntry::new(resolved_item_id, ItemSource::Exported),
                    );
                }
                NameKind::Term => {
                    if let Some(ScopeItemEntry {
                        source: ItemSource::Exported,
                        ..
                    }) = scope.terms.get(&item.name().name)
                    {
                        maybe_err = Some(Error::DuplicateExport(
                            item.path.name.name.to_string(),
                            item.path.span,
                        ));
                    }
                    scope.terms.insert(
                        Rc::clone(&item.name().name),
                        ScopeItemEntry::new(resolved_item_id, ItemSource::Exported),
                    );
                }
            };

            if let Some(err) = maybe_err {
                self.errors.push(err);
            }

            if let Some(namespace) = current_namespace {
                match term_or_ty {
                    NameKind::Ty => {
                        self.globals.tys.get_mut_or_default(namespace).insert(
                            Rc::clone(&item.name().name),
                            Res::Item(resolved_item_id, ItemStatus::Available),
                        );
                    }
                    NameKind::Term => {
                        self.globals.terms.get_mut_or_default(namespace).insert(
                            Rc::clone(&item.name().name),
                            Res::Item(resolved_item_id, ItemStatus::Available),
                        );
                    }
                }
            }

            self.names.insert(item.path.id, resolved_item);
        }
    }

    /// This function performs the logic to see if a path is a ty, term, or namespace, and then
    /// performs the appropriate logic to bind the path.
    fn bind_exported_path_of_unknown_name_kind(
        &mut self,
        current_namespace: Option<NamespaceId>,
        item: &ExportItem,
    ) -> Option<(Res, NameKind)> {
        // try to see if it is a term
        match self.resolve_path(NameKind::Term, &item.path) {
            Ok(res) => Some((res, NameKind::Term)),
            Err(_) => {
                // try to see if it is a type
                match self.resolve_path(NameKind::Ty, &item.path) {
                    Ok(res) => Some((res, NameKind::Ty)),
                    Err(err) => {
                        // try to see if it is a namespace
                        let items = Into::<Idents>::into(item.path.clone());
                        let ns = self.globals.find_namespace(items.str_iter());
                        let alias = item
                            .alias
                            .as_ref()
                            .map(|x| Box::new(x.clone()))
                            .unwrap_or(item.path.name.clone());
                        if let Some(namespace_id_to_export) = ns {
                            // update the namespace tree to include the new namespace
                            self.globals.namespaces.insert_with_id(
                                current_namespace,
                                namespace_id_to_export,
                                &alias.name,
                            );
                        } else if !self.errors.contains(&err) {
                            self.errors.push(err);
                        }
                        None
                    }
                }
            }
        }
    }

    fn bind_import(&mut self, import: &ImportDecl) {
        for item in &import.items {
            // try to see if it is a term
            let (resolved_item, term_or_ty) = match self.resolve_path(NameKind::Term, &item.path) {
                Ok(res) => (res, NameKind::Term),
                Err(_) => {
                    // try to see if it is a type
                    match self.resolve_path(NameKind::Ty, &item.path) {
                        Ok(res) => (res, NameKind::Ty),
                        Err(err) => {
                            // try to see if it is a namespace
                            let items = Into::<Idents>::into(item.path.clone());
                            let ns = self.globals.find_namespace(items.str_iter());
                            let alias = item
                                .alias
                                .as_ref()
                                .map(|x| Box::new(x.clone()))
                                .or(Some(item.path.name.clone()));
                            if let Some(ns) = ns {
                                self.bind_open(&items, &alias, ns);
                            } else if !self.errors.contains(&err) {
                                self.errors.push(err);
                            }
                            continue;
                        }
                    }
                }
            };

            let scope = self.current_scope_mut();
            let local_name = item.alias.as_ref().unwrap_or(&item.path.name);

            // if the item already exists in the scope, return a duplicate error
            if scope.terms.contains_key(&local_name.name)
                || scope.tys.contains_key(&local_name.name)
            {
                let err = Error::ImportedDuplicate(local_name.name.to_string(), local_name.span);
                if !self.errors.contains(&err) {
                    self.errors.push(err);
                }
                continue;
            }

            // insert the item into the local scope
            match (term_or_ty, resolved_item) {
                (NameKind::Term, Res::Item(id, _)) => {
                    scope.terms.insert(
                        Rc::clone(&local_name.name),
                        ScopeItemEntry::new(id, ItemSource::Imported),
                    );
                }
                (NameKind::Ty, Res::Item(id, _)) => {
                    scope.tys.insert(
                        Rc::clone(&local_name.name),
                        ScopeItemEntry::new(id, ItemSource::Imported),
                    );
                }
                _ => {
                    let err = Error::ImportedNonItem(item.path.span);
                    if !self.errors.contains(&err) {
                        self.errors.push(err);
                    }
                }
            }

            // insert the item into the names we know about
            self.names.insert(item.path.id, resolved_item);
        }
    }

    fn bind_type_parameters(&mut self, decl: &CallableDecl) {
        decl.generics.iter().enumerate().for_each(|(ix, ident)| {
            self.current_scope_mut()
                .ty_vars
                .insert(Rc::clone(&ident.name), ix.into());
            self.names.insert(ident.id, Res::Param(ix.into()));
        });
    }

    fn push_scope(&mut self, span: Span, kind: ScopeKind) {
        let scope_id = self.locals.push_scope(Scope::new(kind, span));
        self.curr_scope_chain.push(scope_id);
    }

    fn pop_scope(&mut self) {
        self.curr_scope_chain
            .pop()
            .expect("pushed scope should be the last element on the stack");
    }

    /// Returns the innermost scope in the current scope chain.
    fn current_scope_mut(&mut self) -> &mut Scope {
        let scope_id = *self
            .curr_scope_chain
            .last()
            .expect("there should be at least one scope at location");

        self.locals.get_scope_mut(scope_id)
    }
}

/// Constructed from a [Resolver] and an [Assigner], this structure implements `Visitor`
/// on the package AST where it resolves identifiers, and assigns IDs to them.
pub(super) struct With<'a> {
    resolver: &'a mut Resolver,
    assigner: &'a mut Assigner,
}

impl With<'_> {
    /// Given a function, apply that function to `Self` within a scope. In other words, this
    /// function automatically pushes a scope before `f` and pops it after.
    fn with_scope(&mut self, span: Span, kind: ScopeKind, f: impl FnOnce(&mut Self)) {
        self.resolver.push_scope(span, kind);
        f(self);
        self.resolver.pop_scope();
    }

    /// Apply `f` to self while a pattern's constituent identifiers are in scope. Removes those
    /// identifiers from the scope after `f`.
    fn with_pat(&mut self, span: Span, kind: ScopeKind, pat: &ast::Pat, f: impl FnOnce(&mut Self)) {
        self.with_scope(span, kind, |visitor| {
            // The bindings are valid from the beginning of the scope
            visitor.resolver.bind_pat(pat, span.lo);
            f(visitor);
        });
    }

    fn with_spec_pat(
        &mut self,
        span: Span,
        kind: ScopeKind,
        pat: &ast::Pat,
        f: impl FnOnce(&mut Self),
    ) {
        let mut bindings = self
            .resolver
            .curr_params
            .as_ref()
            .map_or_else(FxHashSet::default, std::clone::Clone::clone);
        self.with_scope(span, kind, |visitor| {
            visitor
                .resolver
                .bind_pat_recursive(pat, span.lo, &mut bindings);
            f(visitor);
        });
    }
}

impl AstVisitor<'_> for With<'_> {
    fn visit_namespace(&mut self, namespace: &ast::Namespace) {
        let ns = self
            .resolver
            .globals
            .find_namespace(namespace.name.str_iter())
            .expect("namespace should exist by this point");

        let root_id = self.resolver.globals.namespaces.root_id();

        let kind = ScopeKind::Namespace(ns);
        self.with_scope(namespace.span, kind, |visitor| {
            // the below line ensures that this namespace opens itself, in case
            // we are re-opening a namespace. This is important, as without this,
            // a re-opened namespace would only have knowledge of its scopes.
            visitor.resolver.bind_open(&namespace.name, &None, root_id);
            for item in &*namespace.items {
                match &*item.kind {
                    ItemKind::Open(name, alias) => {
                        visitor.resolver.bind_open(name, alias, ns);
                    }
                    ItemKind::Import(import) => {
                        visitor.resolver.bind_import(import);
                    }
                    _ => (),
                }
            }
            ast_visit::walk_namespace(visitor, namespace);
        });
    }

    fn visit_attr(&mut self, attr: &ast::Attr) {
        // The Config attribute arguments do not go through name resolution.
        if hir::Attr::from_str(attr.name.name.as_ref()) != Ok(hir::Attr::Config) {
            walk_attr(self, attr);
        }
    }

    fn visit_callable_decl(&mut self, decl: &CallableDecl) {
        fn collect_param_names(pat: &ast::Pat, names: &mut FxHashSet<Rc<str>>) {
            match &*pat.kind {
                ast::PatKind::Bind(name, _) => {
                    names.insert(Rc::clone(&name.name));
                }
                ast::PatKind::Discard(_) | ast::PatKind::Elided | ast::PatKind::Err => {}
                ast::PatKind::Paren(pat) => collect_param_names(pat, names),
                ast::PatKind::Tuple(pats) => {
                    pats.iter().for_each(|p| collect_param_names(p, names));
                }
            }
        }
        let mut param_names = FxHashSet::default();
        collect_param_names(&decl.input, &mut param_names);
        let prev_param_names = self.resolver.curr_params.replace(param_names);
        self.with_scope(decl.span, ScopeKind::Callable, |visitor| {
            visitor.resolver.bind_type_parameters(decl);
            // The parameter bindings are valid after the end of the input pattern.
            // (More accurately, in the callable body, but we don't have a start offset for that).
            visitor.resolver.bind_pat(&decl.input, decl.input.span.hi);
            ast_visit::walk_callable_decl(visitor, decl);
        });
        self.resolver.curr_params = prev_param_names;
    }

    fn visit_spec_decl(&mut self, decl: &ast::SpecDecl) {
        if let SpecBody::Impl(input, block) = &decl.body {
            self.with_spec_pat(block.span, ScopeKind::Block, input, |visitor| {
                visitor.visit_block(block);
            });
        } else {
            ast_visit::walk_spec_decl(self, decl);
        }
    }

    fn visit_ty(&mut self, ty: &ast::Ty) {
        match &*ty.kind {
            ast::TyKind::Path(path) => {
                if let Err(e) = self.resolver.resolve_path(NameKind::Ty, path) {
                    self.resolver.errors.push(e);
                }
            }
            ast::TyKind::Param(ident) => {
                self.resolver.resolve_ident(NameKind::Ty, ident);
            }
            _ => ast_visit::walk_ty(self, ty),
        }
    }

    fn visit_block(&mut self, block: &ast::Block) {
        self.with_scope(block.span, ScopeKind::Block, |visitor| {
            for stmt in &*block.stmts {
                if let ast::StmtKind::Item(item) = &*stmt.kind {
                    visitor
                        .resolver
                        .bind_local_item(visitor.assigner, item, None);
                }
            }

            ast_visit::walk_block(visitor, block);
        });
    }

    fn visit_stmt(&mut self, stmt: &ast::Stmt) {
        match &*stmt.kind {
            ast::StmtKind::Item(item) => match &*item.kind {
                ast::ItemKind::Import(import) => {
                    self.resolver.bind_import(import);
                }
                _ => {
                    self.visit_item(item);
                }
            },
            ast::StmtKind::Local(_, pat, _) => {
                ast_visit::walk_stmt(self, stmt);
                // The binding is valid after end of the statement.
                self.resolver.bind_pat(pat, stmt.span.hi);
            }
            ast::StmtKind::Qubit(_, pat, init, block) => {
                ast_visit::walk_qubit_init(self, init);
                if let Some(block) = block {
                    self.with_pat(block.span, ScopeKind::Block, pat, |visitor| {
                        visitor.visit_block(block);
                    });
                } else {
                    // The binding is valid after end of the statement.
                    self.resolver.bind_pat(pat, stmt.span.hi);
                }
            }
            ast::StmtKind::Empty
            | ast::StmtKind::Expr(_)
            | ast::StmtKind::Semi(_)
            | ast::StmtKind::Err => {
                ast_visit::walk_stmt(self, stmt);
            }
        }
    }

    fn visit_expr(&mut self, expr: &ast::Expr) {
        match &*expr.kind {
            ast::ExprKind::For(pat, iter, block) => {
                self.visit_expr(iter);
                self.with_pat(block.span, ScopeKind::Block, pat, |visitor| {
                    visitor.visit_block(block);
                });
            }
            ast::ExprKind::Lambda(_, input, output) => {
                self.with_pat(output.span, ScopeKind::Block, input, |visitor| {
                    visitor.visit_expr(output);
                });
            }
            ast::ExprKind::Path(path) => {
                if let Err(e) = self.resolver.resolve_path(NameKind::Term, path) {
                    self.resolver.errors.push(e);
                };
            }
            ast::ExprKind::TernOp(ast::TernOp::Update, container, index, replace)
            | ast::ExprKind::AssignUpdate(container, index, replace) => {
                self.visit_expr(container);
                if !is_field_update(
                    &self.resolver.globals,
                    self.resolver
                        .locals
                        .get_scopes(&self.resolver.curr_scope_chain),
                    index,
                ) {
                    self.visit_expr(index);
                }
                self.visit_expr(replace);
            }
            _ => ast_visit::walk_expr(self, expr),
        }
    }
}

pub(super) struct GlobalTable {
    names: Names,
    scope: GlobalScope,
}

impl GlobalTable {
    pub(super) fn new() -> Self {
        let builtins: [(Rc<str>, Res); 10] = [
            ("BigInt".into(), Res::PrimTy(Prim::BigInt)),
            ("Bool".into(), Res::PrimTy(Prim::Bool)),
            ("Double".into(), Res::PrimTy(Prim::Double)),
            ("Int".into(), Res::PrimTy(Prim::Int)),
            ("Pauli".into(), Res::PrimTy(Prim::Pauli)),
            ("Qubit".into(), Res::PrimTy(Prim::Qubit)),
            ("Range".into(), Res::PrimTy(Prim::Range)),
            ("Result".into(), Res::PrimTy(Prim::Result)),
            ("String".into(), Res::PrimTy(Prim::String)),
            ("Unit".into(), Res::UnitTy),
        ];
        let mut core: FxHashMap<Rc<str>, Res> = FxHashMap::default();
        for (name, res) in builtins {
            core.insert(name, res);
        }

        let mut scope = GlobalScope::default();
        let ns = scope.insert_or_find_namespace(vec![
            Rc::from("Microsoft"),
            Rc::from("Quantum"),
            Rc::from("Core"),
        ]);

        let mut tys = IndexMap::default();
        tys.insert(ns, core);

        Self {
            names: IndexMap::new(),
            scope: GlobalScope {
                tys,
                terms: IndexMap::default(),
                namespaces: NamespaceTreeRoot::default(),
                intrinsics: FxHashSet::default(),
            },
        }
    }

    pub(super) fn add_local_package(
        &mut self,
        assigner: &mut Assigner,
        package: &ast::Package,
    ) -> Vec<Error> {
        let mut errors = Vec::new();
        for node in &*package.nodes {
            match node {
                TopLevelNode::Namespace(namespace) => {
                    bind_global_items(
                        &mut self.names,
                        &mut self.scope,
                        namespace,
                        assigner,
                        &mut errors,
                    );
                }
                TopLevelNode::Stmt(_) => {
                    unimplemented!("did not expect top-level statements in the ast")
                }
            }
        }
        errors
    }

    pub(super) fn add_external_package(&mut self, id: PackageId, package: &hir::Package) {
        for global in global::iter_package(Some(id), package).filter(|global| {
            global.visibility == hir::Visibility::Public
                || matches!(&global.kind, global::Kind::Term(t) if t.intrinsic)
        }) {
            let namespace = self
                .scope
                .insert_or_find_namespace(global.namespace.clone());

            match (global.kind, global.visibility) {
                (global::Kind::Ty(ty), hir::Visibility::Public) => {
                    self.scope
                        .tys
                        .get_mut_or_default(namespace)
                        .insert(global.name, Res::Item(ty.id, global.status));
                }
                (global::Kind::Term(term), visibility) => {
                    if visibility == hir::Visibility::Public {
                        self.scope
                            .terms
                            .get_mut_or_default(namespace)
                            .insert(global.name.clone(), Res::Item(term.id, global.status));
                    }
                    if term.intrinsic {
                        self.scope.intrinsics.insert(global.name);
                    }
                }
                (global::Kind::Namespace, hir::Visibility::Public) => {
                    self.scope.insert_or_find_namespace(global.namespace);
                }
                (_, hir::Visibility::Internal) => {}
            }
        }
    }
}

/// Given some namespace `namespace`, add all the globals declared within it to the global scope.
fn bind_global_items(
    names: &mut IndexMap<NodeId, Res>,
    scope: &mut GlobalScope,
    namespace: &ast::Namespace,
    assigner: &mut Assigner,
    errors: &mut Vec<Error>,
) {
    names.insert(
        namespace.id,
        Res::Item(intrapackage(assigner.next_item()), ItemStatus::Available),
    );

    let namespace_id = scope.insert_or_find_namespace(&namespace.name);

    for item in &*namespace.items {
        match bind_global_item(
            names,
            scope,
            namespace_id,
            || intrapackage(assigner.next_item()),
            item,
        ) {
            Ok(()) => {}
            Err(mut e) => errors.append(&mut e),
        }
    }
}

/// Tries to extract a field name from an expression in cases where it is syntactically ambiguous
/// whether the expression is a field name or a variable name. This applies to the index operand in
/// a ternary update operator.
pub(super) fn extract_field_name<'a>(names: &Names, expr: &'a ast::Expr) -> Option<&'a Rc<str>> {
    // Follow the same reasoning as `is_field_update`.
    match &*expr.kind {
        ast::ExprKind::Path(path)
            if path.namespace.is_none() && !matches!(names.get(path.id), Some(Res::Local(_))) =>
        {
            Some(&path.name.name)
        }
        _ => None,
    }
}

fn is_field_update<'a>(
    globals: &GlobalScope,
    scopes: impl Iterator<Item = &'a Scope>,
    index: &ast::Expr,
) -> bool {
    // Disambiguate the update operator by looking at the index expression. If it's an
    // unqualified path that doesn't resolve to a local, assume that it's meant to be a field name.
    match &*index.kind {
        ast::ExprKind::Path(path) if path.namespace.is_none() => !matches!(
            {
                let name = &path.name;
                let namespace = &path.namespace;
                resolve(NameKind::Term, globals, scopes, name, namespace)
            },
            Ok(Res::Local(_))
        ),
        _ => false,
    }
}

fn ast_attrs_as_hir_attrs(attrs: &[Box<ast::Attr>]) -> Vec<hir::Attr> {
    attrs
        .iter()
        .filter_map(|attr| hir::Attr::from_str(attr.name.name.as_ref()).ok())
        .collect()
}

fn bind_global_item(
    names: &mut Names,
    scope: &mut GlobalScope,
    namespace: NamespaceId,
    next_id: impl FnOnce() -> ItemId,
    item: &ast::Item,
) -> Result<(), Vec<Error>> {
    match &*item.kind {
        ast::ItemKind::Callable(decl) => {
            let item_id = next_id();
            let status = ItemStatus::from_attrs(&ast_attrs_as_hir_attrs(item.attrs.as_ref()));
            let res = Res::Item(item_id, status);
            names.insert(decl.name.id, res);
            let mut errors = Vec::new();
            match scope
                .terms
                .get_mut_or_default(namespace)
                .entry(Rc::clone(&decl.name.name))
            {
                Entry::Occupied(_) => {
                    let namespace_name = scope
                        .namespaces
                        .find_namespace_by_id(&namespace)
                        .0
                        .join(".");
                    errors.push(Error::Duplicate(
                        decl.name.name.to_string(),
                        namespace_name.to_string(),
                        decl.name.span,
                    ));
                }
                Entry::Vacant(entry) => {
                    entry.insert(res);
                }
            }

            if decl_is_intrinsic(decl) && !scope.intrinsics.insert(Rc::clone(&decl.name.name)) {
                errors.push(Error::DuplicateIntrinsic(
                    decl.name.name.to_string(),
                    decl.name.span,
                ));
            }

            if errors.is_empty() {
                Ok(())
            } else {
                Err(errors)
            }
        }
        ast::ItemKind::Ty(name, _) => {
            let item_id = next_id();

            let status = ItemStatus::from_attrs(&ast_attrs_as_hir_attrs(item.attrs.as_ref()));
            let res = Res::Item(item_id, status);
            names.insert(name.id, res);
            match (
                scope
                    .terms
                    .get_mut_or_default(namespace)
                    .entry(Rc::clone(&name.name)),
                scope
                    .tys
                    .get_mut_or_default(namespace)
                    .entry(Rc::clone(&name.name)),
            ) {
                (Entry::Occupied(_), _) | (_, Entry::Occupied(_)) => {
                    let namespace_name = scope
                        .namespaces
                        .find_namespace_by_id(&namespace)
                        .0
                        .join(".");
                    Err(vec![Error::Duplicate(
                        name.name.to_string(),
                        namespace_name,
                        name.span,
                    )])
                }
                (Entry::Vacant(term_entry), Entry::Vacant(ty_entry)) => {
                    term_entry.insert(res);
                    ty_entry.insert(res);
                    Ok(())
                }
            }
        }
        ast::ItemKind::Err
        | ast::ItemKind::Open(..)
        | ast::ItemKind::Export(..)
        | ast::ItemKind::Import(..) => Ok(()),
    }
}

fn decl_is_intrinsic(decl: &CallableDecl) -> bool {
    if let CallableBody::Specs(specs) = decl.body.as_ref() {
        specs
            .iter()
            .any(|spec| matches!(spec.body, SpecBody::Gen(SpecGen::Intrinsic)))
    } else {
        false
    }
}

/// Resolves a given symbol and namespace name, according to the Q# shadowing rules.
/// Shadowing rules are as follows:
/// - Local variables shadow everything. They are the first priority.
/// - Next, we check open statements for a non-prelude open.
/// - Then, we check the prelude.
/// - Lastly, we check the global namespace.
/// In the example `Foo.Bar.Baz()` -- the `provided_namespace_name` would be
///`Foo.Bar` and the `provided_symbol_name` would be `Baz`.
///
/// In the example `Foo()` -- the `provided_namespace_name` would be `None` and the
/// `provided_symbol_name` would be `Foo`.
/// returns the resolution if successful, or an error if not.
fn resolve<'a>(
    kind: NameKind,
    globals: &GlobalScope,
    scopes: impl Iterator<Item = &'a Scope>,
    provided_symbol_name: &Ident,
    provided_namespace_name: &Option<Idents>,
) -> Result<Res, Error> {
    if let Some(value) = check_all_scopes(
        kind,
        globals,
        provided_symbol_name,
        provided_namespace_name,
        scopes,
    ) {
        return value;
    }

    // check the prelude
    if provided_namespace_name.is_none() {
        let prelude_candidates = find_symbol_in_namespaces(
            kind,
            globals,
            provided_namespace_name,
            provided_symbol_name,
            prelude_namespaces(globals).into_iter(),
            // prelude is opened by default
            &(std::iter::once((vec![], prelude_namespaces(globals))).collect()),
        );

        if prelude_candidates.len() > 1 {
            // If there are multiple candidates, sort them by namespace and return an error.
            let candidates: Vec<_> = prelude_candidates.into_iter().collect();
            let mut candidates = candidates
                .into_iter()
                .map(|(_candidate, ns_name)| ns_name)
                .collect::<Vec<_>>();
            candidates.sort();

            let mut candidates = candidates.into_iter();
            let candidate_a = candidates
                .next()
                .expect("infallible as per length check above");
            let candidate_b = candidates
                .next()
                .expect("infallible as per length check above");
            return Err(Error::AmbiguousPrelude {
                span: provided_symbol_name.span,
                name: provided_symbol_name.name.to_string(),
                candidate_a,
                candidate_b,
            });
        }
        // if there is a candidate, return it
        if let Some((res, _)) = single(prelude_candidates) {
            return Ok(res);
        }
    }

    // Lastly, check unopened globals. This is anything declared in the root namespace, which is
    // therefore globally available to the package
    let global_candidates = find_symbol_in_namespaces(
        kind,
        globals,
        provided_namespace_name,
        provided_symbol_name,
        std::iter::once((globals.namespaces.root_id(), ())),
        // there are no aliases in globals
        &FxHashMap::default(),
    );

    // we don't have to throw an error if there are extra candidates here, as we are only looking at the root,
    // and that's only one namespace. individual namespaces cannot have duplicate declarations.
    if let Some(res) = single(global_candidates.into_keys()) {
        return Ok(res);
    }

    Err(match provided_namespace_name {
        Some(ns) => Error::NotFound(
            ns.push(provided_symbol_name.clone()).name(),
            Span {
                lo: ns.span().lo,
                hi: provided_symbol_name.span.hi,
            },
        ),
        None => Error::NotFound(
            provided_symbol_name.name.to_string(),
            provided_symbol_name.span,
        ),
    })
}
/// Checks all given scopes, in the correct order, for a resolution.
/// Calls `check_scoped_resolutions` on each scope, and tracks if we should allow local variables in closures in parent scopes
/// using the `vars` parameter.
fn check_all_scopes<'a>(
    kind: NameKind,
    globals: &GlobalScope,
    provided_symbol_name: &Ident,
    provided_namespace_name: &Option<Idents>,
    scopes: impl Iterator<Item = &'a Scope>,
) -> Option<Result<Res, Error>> {
    let mut vars = true;

    for scope in scopes {
        if let Some(value) = check_scoped_resolutions(
            kind,
            globals,
            provided_symbol_name,
            provided_namespace_name,
            &mut vars,
            scope,
        ) {
            return Some(value);
        }
    }
    None
}

/// This function checks scopes for a given symbol and namespace name.
/// In a given [Scope], check:
/// 1. if any locally declared symbols match `provided_symbol_name`
/// 2. if any aliases in this scope match the provided namespace, and if they contain `provided_symbol_name`
/// 3. if any opens in this scope contain the `provided_symbol_name`
/// It follows the Q# shadowing rules:
/// - Local variables shadow everything. They are the first priority.
/// - Next, we check open statements for an explicit open.
/// - Then, we check the prelude.
/// - Lastly, we check the global namespace.
///
/// # Parameters
///
/// * `kind` - The [`NameKind`] of the name
/// * `globals` - The global scope to resolve the name against.
/// * `provided_symbol_name` - The symbol name to resolve.
/// * `provided_namespace_name` - The namespace of the symbol, if any.
/// * `vars` - A mutable reference to a boolean indicating whether to allow local variables in closures in parent scopes.
/// * `scope` - The scope to check for resolutions.
fn check_scoped_resolutions(
    kind: NameKind,
    globals: &GlobalScope,
    provided_symbol_name: &Ident,
    provided_namespace_name: &Option<Idents>,
    vars: &mut bool,
    scope: &Scope,
) -> Option<Result<Res, Error>> {
    if provided_namespace_name.is_none() {
        if let Some(res) =
            resolve_scope_locals(kind, globals, scope, *vars, &provided_symbol_name.name)
        {
            // Local declarations shadow everything.
            return Some(Ok(res));
        }
    }
    let aliases = scope
        .opens
        .iter()
        .map(|(alias, opens)| {
            (
                alias.clone(),
                opens.iter().map(|x| (x.namespace, x)).collect(),
            )
        })
        .collect::<FxHashMap<_, _>>();

    let explicit_open_candidates = find_symbol_in_namespaces(
        kind,
        globals,
        provided_namespace_name,
        provided_symbol_name,
        scope
            .opens
            .iter()
            .flat_map(|(_, open)| open)
            .map(|open @ Open { namespace, .. }| (*namespace, open)),
        &aliases,
    );

    match explicit_open_candidates.len() {
        1 => {
            return Some(Ok(single(explicit_open_candidates.into_keys())
                .expect("we asserted on the length, so this is infallible")))
        }
        len if len > 1 => {
            return Some(Err(ambiguous_symbol_error(
                globals,
                provided_symbol_name,
                explicit_open_candidates
                    .into_iter()
                    .map(|(a, b)| (a, b.clone()))
                    .collect(),
            )))
        }
        _ => (),
    }
    if scope.kind == ScopeKind::Callable {
        // Since local callables are not closures, hide local variables in parent scopes.
        *vars = false;
    }
    None
}

/// This function returns type `Error::Ambiguous` and contains
/// the name of the ambiguous symbol and the namespaces that contain the conflicting entities.
/// # Arguments
///
/// * `globals` - The global scope to resolve the name against.
/// * `provided_symbol_name` - The symbol name that is ambiguous.
/// * `candidates` - A map of possible resolutions for the symbol, each associated with the `Open`
/// statement that brought it into scope. Note that only the first two opens in
/// the candidates are actually used in the error message.
fn ambiguous_symbol_error(
    globals: &GlobalScope,
    provided_symbol_name: &Ident,
    candidates: FxHashMap<Res, Open>,
) -> Error {
    let mut opens: Vec<_> = candidates.into_values().collect();
    opens.sort_unstable_by_key(|open| open.span);
    let (first_open_ns, _) = globals.namespaces.find_namespace_by_id(&opens[0].namespace);
    let (second_open_ns, _) = globals.namespaces.find_namespace_by_id(&opens[1].namespace);
    Error::Ambiguous {
        name: provided_symbol_name.name.to_string(),
        first_open: first_open_ns.join("."),
        second_open: second_open_ns.join("."),
        name_span: provided_symbol_name.span,
        first_open_span: opens[0].span,
        second_open_span: opens[1].span,
    }
}

fn find_symbol_in_namespaces<T, O>(
    kind: NameKind,
    globals: &GlobalScope,
    provided_namespace_name: &Option<Idents>,
    provided_symbol_name: &Ident,
    namespaces_to_search: T,
    aliases: &FxHashMap<Vec<Rc<str>>, Vec<(NamespaceId, O)>>,
) -> FxHashMap<Res, O>
where
    T: Iterator<Item = (NamespaceId, O)>,
    O: Clone + std::fmt::Debug,
{
    let opens = match provided_namespace_name {
        None => aliases.get(&Vec::new()),
        Some(namespace_name) => aliases.get(
            &namespace_name
                .iter()
                .next()
                .map(|x| vec![x.name.clone()])
                .unwrap_or_default(),
        ),
    };

    let mut candidates = FxHashMap::default();
    if let Some(opens) = opens {
        for open in opens {
            find_symbol_in_namespace(
                kind,
                globals,
                &provided_namespace_name
                    .as_ref()
                    .map(|x| x.iter().skip(1).cloned().collect::<Vec<_>>().into()),
                provided_symbol_name,
                &mut candidates,
                open.0,
                open.1.clone(),
            );
        }
        // check aliases to see if the provided namespace is actually an alias
        if provided_namespace_name.is_none() {
            candidates.extend(&mut opens.iter().filter_map(|(ns_id, open)| {
                globals
                    .get(kind, *ns_id, &provided_symbol_name.name)
                    .map(|res| (*res, open.clone()))
            }));
        }
    }

    for (candidate_namespace_id, open) in namespaces_to_search {
        if find_symbol_in_namespace(
            kind,
            globals,
            provided_namespace_name,
            provided_symbol_name,
            &mut candidates,
            candidate_namespace_id,
            open,
        ) {
            continue;
        }
    }

    if candidates.len() > 1 {
        // If there are multiple candidates, remove unimplemented items. This allows resolution to
        // succeed in cases where both an older, unimplemented API and newer, implemented API with the
        // same name are both in scope without forcing the user to fully qualify the name.
        candidates.retain(|&res, _| !matches!(res, Res::Item(_, ItemStatus::Unimplemented)));
    }
    candidates
}

/// returns `true` if the namespace should be skipped/is incorrect, so the caller can
/// iterate to the next namespace.
fn find_symbol_in_namespace<O>(
    kind: NameKind,
    globals: &GlobalScope,
    provided_namespace_name: &Option<Idents>,
    provided_symbol_name: &Ident,
    candidates: &mut FxHashMap<Res, O>,
    candidate_namespace_id: NamespaceId,
    open: O,
) -> bool
where
    O: Clone + std::fmt::Debug,
{
    // Retrieve the namespace associated with the candidate_namespace_id from the global namespaces
    let (_, candidate_namespace) = globals
        .namespaces
        .find_namespace_by_id(&candidate_namespace_id);

    // Attempt to find a namespace within the candidate_namespace that matches the provided_namespace_name
    let namespace = provided_namespace_name.as_ref().and_then(|name| {
        candidate_namespace
            .borrow()
            .get_namespace_id(name.str_iter())
    });

    // if a namespace was provided, but not found, then this is not the correct namespace.
    // for example, if the query is `Foo.Bar.Baz`, we know there must exist a `Foo.Bar` somewhere.
    // If we didn't find it above, then even if we find `Baz` here, it is not the correct location.
    if provided_namespace_name.is_some() && namespace.is_none() {
        return true;
    }

    // Attempt to get the symbol from the global scope. If the namespace is None, use the candidate_namespace_id as a fallback
    let res = namespace
        //  .or(Some(candidate_namespace_id))
        .and_then(|ns_id| globals.get(kind, ns_id, &provided_symbol_name.name));

    // If a symbol was found, insert it into the candidates map
    if let Some(res) = res {
        candidates.insert(*res, open);
    }
    false
}

/// Fetch the name and namespace ID of all prelude namespaces.
pub fn prelude_namespaces(globals: &GlobalScope) -> Vec<(NamespaceId, String)> {
    let mut prelude = Vec::with_capacity(PRELUDE.len());

    // add prelude to the list of candidate namespaces last, as they are the final fallback for a symbol
    for prelude_namespace in PRELUDE {
        prelude.push((
            globals
                .namespaces
                .get_namespace_id(prelude_namespace)
                .expect("prelude should always exist in the namespace map"),
            prelude_namespace.join("."),
        ));
    }
    prelude
}
/// Implements shadowing rules within a single scope.
/// A local variable always wins out against an item with the same name, even if they're declared in
/// the same scope. It is implemented in a way that resembles Rust:
/// ```rust
/// let foo = || 1;
/// fn foo() -> i32 { 2 }
/// dbg!(foo()); // 1, not 2
/// ```
fn resolve_scope_locals(
    kind: NameKind,
    globals: &GlobalScope,
    scope: &Scope,
    vars: bool,
    name: &str,
) -> Option<Res> {
    if vars {
        match kind {
            NameKind::Term => {
                if let Some(&(_, id)) = scope.vars.get(name) {
                    return Some(Res::Local(id));
                }
            }
            NameKind::Ty => {
                if let Some(&id) = scope.ty_vars.get(name) {
                    return Some(Res::Param(id));
                }
            }
        }
    }

    if let Some(&id) = scope.item(kind, name) {
        return Some(Res::Item(id, ItemStatus::Available));
    }

    if let ScopeKind::Namespace(namespace) = &scope.kind {
        if let Some(&res) = globals.get(kind, *namespace, name) {
            return Some(res);
        }
    }

    None
}

fn get_scope_locals(scope: &Scope, offset: u32, vars: bool) -> Vec<Local> {
    let mut names = Vec::new();

    // variables
    if vars {
        names.extend(scope.vars.iter().filter_map(|(name, (valid_at, id))| {
            // Bug: Because we keep track of only one `valid_at` offset per name,
            // when a variable is later shadowed in the same scope,
            // it is missed in the list. https://github.com/microsoft/qsharp/issues/897
            if offset >= *valid_at {
                Some(Local {
                    name: name.clone(),
                    kind: LocalKind::Var(*id),
                })
            } else {
                None
            }
        }));

        names.extend(scope.ty_vars.iter().map(|id| Local {
            name: id.0.clone(),
            kind: LocalKind::TyParam(*id.1),
        }));
    }

    // items
    // skip adding newtypes since they're already in the terms map
    names.extend(scope.terms.iter().map(|term| Local {
        name: term.0.clone(),
        kind: LocalKind::Item(term.1.id),
    }));

    names
}

/// Creates an [`ItemId`] for an item that is local to this package (internal to it).
fn intrapackage(item: LocalItemId) -> ItemId {
    ItemId {
        package: None,
        item,
    }
}

fn single<T>(xs: impl IntoIterator<Item = T>) -> Option<T> {
    let mut xs = xs.into_iter();
    let x = xs.next();
    match xs.next() {
        None => x,
        Some(_) => None,
    }
}<|MERGE_RESOLUTION|>--- conflicted
+++ resolved
@@ -122,10 +122,9 @@
     #[diagnostic(code("Qsc.Resolve.ExportedExternalItem"))]
     ExportedExternalItem(#[label] Span),
 
-<<<<<<< HEAD
-    #[error("export statements are only allowed in a namespace scope")]
-    #[diagnostic(code("Qsc.Resolve.ExportFromNonNamespaceScope"))]
-    ExportFromNonNamespaceScope(Span),
+    #[error("export statements are not allowed in a local scope")]
+    #[diagnostic(code("Qsc.Resolve.ExportFromLocalScope"))]
+    ExportFromLocalScope(Span),
 
     #[error("imported non-item")]
     #[diagnostic(help("only callables, namespaces, and non-primitive types can be imported"))]
@@ -136,11 +135,6 @@
     #[diagnostic(help("alias this import or rename the existing symbol"))]
     #[diagnostic(code("Qsc.Resolve.ImportedDuplicate"))]
     ImportedDuplicate(String, Span),
-=======
-    #[error("export statements are not allowed in a local scope")]
-    #[diagnostic(code("Qsc.Resolve.ExportFromLocalScope"))]
-    ExportFromLocalScope(Span),
->>>>>>> 7bebfcd9
 }
 
 #[derive(Debug, Clone)]
