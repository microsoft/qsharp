// Copyright (c) Microsoft Corporation.
// Licensed under the MIT License.

#[cfg(test)]
mod tests;

use miette::Diagnostic;
use qsc_ast::{
    ast::{
        self, CallableBody, CallableDecl, Ident, Idents, NodeId, SpecBody, SpecGen, TopLevelNode,
    },
    visit::{self as ast_visit, walk_attr, Visitor as AstVisitor},
};

use qsc_ast::ast::{ImportOrExportDecl, ImportOrExportItem, Item, ItemKind, Package};
use qsc_data_structures::{
    index_map::IndexMap,
    namespaces::{NamespaceId, NamespaceTreeRoot, PRELUDE},
    span::Span,
};
use qsc_hir::{
    assigner::Assigner,
    global,
    hir::{self, ItemId, ItemStatus, LocalItemId, PackageId},
    ty::{ParamId, Prim},
};
use rustc_hash::{FxHashMap, FxHashSet};
use std::cmp::Ordering;
use std::{collections::hash_map::Entry, rc::Rc, str::FromStr, vec};
use thiserror::Error;

use crate::compile::preprocess::TrackedName;

// All AST Path nodes get mapped
// All AST Ident nodes get mapped, except those under AST Path nodes
pub(super) type Names = IndexMap<NodeId, Res>;

/// A resolution. This connects a usage of a name with the declaration of that name by uniquely
/// identifying the node that declared it.
#[derive(Clone, Copy, Debug, Eq, Hash, PartialEq)]
pub enum Res {
    /// A global or local item.
    Item(ItemId, ItemStatus),
    /// A local variable.
    Local(NodeId),
    /// A type/functor parameter in the generics section of the parent callable decl.
    Param(ParamId),
    /// A primitive type.
    PrimTy(Prim),
    /// The unit type.
    UnitTy,
}

#[derive(Clone, Debug, Diagnostic, Error, PartialEq)]
pub(super) enum Error {
    #[error("`{name}` could refer to the item in `{first_open}` or `{second_open}`")]
    #[diagnostic(code("Qsc.Resolve.Ambiguous"))]
    Ambiguous {
        name: String,
        first_open: String,
        second_open: String,
        #[label("ambiguous name")]
        name_span: Span,
        #[label("found in this namespace")]
        first_open_span: Span,
        #[label("and also in this namespace")]
        second_open_span: Span,
    },

    #[error("`{name}` could refer to the item in `{candidate_a}` or an item in `{candidate_b}`")]
    #[diagnostic(help("both namespaces are implicitly opened by the prelude"))]
    #[diagnostic(code("Qsc.Resolve.AmbiguousPrelude"))]
    AmbiguousPrelude {
        name: String,
        candidate_a: String,
        candidate_b: String,
        #[label("ambiguous name")]
        span: Span,
    },

    #[error("duplicate declaration of `{0}` in namespace `{1}`")]
    #[diagnostic(code("Qsc.Resolve.Duplicate"))]
    Duplicate(String, String, #[label] Span),

    #[error("duplicate name `{0}` in pattern")]
    #[diagnostic(help("a name cannot shadow another name in the same pattern"))]
    #[diagnostic(code("Qsc.Resolve.DuplicateBinding"))]
    DuplicateBinding(String, #[label] Span),

    #[error("duplicate intrinsic `{0}`")]
    #[diagnostic(help(
        "each callable declared as `body intrinsic` must have a globally unique name"
    ))]
    #[diagnostic(code("Qsc.Resolve.DuplicateIntrinsic"))]
    DuplicateIntrinsic(String, #[label] Span),

    #[error("duplicate export of `{0}`")]
    #[diagnostic(code("Qsc.Resolve.DuplicateExport"))]
    DuplicateExport(String, #[label] Span),

    #[error("`{0}` not found")]
    #[diagnostic(code("Qsc.Resolve.NotFound"))]
    NotFound(String, #[label] Span),

    #[error("`{0}` not found")]
    #[diagnostic(help(
        "found a matching item `{1}` that is not available for the current compilation configuration"
    ))]
    #[diagnostic(code("Qsc.Resolve.NotFound"))]
    NotAvailable(String, String, #[label] Span),

    #[error("use of unimplemented item `{0}`")]
    #[diagnostic(help("this item is not implemented and cannot be used"))]
    #[diagnostic(code("Qsc.Resolve.Unimplemented"))]
    Unimplemented(String, #[label] Span),

    #[error("this export is not a callable or type")]
    #[diagnostic(code("Qsc.Resolve.ExportedNonItem"))]
    ExportedNonItem(#[label] Span),

    #[error("export statements are not allowed in a local scope")]
    #[diagnostic(code("Qsc.Resolve.ExportFromLocalScope"))]
    ExportFromLocalScope(#[label] Span),

    #[error("imported non-item")]
    #[diagnostic(help("only callables, namespaces, and non-primitive types can be imported"))]
    #[diagnostic(code("Qsc.Resolve.ImportedNonItem"))]
    ImportedNonItem(#[label] Span),

    #[error("imported symbol that already exists in scope")]
    #[diagnostic(help("alias this import or rename the existing symbol"))]
    #[diagnostic(code("Qsc.Resolve.ImportedDuplicate"))]
    ImportedDuplicate(String, #[label] Span),

    #[error("glob import does not resolve to a namespace")]
    #[diagnostic(help("ensure the path {0} exists and is a namespace"))]
    #[diagnostic(code("Qsc.Resolve.GlobImportNamespaceNotFound"))]
    GlobImportNamespaceNotFound(String, #[label] Span),

    #[error("glob exports are not supported")]
    #[diagnostic(code("Qsc.Resolve.GlobExportNotSupported"))]
    GlobExportNotSupported(#[label] Span),
}

#[derive(Debug, Clone)]
pub struct Scope {
    /// The span that the scope applies to. For callables and namespaces, this includes
    /// the entire callable / namespace declaration. For blocks, this includes the braces.
    span: Span,
    kind: ScopeKind,
    /// Open statements. The key is the namespace name or alias.
    opens: FxHashMap<Vec<Rc<str>>, Vec<Open>>,
    /// Local newtype declarations.
    tys: FxHashMap<Rc<str>, ScopeItemEntry>,
    /// Local callable and newtype declarations.
    terms: FxHashMap<Rc<str>, ScopeItemEntry>,
    /// Local variables, including callable parameters, for loop bindings, etc.
    /// The u32 is the `valid_at` offset - the lowest offset at which the variable name is available.
    /// It's used to determine which variables are visible at a specific offset in the scope.
    ///
    /// Bug: Because we keep track of only one `valid_at` offset per name,
    /// when a variable is later shadowed in the same scope,
    /// it is missed in the list. <a href=https://github.com/microsoft/qsharp/issues/897 />
    vars: FxHashMap<Rc<str>, (u32, NodeId)>,
    /// Type parameters.
    ty_vars: FxHashMap<Rc<str>, ParamId>,
}

#[derive(Debug, Clone)]
pub struct ScopeItemEntry {
    pub id: ItemId,
    pub source: ItemSource,
}

impl ScopeItemEntry {
    #[must_use]
    pub fn new(id: ItemId, source: ItemSource) -> Self {
        Self { id, source }
    }
}

#[derive(PartialEq, Debug, Clone, Default, Copy)]
pub enum ItemSource {
    Exported,
    Imported,
    #[default]
    Declared,
}

impl Scope {
    fn new(kind: ScopeKind, span: Span) -> Self {
        Self {
            span,
            kind,
            opens: FxHashMap::default(),
            tys: FxHashMap::default(),
            terms: FxHashMap::default(),
            vars: FxHashMap::default(),
            ty_vars: FxHashMap::default(),
        }
    }

    fn item(&self, kind: NameKind, name: &str) -> Option<&ItemId> {
        let items = match kind {
            NameKind::Ty => &self.tys,
            NameKind::Term => &self.terms,
        };
        items.get(name).map(|x| &x.id)
    }

    /// A `ScopeKind, Span` pair uniquely identifies a scope.
    fn key(&self) -> (&ScopeKind, Span) {
        (&self.kind, self.span)
    }
}

type ScopeId = usize;

#[derive(Debug, Clone, Default)]
pub struct Locals {
    // order is ascending by span (outermost -> innermost)
    scopes: Vec<Scope>,
}

impl Locals {
    fn get_scopes<'a>(&'a self, scope_chain: &'a [ScopeId]) -> impl Iterator<Item = &Scope> + 'a {
        // reverse to go from innermost -> outermost
        scope_chain.iter().rev().map(|id| {
            self.scopes
                .get(*id)
                .unwrap_or_else(|| panic!("scope with id {id:?} should exist"))
        })
    }

    fn push_scope(&mut self, kind: ScopeKind, span: Span) -> ScopeId {
        // First, check if this scope has already been created in a prior pass.
        for (id, existing_scope) in self.scopes.iter_mut().enumerate() {
            if existing_scope.key() == (&kind, span) {
                // If the scope already exists, return that.
                return id;
            }
        }

        // Add it to the list of known scopes.
        let id = self.scopes.len();
        self.scopes.insert(id, Scope::new(kind, span));
        id
    }

    fn get_scope_mut(&mut self, id: ScopeId) -> &mut Scope {
        self.scopes
            .get_mut(id)
            .unwrap_or_else(|| panic!("scope with id {id:?} should exist"))
    }

    fn get_scope(&self, id: ScopeId) -> &Scope {
        self.scopes
            .get(id)
            .unwrap_or_else(|| panic!("scope with id {id:?} should exist"))
    }

    #[must_use]
    pub fn get_all_at_offset(&self, offset: u32) -> Vec<Local> {
        let mut vars = true;
        let mut all_locals = Vec::new();
        self.for_each_scope_at_offset(offset, |scope| {
            // inner to outer
            all_locals.extend(get_scope_locals(scope, offset, vars));

            if scope.kind == ScopeKind::Callable {
                // Since local callables are not closures, hide local variables in parent scopes.
                vars = false;
            }
        });

        // deduping by name will effectively make locals in a child scope
        // shadow the locals in its parent scopes
        all_locals.dedup_by(|a, b| a.name == b.name);

        all_locals
    }

    fn for_each_scope_at_offset<F>(&self, offset: u32, mut f: F)
    where
        F: FnMut(&Scope),
    {
        // reverse to go from innermost -> outermost
        self.scopes.iter().rev().for_each(|scope| {
            // the block span includes the delimiters (e.g. the braces)
            if scope.span.lo < offset && scope.span.hi > offset {
                f(scope);
            }
        });
    }
}

#[derive(Debug)]
pub struct Local {
    pub name: Rc<str>,
    pub kind: LocalKind,
}

#[derive(Debug)]
pub enum LocalKind {
    /// A local callable or UDT.
    Item(ItemId),
    /// A type parameter.
    TyParam(ParamId),
    /// A local variable or parameter.
    Var(NodeId),
}

#[derive(Debug, Clone, Default)]
pub struct GlobalScope {
    tys: IndexMap<NamespaceId, FxHashMap<Rc<str>, Res>>,
    terms: IndexMap<NamespaceId, FxHashMap<Rc<str>, Res>>,
    namespaces: NamespaceTreeRoot,
    intrinsics: FxHashSet<Rc<str>>,
}

impl GlobalScope {
    fn find_namespace<'a>(&self, ns: impl IntoIterator<Item = &'a str>) -> Option<NamespaceId> {
        self.namespaces.get_namespace_id(ns)
    }

    fn get(&self, kind: NameKind, namespace: NamespaceId, name: &str) -> Option<&Res> {
        let items = match kind {
            NameKind::Ty => &self.tys,
            NameKind::Term => &self.terms,
        };
        items.get(namespace).and_then(|items| items.get(name))
    }

    /// Creates a namespace in the namespace mapping. Note that namespaces are tracked separately from their
    /// item contents. This returns a [`NamespaceId`] which you can use to add more tys and terms to the scope.
    fn insert_or_find_namespace(&mut self, name: impl Into<Vec<Rc<str>>>) -> NamespaceId {
        self.namespaces.insert_or_find_namespace(name.into())
    }
}

#[derive(Debug, Clone, Eq, PartialEq)]
enum ScopeKind {
    Namespace(NamespaceId),
    Callable,
    Block,
}

#[derive(Clone, Copy, Debug)]
enum NameKind {
    Ty,
    Term,
}

#[derive(Debug, Clone)]
struct Open {
    namespace: NamespaceId,
    span: Span,
}

impl Eq for Open {}

impl PartialEq<Self> for Open {
    fn eq(&self, other: &Self) -> bool {
        self.namespace == other.namespace
    }
}

impl PartialOrd<Self> for Open {
    fn partial_cmp(&self, other: &Self) -> Option<Ordering> {
        Some(self.cmp(other))
    }
}

impl Ord for Open {
    fn cmp(&self, other: &Self) -> Ordering {
        let a: usize = self.namespace.into();
        let b: usize = other.namespace.into();
        a.cmp(&b)
    }
}

pub(super) struct Resolver {
    names: Names,
    dropped_names: Vec<TrackedName>,
    curr_params: Option<FxHashSet<Rc<str>>>,
    curr_scope_chain: Vec<ScopeId>,
    globals: GlobalScope,
    locals: Locals,
    errors: Vec<Error>,
}

/// This visitor is used for an intermediate step between binding and full resolution.
/// We use this visitor to resolve all exported and imported symbols, so that they are
/// available during the resolution stage.
struct ExportImportVisitor<'a> {
    resolver: &'a mut Resolver,
}

impl ExportImportVisitor<'_> {
    /// Given a function, apply that function to `Self` within a scope. In other words, this
    /// function automatically pushes a scope before `f` and pops it after.
    fn with_scope(&mut self, span: Span, kind: ScopeKind, f: impl FnOnce(&mut Self)) {
        self.resolver.push_scope(span, kind);
        f(self);
        self.resolver.pop_scope();
    }
}

impl AstVisitor<'_> for ExportImportVisitor<'_> {
    fn visit_item(&mut self, item: &Item) {
        item.attrs.iter().for_each(|a| self.visit_attr(a));
        item.visibility
            .iter()
            .for_each(|v| self.visit_visibility(v));
        match &*item.kind {
            ItemKind::ImportOrExport(decl) if decl.is_export() => self
                .resolver
                .errors
                .push(Error::ExportFromLocalScope(item.span)),
            ItemKind::Open(..) => (),
            _ => ast_visit::walk_item(self, item),
        }
    }

    fn visit_namespace(&mut self, namespace: &ast::Namespace) {
        let ns = self
            .resolver
            .globals
            .find_namespace(namespace.name.str_iter())
            .expect("namespace should exist by this point");
        let root_id = self.resolver.globals.namespaces.root_id();
        let kind = ScopeKind::Namespace(ns);
        self.with_scope(namespace.span, kind, |visitor| {
            // the below line ensures that this namespace opens itself, in case
            // we are re-opening a namespace. This is important, as without this,
            // a re-opened namespace would only have knowledge of its scopes.
            visitor.resolver.bind_open(&namespace.name, &None, root_id);
            for item in &*namespace.items {
                match &*item.kind {
                    ItemKind::ImportOrExport(decl) => {
                        visitor
                            .resolver
                            .bind_import_or_export(decl, Some((ns, &namespace.name)));
                    }
                    ItemKind::Open(name, alias) => {
                        // we only need to bind opens that are in top-level namespaces, outside of callables.
                        // this is because this is for the intermediate export-binding pass
                        // and in the export-binding pass, we only need to know what symbols are available
                        // in the scope of the exports. Exports are only allowed from namespaces scopes.
                        // Put another way,
                        // ```
                        // // this is allowed, so we need to bind the "open B" for the export to work
                        // namespace A { open B; export { SomethingFromB }; }
                        //
                        // // this is disallowed, so we don't need to bind the "open B" for the export
                        // namespace A { callable foo() { open B; export { SomethingFromB }; } }
                        //                                        ^^^^^^ export from non-namespace scope is not allowed
                        // ```
                        visitor.resolver.bind_open(name, alias, ns);
                    }
                    _ => ast_visit::walk_item(visitor, item),
                }
            }
        });
    }
}

impl Resolver {
    pub(crate) fn bind_and_resolve_imports_and_exports(&mut self, package: &Package) {
        let mut visitor = ExportImportVisitor { resolver: self };
        visitor.visit_package(package);
    }

    pub(super) fn new(globals: GlobalTable, dropped_names: Vec<TrackedName>) -> Self {
        Self {
            names: globals.names,
            dropped_names,
            curr_params: None,
            globals: globals.scope,
            locals: Locals::default(),
            curr_scope_chain: Vec::new(),
            errors: Vec::new(),
        }
    }

    pub(super) fn with_persistent_local_scope(
        globals: GlobalTable,
        dropped_names: Vec<TrackedName>,
    ) -> Self {
        let mut locals = Locals::default();
        let scope_id = locals.push_scope(
            ScopeKind::Block,
            Span {
                lo: 0,
                hi: u32::MAX,
            },
        );
        Self {
            names: globals.names,
            dropped_names,
            curr_params: None,
            globals: globals.scope,
            locals,
            curr_scope_chain: vec![scope_id],
            errors: Vec::new(),
        }
    }

    pub(super) fn names(&self) -> &Names {
        &self.names
    }

    pub(super) fn locals(&self) -> &Locals {
        &self.locals
    }

    pub(super) fn drain_errors(&mut self) -> vec::Drain<Error> {
        self.errors.drain(..)
    }

    pub(super) fn with<'a>(&'a mut self, assigner: &'a mut Assigner) -> With<'a> {
        With {
            resolver: self,
            assigner,
        }
    }

    pub(super) fn into_result(self) -> (Names, Locals, Vec<Error>, NamespaceTreeRoot) {
        (
            self.names,
            self.locals,
            self.errors,
            self.globals.namespaces,
        )
    }

    pub(super) fn extend_dropped_names(&mut self, dropped_names: Vec<TrackedName>) {
        self.dropped_names.extend(dropped_names);
    }

    pub(super) fn bind_fragments(&mut self, ast: &ast::Package, assigner: &mut Assigner) {
        for node in &mut ast.nodes.iter() {
            match node {
                TopLevelNode::Namespace(namespace) => {
                    bind_global_items(
                        &mut self.names,
                        &mut self.globals,
                        namespace,
                        assigner,
                        &mut self.errors,
                    );
                }
                TopLevelNode::Stmt(stmt) => {
                    if let ast::StmtKind::Item(item) = stmt.kind.as_ref() {
                        self.bind_local_item(assigner, item, None);
                    }
                }
            }
        }
    }

    fn check_item_status(&mut self, res: Res, name: String, span: Span) {
        if let Res::Item(_, ItemStatus::Unimplemented) = res {
            self.errors.push(Error::Unimplemented(name, span));
        }
    }

    fn resolve_ident(&mut self, kind: NameKind, name: &Ident) {
        match resolve(
            kind,
            &self.globals,
            self.locals.get_scopes(&self.curr_scope_chain),
            name,
            &None,
        ) {
            Ok(res) => {
                self.check_item_status(res, name.name.to_string(), name.span);
                self.names.insert(name.id, res);
            }
            Err(err) => self.errors.push(err),
        }
    }

    fn resolve_path(&mut self, kind: NameKind, path: &ast::Path) -> Result<Res, Error> {
        let name = &path.name;
        let namespace = &path.namespace;
<<<<<<< HEAD

        // ToDo: only grab the scopes once
        //let scopes = self.locals.get_scopes(&self.curr_scope_chain);

        if let (NameKind::Term, Some(parts)) = (kind, namespace) {
            let parts: Vec<ast::Ident> = parts.into();
            let first = parts
                .first()
                .expect("path `parts` should have at least one element");
            match resolve(
                NameKind::Term,
                &self.globals,
                self.locals.get_scopes(&self.curr_scope_chain),
                first,
                &None,
            ) {
                Ok(res) if matches!(res, Res::Local(_)) => {
                    // The Path is a Field Accessor
                    self.names.insert(first.id, res);
                    return;
                }
                Err(err) if !matches!(err, Error::NotFound(_, _)) => {
                    // Local was found but has issues
                    self.errors.push(err);
                    return;
                }
                _ => {} // The Path is assumed to not be a Field Accessor, so move on to process it as a regular Path
            }
        }

=======
>>>>>>> dd500da3
        match resolve(
            kind,
            &self.globals,
            self.locals.get_scopes(&self.curr_scope_chain),
            name,
            namespace,
        ) {
            Ok(res) => {
                self.check_item_status(res, path.name.name.to_string(), path.span);
                self.names.insert(path.id, res);
                Ok(res)
            }
            Err(err) => {
                if let Error::NotFound(name, span) = err {
                    if let Some(dropped_name) =
                        self.dropped_names.iter().find(|n| n.name.as_ref() == name)
                    {
                        Err(Error::NotAvailable(
                            name,
                            format!("{}.{}", dropped_name.namespace, dropped_name.name),
                            span,
                        ))
                    } else {
                        Err(Error::NotFound(name, span))
                    }
                } else {
                    Err(err)
                }
            }
        }
    }

    /// # Arguments
    ///
    /// * `pat` - The pattern to bind.
    /// * `valid_at` - The offset at which the name becomes defined. This is used to determine
    ///   whether a name is in scope at a given offset.
    ///   e.g. For a local variable, this would be immediately after the declaration statement.
    ///   For input parameters to a callable, this would be the start of the body block.
    fn bind_pat(&mut self, pat: &ast::Pat, valid_at: u32) {
        let mut bindings = FxHashSet::default();
        self.bind_pat_recursive(pat, valid_at, &mut bindings);
    }

    fn bind_pat_recursive(
        &mut self,
        pat: &ast::Pat,
        valid_at: u32,
        bindings: &mut FxHashSet<Rc<str>>,
    ) {
        match &*pat.kind {
            ast::PatKind::Bind(name, _) => {
                if !bindings.insert(Rc::clone(&name.name)) {
                    self.errors
                        .push(Error::DuplicateBinding(name.name.to_string(), name.span));
                }
                self.names.insert(name.id, Res::Local(name.id));
                self.current_scope_mut()
                    .vars
                    .insert(Rc::clone(&name.name), (valid_at, name.id));
            }
            ast::PatKind::Discard(_) | ast::PatKind::Elided | ast::PatKind::Err => {}
            ast::PatKind::Paren(pat) => self.bind_pat_recursive(pat, valid_at, bindings),
            ast::PatKind::Tuple(pats) => pats
                .iter()
                .for_each(|p| self.bind_pat_recursive(p, valid_at, bindings)),
        }
    }

    fn bind_open(
        &mut self,
        name: &Idents,
        alias: &Option<Box<Ident>>,
        current_namespace: NamespaceId,
    ) {
        let (_current_ns_name, current_namespace) = self
            .globals
            .namespaces
            .find_namespace_by_id(&current_namespace);
        // try scoping from the current namespace, and then use the absolute namespace as the backup
        let id = if let Some(id) = (*current_namespace)
            .borrow()
            .get_namespace_id(name.str_iter())
        {
            id
        } else if let Some(id) = self.globals.namespaces.get_namespace_id(name.str_iter()) {
            id
        } else {
            let error = Error::NotFound(name.name().to_string(), name.span());
            self.errors.push(error);
            return;
        };

        let alias = alias.as_ref().map_or(vec![], |a| vec![Rc::clone(&a.name)]);
        {
            let current_opens = self
                .current_scope_mut()
                .opens
                .entry(alias.clone())
                .or_default();

            let open = Open {
                namespace: id,
                span: name.span(),
            };
            if !current_opens.contains(&open) {
                current_opens.push(open);
            }
        }
    }

    pub(super) fn bind_local_item(
        &mut self,
        assigner: &mut Assigner,
        item: &ast::Item,
        namespace: Option<NamespaceId>,
    ) {
        match &*item.kind {
            ast::ItemKind::Open(name, alias) => {
                self.bind_open(
                    name,
                    alias,
                    namespace.unwrap_or_else(|| self.globals.namespaces.root_id()),
                );
            }
            ast::ItemKind::Callable(decl) => {
                let id = intrapackage(assigner.next_item());
                self.names.insert(
                    decl.name.id,
                    Res::Item(
                        id,
                        ItemStatus::from_attrs(&ast_attrs_as_hir_attrs(&item.attrs)),
                    ),
                );
                self.current_scope_mut().terms.insert(
                    Rc::clone(&decl.name.name),
                    ScopeItemEntry::new(id, ItemSource::Declared),
                );
            }
            ast::ItemKind::Ty(name, _) => {
                let id = intrapackage(assigner.next_item());
                self.names.insert(
                    name.id,
                    Res::Item(
                        id,
                        ItemStatus::from_attrs(&ast_attrs_as_hir_attrs(&item.attrs)),
                    ),
                );
                let scope = self.current_scope_mut();
                scope.tys.insert(
                    Rc::clone(&name.name),
                    ScopeItemEntry::new(id, ItemSource::Declared),
                );
                scope.terms.insert(
                    Rc::clone(&name.name),
                    ScopeItemEntry::new(id, ItemSource::Declared),
                );
            }
            ast::ItemKind::Struct(decl) => {
                let id = intrapackage(assigner.next_item());
                self.names.insert(
                    decl.name.id,
                    Res::Item(
                        id,
                        ItemStatus::from_attrs(&ast_attrs_as_hir_attrs(&item.attrs)),
                    ),
                );
                let scope = self.current_scope_mut();
                scope.tys.insert(
                    Rc::clone(&decl.name.name),
                    ScopeItemEntry::new(id, ItemSource::Declared),
                );
                scope.terms.insert(
                    Rc::clone(&decl.name.name),
                    ScopeItemEntry::new(id, ItemSource::Declared),
                );
            }
            ast::ItemKind::Err | ast::ItemKind::ImportOrExport(..) => (),
        }
    }

    #[allow(clippy::too_many_lines)]
    fn bind_import_or_export(
        &mut self,
        decl: &ImportOrExportDecl,
        current_namespace: Option<(NamespaceId, &Idents)>,
    ) {
        let (current_namespace, current_namespace_name) = if let Some((a, b)) = current_namespace {
            (Some(a), Some(b))
        } else {
            (None, None)
        };

        let current_namespace_name: Option<Rc<str>> = current_namespace_name.map(Idents::name);
        let is_export = decl.is_export();

        for item in decl
            .items()
            // filter out any dropped names
            // this is so you can still export an item that has been conditionally removed from compilation
            // without a resolution error in the export statement itself
            // This is not a perfect solution, re-exporting an aliased name from another namespace that has been
            // conditionally compiled out will still fail. However, this is the only way to solve this
            // problem without upleveling the preprocessor into the resolver, so it can do resolution-aware
            // dropped_names population.
            .filter(|item| {
                if let Some(ref current_namespace_name) = current_namespace_name {
                    let item_as_tracked_name =
                        path_as_tracked_name(&item.path, current_namespace_name);
                    !self.dropped_names.contains(&item_as_tracked_name)
                } else {
                    true
                }
            })
            .collect::<Vec<_>>()
        {
            if item.is_glob {
                self.bind_glob_import_or_export(item, decl.is_export());
                continue;
            }
            let (term_result, ty_result) = (
                self.resolve_path(NameKind::Term, &item.path),
                self.resolve_path(NameKind::Ty, &item.path),
            );

            if let (Err(err), Err(_)) = (&term_result, &ty_result) {
                // try to see if it is a namespace
                self.handle_namespace_import_or_export(is_export, item, current_namespace, err);
                continue;
            };

            let local_name = item.name().name.clone();

            {
                let scope = self.current_scope_mut();
                // if the item already exists in the scope, return a duplicate error
                let scope_term_result = scope.terms.get(&local_name);
                let scope_ty_result = scope.tys.get(&local_name);
                match (is_export, scope_term_result, scope_ty_result) {
                    // if either has already been exported or imported, generate a duplicate import or export error
                    (true, Some(entry), _) | (true, _, Some(entry))
                        if entry.source == ItemSource::Exported =>
                    {
                        let err = Error::DuplicateExport(local_name.to_string(), item.name().span);
                        self.errors.push(err);
                        continue;
                    }
                    (false, Some(entry), _) | (true, _, Some(entry))
                        if entry.source == ItemSource::Imported =>
                    {
                        let err =
                            Error::ImportedDuplicate(local_name.to_string(), item.name().span);
                        self.errors.push(err);
                        continue;
                    }
                    _ => (),
                }
            }

            let item_source = if is_export {
                ItemSource::Exported
            } else {
                ItemSource::Imported
            };

            if let Ok(Res::Item(id, _)) = term_result {
                if is_export {
                    if let Some(namespace) = current_namespace {
                        self.globals
                            .terms
                            .get_mut_or_default(namespace)
                            .insert(local_name.clone(), Res::Item(id, ItemStatus::Available));
                    }
                }
                let scope = self.current_scope_mut();
                scope
                    .terms
                    .insert(local_name.clone(), ScopeItemEntry::new(id, item_source));
            }

            if let Ok(Res::Item(id, _)) = ty_result {
                if is_export {
                    if let Some(namespace) = current_namespace {
                        self.globals
                            .tys
                            .get_mut_or_default(namespace)
                            .insert(local_name.clone(), Res::Item(id, ItemStatus::Available));
                    }
                }
                let scope = self.current_scope_mut();
                scope
                    .tys
                    .insert(local_name.clone(), ScopeItemEntry::new(id, item_source));
            }

            let res = match (term_result, ty_result) {
                (Ok(res @ Res::Item(..)), _) | (_, Ok(res @ Res::Item(..))) => res,
                (Ok(_), _) | (_, Ok(_)) => {
                    let err = if is_export {
                        Error::ExportedNonItem
                    } else {
                        Error::ImportedNonItem
                    };
                    let err = err(item.path.span);
                    self.errors.push(err);
                    continue;
                }
                (Err(err), _) => {
                    self.errors.push(err);
                    continue;
                }
            };
            // insert the item into the names we know about
            self.names.insert(item.name().id, res);
        }
    }

    /// Very similar to [`bind_import`], but for glob imports.
    /// Globs can only be attached to namespaces, and
    /// they import all items from the namespace into the current scope.
    fn bind_glob_import_or_export(&mut self, item: &ImportOrExportItem, is_export: bool) {
        if is_export {
            self.errors
                .push(Error::GlobExportNotSupported(item.path.span));
            return;
        }
        let items = Into::<Idents>::into(item.path.clone());
        let ns = self.globals.find_namespace(items.str_iter());
        let alias = item.alias.as_ref().map(|x| Box::new(x.clone()));
        let Some(ns) = ns else {
            self.errors.push(Error::GlobImportNamespaceNotFound(
                item.path.name.to_string(),
                item.path.span,
            ));
            return;
        };
        if !is_export {
            self.bind_open(&items, &alias, ns);
        }
    }

    fn bind_type_parameters(&mut self, decl: &CallableDecl) {
        decl.generics.iter().enumerate().for_each(|(ix, ident)| {
            self.current_scope_mut()
                .ty_vars
                .insert(Rc::clone(&ident.name), ix.into());
            self.names.insert(ident.id, Res::Param(ix.into()));
        });
    }

    fn push_scope(&mut self, span: Span, kind: ScopeKind) {
        let scope_id = self.locals.push_scope(kind, span);
        self.curr_scope_chain.push(scope_id);
    }

    fn pop_scope(&mut self) {
        self.curr_scope_chain
            .pop()
            .expect("pushed scope should be the last element on the stack");
    }

    /// Returns the innermost scope in the current scope chain.
    fn current_scope_mut(&mut self) -> &mut Scope {
        let scope_id = *self
            .curr_scope_chain
            .last()
            .expect("there should be at least one scope at location");

        self.locals.get_scope_mut(scope_id)
    }

    fn handle_namespace_import_or_export(
        &mut self,
        is_export: bool,
        item: &ast::ImportOrExportItem,
        current_namespace: Option<NamespaceId>,
        err: &Error,
    ) {
        let items = Into::<Idents>::into(item.path.clone());
        let ns = self.globals.find_namespace(items.str_iter());
        let alias = item
            .alias
            .as_ref()
            .map(|x| Box::new(x.clone()))
            .or(Some(item.path.name.clone()));
        if let Some(ns) = ns {
            if is_export {
                // for exports, we update the namespace tree accordingly:
                // update the namespace tree to include the new namespace
                let alias = alias.unwrap_or(item.path.name.clone());
                self.globals
                    .namespaces
                    .insert_with_id(current_namespace, ns, &alias.name);
            } else {
                // for imports, we just bind the namespace as an open
                self.bind_open(&items, &alias, ns);
            }
        } else {
            self.errors.push(err.clone());
        }
    }
}

fn path_as_tracked_name(path: &ast::Path, current_namespace_name: &Rc<str>) -> TrackedName {
    TrackedName {
        name: path.name.name.clone(),
        namespace: current_namespace_name.clone(),
    }
}

/// Constructed from a [Resolver] and an [Assigner], this structure implements `Visitor`
/// on the package AST where it resolves identifiers, and assigns IDs to them.
pub(super) struct With<'a> {
    resolver: &'a mut Resolver,
    assigner: &'a mut Assigner,
}

impl With<'_> {
    /// Given a function, apply that function to `Self` within a scope. In other words, this
    /// function automatically pushes a scope before `f` and pops it after.
    fn with_scope(&mut self, span: Span, kind: ScopeKind, f: impl FnOnce(&mut Self)) {
        self.resolver.push_scope(span, kind);
        f(self);
        self.resolver.pop_scope();
    }

    /// Apply `f` to self while a pattern's constituent identifiers are in scope. Removes those
    /// identifiers from the scope after `f`.
    fn with_pat(&mut self, span: Span, kind: ScopeKind, pat: &ast::Pat, f: impl FnOnce(&mut Self)) {
        self.with_scope(span, kind, |visitor| {
            // The bindings are valid from the beginning of the scope
            visitor.resolver.bind_pat(pat, span.lo);
            f(visitor);
        });
    }

    fn with_spec_pat(
        &mut self,
        span: Span,
        kind: ScopeKind,
        pat: &ast::Pat,
        f: impl FnOnce(&mut Self),
    ) {
        let mut bindings = self
            .resolver
            .curr_params
            .as_ref()
            .map_or_else(FxHashSet::default, std::clone::Clone::clone);
        self.with_scope(span, kind, |visitor| {
            visitor
                .resolver
                .bind_pat_recursive(pat, span.lo, &mut bindings);
            f(visitor);
        });
    }
}

impl AstVisitor<'_> for With<'_> {
    fn visit_namespace(&mut self, namespace: &ast::Namespace) {
        let ns = self
            .resolver
            .globals
            .find_namespace(namespace.name.str_iter())
            .expect("namespace should exist by this point");

        let kind = ScopeKind::Namespace(ns);
        self.with_scope(namespace.span, kind, |visitor| {
            for item in &*namespace.items {
                match &*item.kind {
                    ItemKind::ImportOrExport(..) | ItemKind::Open(..) => {
                        // Global imports and exports should have been handled
                        // at this point.
                    }
                    _ => ast_visit::walk_item(visitor, item),
                }
            }
        });
    }

    fn visit_item(&mut self, item: &ast::Item) {
        match &*item.kind {
            ItemKind::ImportOrExport(decl) if decl.is_import() => {
                // Only locally scoped imports and exports are handled here.
                self.resolver.bind_import_or_export(decl, None);
            }
            ItemKind::Open(name, alias) => {
                let scopes = self.resolver.curr_scope_chain.iter().rev();
                let namespace = scopes
                    .into_iter()
                    .find_map(|scope| {
                        let scope = self.resolver.locals.get_scope(*scope);
                        if let ScopeKind::Namespace(id) = scope.kind {
                            Some(id)
                        } else {
                            None
                        }
                    })
                    .unwrap_or_else(|| self.resolver.globals.namespaces.root_id());
                // Only locally scoped opens are handled here.
                // There is only a namespace parent scope if we aren't executing incremental fragments.
                self.resolver.bind_open(name, alias, namespace);
            }
            _ => ast_visit::walk_item(self, item),
        }
    }

    fn visit_attr(&mut self, attr: &ast::Attr) {
        // The Config attribute arguments do not go through name resolution.
        if hir::Attr::from_str(attr.name.name.as_ref()) != Ok(hir::Attr::Config) {
            walk_attr(self, attr);
        }
    }

    fn visit_callable_decl(&mut self, decl: &CallableDecl) {
        fn collect_param_names(pat: &ast::Pat, names: &mut FxHashSet<Rc<str>>) {
            match &*pat.kind {
                ast::PatKind::Bind(name, _) => {
                    names.insert(Rc::clone(&name.name));
                }
                ast::PatKind::Discard(_) | ast::PatKind::Elided | ast::PatKind::Err => {}
                ast::PatKind::Paren(pat) => collect_param_names(pat, names),
                ast::PatKind::Tuple(pats) => {
                    pats.iter().for_each(|p| collect_param_names(p, names));
                }
            }
        }
        let mut param_names = FxHashSet::default();
        collect_param_names(&decl.input, &mut param_names);
        let prev_param_names = self.resolver.curr_params.replace(param_names);
        self.with_scope(decl.span, ScopeKind::Callable, |visitor| {
            visitor.resolver.bind_type_parameters(decl);
            // The parameter bindings are valid after the end of the input pattern.
            // (More accurately, in the callable body, but we don't have a start offset for that).
            visitor.resolver.bind_pat(&decl.input, decl.input.span.hi);
            ast_visit::walk_callable_decl(visitor, decl);
        });
        self.resolver.curr_params = prev_param_names;
    }

    fn visit_spec_decl(&mut self, decl: &ast::SpecDecl) {
        if let SpecBody::Impl(input, block) = &decl.body {
            self.with_spec_pat(block.span, ScopeKind::Block, input, |visitor| {
                visitor.visit_block(block);
            });
        } else {
            ast_visit::walk_spec_decl(self, decl);
        }
    }

    fn visit_ty(&mut self, ty: &ast::Ty) {
        match &*ty.kind {
            ast::TyKind::Path(path) => {
                if let Err(e) = self.resolver.resolve_path(NameKind::Ty, path) {
                    self.resolver.errors.push(e);
                }
            }
            ast::TyKind::Param(ident) => {
                self.resolver.resolve_ident(NameKind::Ty, ident);
            }
            _ => ast_visit::walk_ty(self, ty),
        }
    }

    fn visit_block(&mut self, block: &ast::Block) {
        self.with_scope(block.span, ScopeKind::Block, |visitor| {
            for stmt in &*block.stmts {
                if let ast::StmtKind::Item(item) = &*stmt.kind {
                    visitor
                        .resolver
                        .bind_local_item(visitor.assigner, item, None);
                }
            }

            ast_visit::walk_block(visitor, block);
        });
    }

    fn visit_stmt(&mut self, stmt: &ast::Stmt) {
        match &*stmt.kind {
            ast::StmtKind::Item(item) => self.visit_item(item),
            ast::StmtKind::Local(_, pat, _) => {
                ast_visit::walk_stmt(self, stmt);
                // The binding is valid after end of the statement.
                self.resolver.bind_pat(pat, stmt.span.hi);
            }
            ast::StmtKind::Qubit(_, pat, init, block) => {
                ast_visit::walk_qubit_init(self, init);
                if let Some(block) = block {
                    self.with_pat(block.span, ScopeKind::Block, pat, |visitor| {
                        visitor.visit_block(block);
                    });
                } else {
                    // The binding is valid after end of the statement.
                    self.resolver.bind_pat(pat, stmt.span.hi);
                }
            }
            ast::StmtKind::Empty
            | ast::StmtKind::Expr(_)
            | ast::StmtKind::Semi(_)
            | ast::StmtKind::Err => {
                ast_visit::walk_stmt(self, stmt);
            }
        }
    }

    fn visit_expr(&mut self, expr: &ast::Expr) {
        match &*expr.kind {
            ast::ExprKind::For(pat, iter, block) => {
                self.visit_expr(iter);
                self.with_pat(block.span, ScopeKind::Block, pat, |visitor| {
                    visitor.visit_block(block);
                });
            }
            ast::ExprKind::Lambda(_, input, output) => {
                self.with_pat(output.span, ScopeKind::Block, input, |visitor| {
                    visitor.visit_expr(output);
                });
            }
            ast::ExprKind::Path(path) => {
                if let Err(e) = self.resolver.resolve_path(NameKind::Term, path) {
                    self.resolver.errors.push(e);
                };
            }
            ast::ExprKind::TernOp(ast::TernOp::Update, container, index, replace)
            | ast::ExprKind::AssignUpdate(container, index, replace) => {
                self.visit_expr(container);
                if !is_field_update(
                    &self.resolver.globals,
                    self.resolver
                        .locals
                        .get_scopes(&self.resolver.curr_scope_chain),
                    index,
                ) {
                    self.visit_expr(index);
                }
                self.visit_expr(replace);
            }
            ast::ExprKind::Struct(path, copy, fields) => {
                if let Err(e) = self.resolver.resolve_path(NameKind::Ty, path) {
                    self.resolver.errors.push(e);
                };
                copy.iter().for_each(|c| self.visit_expr(c));
                fields.iter().for_each(|f| self.visit_field_assign(f));
            }
            _ => ast_visit::walk_expr(self, expr),
        }
    }
}

pub(super) struct GlobalTable {
    names: Names,
    scope: GlobalScope,
}

impl GlobalTable {
    pub(super) fn new() -> Self {
        let builtins: [(Rc<str>, Res); 10] = [
            ("BigInt".into(), Res::PrimTy(Prim::BigInt)),
            ("Bool".into(), Res::PrimTy(Prim::Bool)),
            ("Double".into(), Res::PrimTy(Prim::Double)),
            ("Int".into(), Res::PrimTy(Prim::Int)),
            ("Pauli".into(), Res::PrimTy(Prim::Pauli)),
            ("Qubit".into(), Res::PrimTy(Prim::Qubit)),
            ("Range".into(), Res::PrimTy(Prim::Range)),
            ("Result".into(), Res::PrimTy(Prim::Result)),
            ("String".into(), Res::PrimTy(Prim::String)),
            ("Unit".into(), Res::UnitTy),
        ];
        let mut core: FxHashMap<Rc<str>, Res> = FxHashMap::default();
        for (name, res) in builtins {
            core.insert(name, res);
        }

        let mut scope = GlobalScope::default();
        let ns = scope.insert_or_find_namespace(vec![
            Rc::from("Microsoft"),
            Rc::from("Quantum"),
            Rc::from("Core"),
        ]);

        let mut tys = IndexMap::default();
        tys.insert(ns, core);

        Self {
            names: IndexMap::new(),
            scope: GlobalScope {
                tys,
                terms: IndexMap::default(),
                namespaces: NamespaceTreeRoot::default(),
                intrinsics: FxHashSet::default(),
            },
        }
    }

    pub(super) fn add_local_package(
        &mut self,
        assigner: &mut Assigner,
        package: &ast::Package,
    ) -> Vec<Error> {
        let mut errors = Vec::new();
        for node in &*package.nodes {
            match node {
                TopLevelNode::Namespace(namespace) => {
                    bind_global_items(
                        &mut self.names,
                        &mut self.scope,
                        namespace,
                        assigner,
                        &mut errors,
                    );
                }
                TopLevelNode::Stmt(_) => {
                    unimplemented!("did not expect top-level statements in the ast")
                }
            }
        }
        errors
    }

    pub(super) fn add_external_package(&mut self, id: PackageId, package: &hir::Package) {
        for global in global::iter_package(Some(id), package).filter(|global| {
            global.visibility == hir::Visibility::Public
                || matches!(&global.kind, global::Kind::Term(t) if t.intrinsic)
        }) {
            let namespace = self
                .scope
                .insert_or_find_namespace(global.namespace.clone());

            match (global.kind, global.visibility) {
                (global::Kind::Ty(ty), hir::Visibility::Public) => {
                    self.scope
                        .tys
                        .get_mut_or_default(namespace)
                        .insert(global.name, Res::Item(ty.id, global.status));
                }
                (global::Kind::Term(term), visibility) => {
                    if visibility == hir::Visibility::Public {
                        self.scope
                            .terms
                            .get_mut_or_default(namespace)
                            .insert(global.name.clone(), Res::Item(term.id, global.status));
                    }
                    if term.intrinsic {
                        self.scope.intrinsics.insert(global.name);
                    }
                }
                (global::Kind::Namespace, hir::Visibility::Public) => {
                    self.scope.insert_or_find_namespace(global.namespace);
                }
                (_, hir::Visibility::Internal) => {}
            }
        }
    }
}

/// Given some namespace `namespace`, add all the globals declared within it to the global scope.
fn bind_global_items(
    names: &mut IndexMap<NodeId, Res>,
    scope: &mut GlobalScope,
    namespace: &ast::Namespace,
    assigner: &mut Assigner,
    errors: &mut Vec<Error>,
) {
    names.insert(
        namespace.id,
        Res::Item(intrapackage(assigner.next_item()), ItemStatus::Available),
    );

    let namespace_id = scope.insert_or_find_namespace(&namespace.name);

    for item in &*namespace.items {
        match bind_global_item(
            names,
            scope,
            namespace_id,
            || intrapackage(assigner.next_item()),
            item,
        ) {
            Ok(()) => {}
            Err(mut e) => errors.append(&mut e),
        }
    }
}

/// Tries to extract a field name from an expression in cases where it is syntactically ambiguous
/// whether the expression is a field name or a variable name. This applies to the index operand in
/// a ternary update operator.
pub(super) fn extract_field_name<'a>(names: &Names, expr: &'a ast::Expr) -> Option<&'a Rc<str>> {
    // Follow the same reasoning as `is_field_update`.
    match &*expr.kind {
        ast::ExprKind::Path(path)
            if path.namespace.is_none() && !matches!(names.get(path.id), Some(Res::Local(_))) =>
        {
            Some(&path.name.name)
        }
        _ => None,
    }
}

fn is_field_update<'a>(
    globals: &GlobalScope,
    scopes: impl Iterator<Item = &'a Scope>,
    index: &ast::Expr,
) -> bool {
    // Disambiguate the update operator by looking at the index expression. If it's an
    // unqualified path that doesn't resolve to a local, assume that it's meant to be a field name.
    match &*index.kind {
        ast::ExprKind::Path(path) if path.namespace.is_none() => !matches!(
            {
                let name = &path.name;
                let namespace = &path.namespace;
                resolve(NameKind::Term, globals, scopes, name, namespace)
            },
            Ok(Res::Local(_))
        ),
        _ => false,
    }
}

fn ast_attrs_as_hir_attrs(attrs: &[Box<ast::Attr>]) -> Vec<hir::Attr> {
    attrs
        .iter()
        .filter_map(|attr| hir::Attr::from_str(attr.name.name.as_ref()).ok())
        .collect()
}

fn bind_global_item(
    names: &mut Names,
    scope: &mut GlobalScope,
    namespace: NamespaceId,
    next_id: impl FnOnce() -> ItemId,
    item: &ast::Item,
) -> Result<(), Vec<Error>> {
    match &*item.kind {
        ast::ItemKind::Callable(decl) => {
            bind_callable(decl, namespace, next_id, item, names, scope)
        }
        ast::ItemKind::Ty(name, _) => bind_ty(name, namespace, next_id, item, names, scope),
        ast::ItemKind::Struct(decl) => bind_ty(&decl.name, namespace, next_id, item, names, scope),
        ast::ItemKind::Err | ast::ItemKind::Open(..) | ast::ItemKind::ImportOrExport(..) => Ok(()),
    }
}

fn bind_callable(
    decl: &CallableDecl,
    namespace: NamespaceId,
    next_id: impl FnOnce() -> ItemId,
    item: &ast::Item,
    names: &mut IndexMap<NodeId, Res>,
    scope: &mut GlobalScope,
) -> Result<(), Vec<Error>> {
    let item_id = next_id();
    let status = ItemStatus::from_attrs(&ast_attrs_as_hir_attrs(item.attrs.as_ref()));
    let res = Res::Item(item_id, status);
    names.insert(decl.name.id, res);
    let mut errors = Vec::new();

    match scope
        .terms
        .get_mut_or_default(namespace)
        .entry(Rc::clone(&decl.name.name))
    {
        Entry::Occupied(_) => {
            let namespace_name = scope
                .namespaces
                .find_namespace_by_id(&namespace)
                .0
                .join(".");
            errors.push(Error::Duplicate(
                decl.name.name.to_string(),
                namespace_name.to_string(),
                decl.name.span,
            ));
        }
        Entry::Vacant(entry) => {
            entry.insert(res);
        }
    }
    if decl_is_intrinsic(decl) && !scope.intrinsics.insert(Rc::clone(&decl.name.name)) {
        errors.push(Error::DuplicateIntrinsic(
            decl.name.name.to_string(),
            decl.name.span,
        ));
    }
    if errors.is_empty() {
        Ok(())
    } else {
        Err(errors)
    }
}

fn bind_ty(
    name: &Ident,
    namespace: NamespaceId,
    next_id: impl FnOnce() -> ItemId,
    item: &ast::Item,
    names: &mut IndexMap<NodeId, Res>,
    scope: &mut GlobalScope,
) -> Result<(), Vec<Error>> {
    let item_id = next_id();
    let status = ItemStatus::from_attrs(&ast_attrs_as_hir_attrs(item.attrs.as_ref()));
    let res = Res::Item(item_id, status);
    names.insert(name.id, res);
    match (
        scope
            .terms
            .get_mut_or_default(namespace)
            .entry(Rc::clone(&name.name)),
        scope
            .tys
            .get_mut_or_default(namespace)
            .entry(Rc::clone(&name.name)),
    ) {
        (Entry::Occupied(_), _) | (_, Entry::Occupied(_)) => {
            let namespace_name = scope
                .namespaces
                .find_namespace_by_id(&namespace)
                .0
                .join(".");
            Err(vec![Error::Duplicate(
                name.name.to_string(),
                namespace_name,
                name.span,
            )])
        }
        (Entry::Vacant(term_entry), Entry::Vacant(ty_entry)) => {
            term_entry.insert(res);
            ty_entry.insert(res);
            Ok(())
        }
    }
}

fn decl_is_intrinsic(decl: &CallableDecl) -> bool {
    if let CallableBody::Specs(specs) = decl.body.as_ref() {
        specs
            .iter()
            .any(|spec| matches!(spec.body, SpecBody::Gen(SpecGen::Intrinsic)))
    } else {
        false
    }
}

/// Resolves a given symbol and namespace name, according to the Q# shadowing rules.
/// Shadowing rules are as follows:
/// - Local variables shadow everything. They are the first priority.
/// - Next, we check open statements for a non-prelude open.
/// - Then, we check the prelude.
/// - Lastly, we check the global namespace.
/// In the example `Foo.Bar.Baz()` -- the `provided_namespace_name` would be
///`Foo.Bar` and the `provided_symbol_name` would be `Baz`.
///
/// In the example `Foo()` -- the `provided_namespace_name` would be `None` and the
/// `provided_symbol_name` would be `Foo`.
/// returns the resolution if successful, or an error if not.
fn resolve<'a>(
    kind: NameKind,
    globals: &GlobalScope,
    scopes: impl Iterator<Item = &'a Scope>,
    provided_symbol_name: &Ident,
    provided_namespace_name: &Option<Idents>,
) -> Result<Res, Error> {
    if let Some(value) = check_all_scopes(
        kind,
        globals,
        provided_symbol_name,
        provided_namespace_name,
        scopes,
    ) {
        return value;
    }

    // check the prelude
    if provided_namespace_name.is_none() {
        let prelude_candidates = find_symbol_in_namespaces(
            kind,
            globals,
            provided_namespace_name,
            provided_symbol_name,
            prelude_namespaces(globals).into_iter(),
            // prelude is opened by default
            &(std::iter::once((vec![], prelude_namespaces(globals))).collect()),
        );

        if prelude_candidates.len() > 1 {
            // If there are multiple candidates, sort them by namespace and return an error.
            let candidates: Vec<_> = prelude_candidates.into_iter().collect();
            let mut candidates = candidates
                .into_iter()
                .map(|(_candidate, ns_name)| ns_name)
                .collect::<Vec<_>>();
            candidates.sort();

            let mut candidates = candidates.into_iter();
            let candidate_a = candidates
                .next()
                .expect("infallible as per length check above");
            let candidate_b = candidates
                .next()
                .expect("infallible as per length check above");
            return Err(Error::AmbiguousPrelude {
                span: provided_symbol_name.span,
                name: provided_symbol_name.name.to_string(),
                candidate_a,
                candidate_b,
            });
        }
        // if there is a candidate, return it
        if let Some((res, _)) = single(prelude_candidates) {
            return Ok(res);
        }
    }

    // Lastly, check unopened globals. This is anything declared in the root namespace, which is
    // therefore globally available to the package
    let global_candidates = find_symbol_in_namespaces(
        kind,
        globals,
        provided_namespace_name,
        provided_symbol_name,
        std::iter::once((globals.namespaces.root_id(), ())),
        // there are no aliases in globals
        &FxHashMap::default(),
    );

    // we don't have to throw an error if there are extra candidates here, as we are only looking at the root,
    // and that's only one namespace. individual namespaces cannot have duplicate declarations.
    if let Some(res) = single(global_candidates.into_keys()) {
        return Ok(res);
    }

    Err(match provided_namespace_name {
        Some(ns) => Error::NotFound(
            ns.push(provided_symbol_name.clone()).name().to_string(),
            Span {
                lo: ns.span().lo,
                hi: provided_symbol_name.span.hi,
            },
        ),
        None => Error::NotFound(
            provided_symbol_name.name.to_string(),
            provided_symbol_name.span,
        ),
    })
}
/// Checks all given scopes, in the correct order, for a resolution.
/// Calls `check_scoped_resolutions` on each scope, and tracks if we should allow local variables in closures in parent scopes
/// using the `vars` parameter.
fn check_all_scopes<'a>(
    kind: NameKind,
    globals: &GlobalScope,
    provided_symbol_name: &Ident,
    provided_namespace_name: &Option<Idents>,
    scopes: impl Iterator<Item = &'a Scope>,
) -> Option<Result<Res, Error>> {
    let mut vars = true;

    for scope in scopes {
        if let Some(value) = check_scoped_resolutions(
            kind,
            globals,
            provided_symbol_name,
            provided_namespace_name,
            &mut vars,
            scope,
        ) {
            return Some(value);
        }
    }
    None
}

/// This function checks scopes for a given symbol and namespace name.
/// In a given [Scope], check:
/// 1. if any locally declared symbols match `provided_symbol_name`
/// 2. if any aliases in this scope match the provided namespace, and if they contain `provided_symbol_name`
/// 3. if any opens in this scope contain the `provided_symbol_name`
/// It follows the Q# shadowing rules:
/// - Local variables shadow everything. They are the first priority.
/// - Next, we check open statements for an explicit open.
/// - Then, we check the prelude.
/// - Lastly, we check the global namespace.
///
/// # Parameters
///
/// * `kind` - The [`NameKind`] of the name
/// * `globals` - The global scope to resolve the name against.
/// * `provided_symbol_name` - The symbol name to resolve.
/// * `provided_namespace_name` - The namespace of the symbol, if any.
/// * `vars` - A mutable reference to a boolean indicating whether to allow local variables in closures in parent scopes.
/// * `scope` - The scope to check for resolutions.
fn check_scoped_resolutions(
    kind: NameKind,
    globals: &GlobalScope,
    provided_symbol_name: &Ident,
    provided_namespace_name: &Option<Idents>,
    vars: &mut bool,
    scope: &Scope,
) -> Option<Result<Res, Error>> {
    if provided_namespace_name.is_none() {
        if let Some(res) =
            resolve_scope_locals(kind, globals, scope, *vars, &provided_symbol_name.name)
        {
            // Local declarations shadow everything.
            return Some(Ok(res));
        }
    }
    let aliases = scope
        .opens
        .iter()
        .map(|(alias, opens)| {
            (
                alias.clone(),
                opens.iter().map(|x| (x.namespace, x)).collect(),
            )
        })
        .collect::<FxHashMap<_, _>>();

    let explicit_open_candidates = find_symbol_in_namespaces(
        kind,
        globals,
        provided_namespace_name,
        provided_symbol_name,
        scope
            .opens
            .iter()
            .flat_map(|(_, open)| open)
            .map(|open @ Open { namespace, .. }| (*namespace, open)),
        &aliases,
    );

    match explicit_open_candidates.len() {
        1 => {
            return Some(Ok(single(explicit_open_candidates.into_keys())
                .expect("we asserted on the length, so this is infallible")))
        }
        len if len > 1 => {
            return Some(Err(ambiguous_symbol_error(
                globals,
                provided_symbol_name,
                explicit_open_candidates
                    .into_iter()
                    .map(|(a, b)| (a, b.clone()))
                    .collect(),
            )))
        }
        _ => (),
    }
    if scope.kind == ScopeKind::Callable {
        // Since local callables are not closures, hide local variables in parent scopes.
        *vars = false;
    }
    None
}

/// This function returns type `Error::Ambiguous` and contains
/// the name of the ambiguous symbol and the namespaces that contain the conflicting entities.
/// # Arguments
///
/// * `globals` - The global scope to resolve the name against.
/// * `provided_symbol_name` - The symbol name that is ambiguous.
/// * `candidates` - A map of possible resolutions for the symbol, each associated with the `Open`
/// statement that brought it into scope. Note that only the first two opens in
/// the candidates are actually used in the error message.
fn ambiguous_symbol_error(
    globals: &GlobalScope,
    provided_symbol_name: &Ident,
    candidates: FxHashMap<Res, Open>,
) -> Error {
    let mut opens: Vec<_> = candidates.into_values().collect();
    opens.sort_unstable_by_key(|open| open.span);
    let (first_open_ns, _) = globals.namespaces.find_namespace_by_id(&opens[0].namespace);
    let (second_open_ns, _) = globals.namespaces.find_namespace_by_id(&opens[1].namespace);
    Error::Ambiguous {
        name: provided_symbol_name.name.to_string(),
        first_open: first_open_ns.join("."),
        second_open: second_open_ns.join("."),
        name_span: provided_symbol_name.span,
        first_open_span: opens[0].span,
        second_open_span: opens[1].span,
    }
}

fn find_symbol_in_namespaces<T, O>(
    kind: NameKind,
    globals: &GlobalScope,
    provided_namespace_name: &Option<Idents>,
    provided_symbol_name: &Ident,
    namespaces_to_search: T,
    aliases: &FxHashMap<Vec<Rc<str>>, Vec<(NamespaceId, O)>>,
) -> FxHashMap<Res, O>
where
    T: Iterator<Item = (NamespaceId, O)>,
    O: Clone + std::fmt::Debug,
{
    let opens = match provided_namespace_name {
        None => aliases.get(&Vec::new()),
        Some(namespace_name) => aliases.get(
            &namespace_name
                .iter()
                .next()
                .map(|x| vec![x.name.clone()])
                .unwrap_or_default(),
        ),
    };

    let mut candidates = FxHashMap::default();
    if let Some(opens) = opens {
        for open in opens {
            find_symbol_in_namespace(
                kind,
                globals,
                &provided_namespace_name
                    .as_ref()
                    .map(|x| x.iter().skip(1).cloned().collect::<Vec<_>>().into()),
                provided_symbol_name,
                &mut candidates,
                open.0,
                open.1.clone(),
            );
        }
        // check aliases to see if the provided namespace is actually an alias
        if provided_namespace_name.is_none() {
            candidates.extend(&mut opens.iter().filter_map(|(ns_id, open)| {
                globals
                    .get(kind, *ns_id, &provided_symbol_name.name)
                    .map(|res| (*res, open.clone()))
            }));
        }
    }

    for (candidate_namespace_id, open) in namespaces_to_search {
        if find_symbol_in_namespace(
            kind,
            globals,
            provided_namespace_name,
            provided_symbol_name,
            &mut candidates,
            candidate_namespace_id,
            open,
        ) {
            continue;
        }
    }

    if candidates.len() > 1 {
        // If there are multiple candidates, remove unimplemented items. This allows resolution to
        // succeed in cases where both an older, unimplemented API and newer, implemented API with the
        // same name are both in scope without forcing the user to fully qualify the name.
        candidates.retain(|&res, _| !matches!(res, Res::Item(_, ItemStatus::Unimplemented)));
    }
    candidates
}

/// returns `true` if the namespace should be skipped/is incorrect, so the caller can
/// iterate to the next namespace.
fn find_symbol_in_namespace<O>(
    kind: NameKind,
    globals: &GlobalScope,
    provided_namespace_name: &Option<Idents>,
    provided_symbol_name: &Ident,
    candidates: &mut FxHashMap<Res, O>,
    candidate_namespace_id: NamespaceId,
    open: O,
) -> bool
where
    O: Clone + std::fmt::Debug,
{
    // Retrieve the namespace associated with the candidate_namespace_id from the global namespaces
    let (_, candidate_namespace) = globals
        .namespaces
        .find_namespace_by_id(&candidate_namespace_id);

    // Attempt to find a namespace within the candidate_namespace that matches the provided_namespace_name
    let namespace = provided_namespace_name.as_ref().and_then(|name| {
        candidate_namespace
            .borrow()
            .get_namespace_id(name.str_iter())
    });

    // if a namespace was provided, but not found, then this is not the correct namespace.
    // for example, if the query is `Foo.Bar.Baz`, we know there must exist a `Foo.Bar` somewhere.
    // If we didn't find it above, then even if we find `Baz` here, it is not the correct location.
    if provided_namespace_name.is_some() && namespace.is_none() {
        return true;
    }

    // Attempt to get the symbol from the global scope. If the namespace is None, use the candidate_namespace_id as a fallback
    let res = namespace
        //  .or(Some(candidate_namespace_id))
        .and_then(|ns_id| globals.get(kind, ns_id, &provided_symbol_name.name));

    // If a symbol was found, insert it into the candidates map
    if let Some(res) = res {
        candidates.insert(*res, open);
    }
    false
}

/// Fetch the name and namespace ID of all prelude namespaces.
pub fn prelude_namespaces(globals: &GlobalScope) -> Vec<(NamespaceId, String)> {
    let mut prelude = Vec::with_capacity(PRELUDE.len());

    // add prelude to the list of candidate namespaces last, as they are the final fallback for a symbol
    for prelude_namespace in PRELUDE {
        prelude.push((
            globals
                .namespaces
                .get_namespace_id(prelude_namespace)
                .expect("prelude should always exist in the namespace map"),
            prelude_namespace.join("."),
        ));
    }
    prelude
}
/// Implements shadowing rules within a single scope.
/// A local variable always wins out against an item with the same name, even if they're declared in
/// the same scope. It is implemented in a way that resembles Rust:
/// ```rust
/// let foo = || 1;
/// fn foo() -> i32 { 2 }
/// dbg!(foo()); // 1, not 2
/// ```
fn resolve_scope_locals(
    kind: NameKind,
    globals: &GlobalScope,
    scope: &Scope,
    vars: bool,
    name: &str,
) -> Option<Res> {
    if vars {
        match kind {
            NameKind::Term => {
                if let Some(&(_, id)) = scope.vars.get(name) {
                    return Some(Res::Local(id));
                }
            }
            NameKind::Ty => {
                if let Some(&id) = scope.ty_vars.get(name) {
                    return Some(Res::Param(id));
                }
            }
        }
    }

    if let Some(&id) = scope.item(kind, name) {
        return Some(Res::Item(id, ItemStatus::Available));
    }

    if let ScopeKind::Namespace(namespace) = &scope.kind {
        if let Some(&res) = globals.get(kind, *namespace, name) {
            return Some(res);
        }
    }

    None
}

fn get_scope_locals(scope: &Scope, offset: u32, vars: bool) -> Vec<Local> {
    let mut names = Vec::new();

    // variables
    if vars {
        names.extend(scope.vars.iter().filter_map(|(name, (valid_at, id))| {
            // Bug: Because we keep track of only one `valid_at` offset per name,
            // when a variable is later shadowed in the same scope,
            // it is missed in the list. https://github.com/microsoft/qsharp/issues/897
            if offset >= *valid_at {
                Some(Local {
                    name: name.clone(),
                    kind: LocalKind::Var(*id),
                })
            } else {
                None
            }
        }));

        names.extend(scope.ty_vars.iter().map(|id| Local {
            name: id.0.clone(),
            kind: LocalKind::TyParam(*id.1),
        }));
    }

    // items
    // skip adding newtypes since they're already in the terms map
    names.extend(scope.terms.iter().map(|term| Local {
        name: term.0.clone(),
        kind: LocalKind::Item(term.1.id),
    }));

    names
}

/// Creates an [`ItemId`] for an item that is local to this package (internal to it).
fn intrapackage(item: LocalItemId) -> ItemId {
    ItemId {
        package: None,
        item,
    }
}

fn single<T>(xs: impl IntoIterator<Item = T>) -> Option<T> {
    let mut xs = xs.into_iter();
    let x = xs.next();
    match xs.next() {
        None => x,
        Some(_) => None,
    }
}<|MERGE_RESOLUTION|>--- conflicted
+++ resolved
@@ -584,7 +584,6 @@
     fn resolve_path(&mut self, kind: NameKind, path: &ast::Path) -> Result<Res, Error> {
         let name = &path.name;
         let namespace = &path.namespace;
-<<<<<<< HEAD
 
         // ToDo: only grab the scopes once
         //let scopes = self.locals.get_scopes(&self.curr_scope_chain);
@@ -615,8 +614,6 @@
             }
         }
 
-=======
->>>>>>> dd500da3
         match resolve(
             kind,
             &self.globals,
