--- conflicted
+++ resolved
@@ -48,11 +48,7 @@
     resolutions: Resolutions,
     tys: HashMap<&'a str, HashMap<&'a str, DefId>>,
     terms: HashMap<&'a str, HashMap<&'a str, DefId>>,
-<<<<<<< HEAD
     opens: HashMap<&'a str, HashMap<&'a str, Span>>,
-=======
-    opens: HashMap<&'a str, HashSet<&'a str>>,
->>>>>>> 90a91962
     namespace: &'a str,
     locals: Vec<HashMap<&'a str, DefId>>,
     errors: Vec<Error>,
@@ -93,9 +89,8 @@
 
 impl<'a> Visitor<'a> for Resolver<'a> {
     fn visit_namespace(&mut self, namespace: &'a Namespace) {
-<<<<<<< HEAD
+        self.opens = HashMap::new();
         self.namespace = &namespace.name.name;
-        self.opens = HashMap::new();
         for item in &namespace.items {
             if let ItemKind::Open(name, alias) = &item.kind {
                 let alias = alias.as_ref().map_or("", |a| &a.name);
@@ -103,14 +98,6 @@
                     .entry(alias)
                     .or_default()
                     .insert(&name.name, name.span);
-=======
-        self.opens = HashMap::new();
-        self.namespace = &namespace.name.name;
-        for item in &namespace.items {
-            if let ItemKind::Open(name, alias) = &item.kind {
-                let alias = alias.as_ref().map_or("", |a| &a.name);
-                self.opens.entry(alias).or_default().insert(&name.name);
->>>>>>> 90a91962
             }
         }
 
@@ -276,11 +263,7 @@
 
 fn resolve(
     globals: &HashMap<&str, HashMap<&str, DefId>>,
-<<<<<<< HEAD
     opens: &HashMap<&str, HashMap<&str, Span>>,
-=======
-    opens: &HashMap<&str, HashSet<&str>>,
->>>>>>> 90a91962
     parent: &str,
     locals: &[HashMap<&str, DefId>],
     path: &Path,
@@ -290,42 +273,25 @@
         if let Some(&id) = locals.iter().rev().find_map(|env| env.get(name)) {
             // Locals shadow everything.
             return Ok(id);
-<<<<<<< HEAD
-        } else if let Some(&id) = globals.get(parent).and_then(|ns| ns.get(name)) {
-=======
         } else if let Some(&id) = globals.get(parent).and_then(|env| env.get(name)) {
->>>>>>> 90a91962
             // Items in the parent namespace shadow opens.
             return Ok(id);
         }
     }
 
     let namespace = path.namespace.as_ref().map_or("", |i| &i.name);
-<<<<<<< HEAD
     let mut candidates = HashMap::new();
-    if let Some(namespaces) = opens.get(namespace) {
-        for (&namespace, &span) in namespaces {
-            if let Some(&id) = globals.get(namespace).and_then(|ns| ns.get(name)) {
+    if let Some(open_namespaces) = opens.get(namespace) {
+        for (&open_namespace, &span) in open_namespaces {
+            if let Some(&id) = globals.get(open_namespace).and_then(|env| env.get(name)) {
                 // Opens shadow unopened globals.
                 candidates.insert(id, span);
-=======
-    let mut candidates = HashSet::new();
-    if let Some(open_namespaces) = opens.get(namespace) {
-        for open_namespace in open_namespaces {
-            if let Some(&id) = globals.get(open_namespace).and_then(|env| env.get(name)) {
-                // Opens shadow unopened globals.
-                candidates.insert(id);
->>>>>>> 90a91962
             }
         }
     }
 
     if candidates.is_empty() {
-<<<<<<< HEAD
-        if let Some(&id) = globals.get(namespace).and_then(|ns| ns.get(name)) {
-=======
         if let Some(&id) = globals.get(namespace).and_then(|env| env.get(name)) {
->>>>>>> 90a91962
             // An unopened global is the last resort.
             return Ok(id);
         }
@@ -336,11 +302,8 @@
             .into_keys()
             .next()
             .expect("Candidates should not be empty."))
-<<<<<<< HEAD
     } else if candidates.is_empty() {
         Err(Error::NotFound(name.to_string(), path.span))
-=======
->>>>>>> 90a91962
     } else {
         let mut spans: Vec<_> = candidates.into_values().collect();
         spans.sort();
