--- conflicted
+++ resolved
@@ -361,16 +361,10 @@
                 Parent: 0
                 Callable 0 [18-41] (Operation):
                     name: Ident 1 [28-31] "Foo"
-<<<<<<< HEAD
-                    input: Pat 2 [31-33] [Type ()]: Unit
-                    output: ()
-                    functors: 
-                    body: Block: Block 3 [39-41] [Type ()]:
-=======
                     input: Pat 2 [31-33] [Type Unit]: Unit
                     output: Unit
+                    functors: 
                     body: Block: Block 3 [39-41] [Type Unit]:
->>>>>>> 661e9fc3
                         Stmt 5 [0-0]: Semi: Expr 6 [0-0] [Type Qubit]: Call:
                             Expr 7 [0-0] [Type (Unit => Qubit)]: Var: Item 1 (Package 0)
                             Expr 8 [0-0] [Type Unit]: Unit"#]]
