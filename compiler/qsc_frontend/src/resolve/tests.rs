--- conflicted
+++ resolved
@@ -1996,7 +1996,6 @@
         "#]],
     );
 }
-
 #[test]
 fn resolve_local_generic() {
     check(
@@ -2762,7 +2761,6 @@
         "#]],
     );
 }
-
 #[test]
 fn basic_hierarchical_namespace() {
     check(
@@ -2839,7 +2837,40 @@
 }
 
 #[test]
-<<<<<<< HEAD
+fn open_can_access_parent_scope() {
+    check(
+        indoc! {r#"
+namespace Foo.Bar {
+    operation Hello() : Unit {
+
+    }
+}
+
+namespace Foo {
+    open Bar;
+    @EntryPoint()
+    operation Main() : Unit {
+        Hello();
+    }
+}"#},
+        &expect![[r#"
+            namespace namespace8 {
+                operation item1() : Unit {
+
+                }
+            }
+
+            namespace namespace7 {
+                open Bar;
+                @EntryPoint()
+                operation item3() : Unit {
+                    item1();
+                }
+            }"#]],
+    );
+}
+
+#[test]
 fn test_export_statement() {
     check(
         indoc! {"namespace Foo {
@@ -3122,37 +3153,5 @@
 
             }
         "#]],
-=======
-fn open_can_access_parent_scope() {
-    check(
-        indoc! {r#"
-namespace Foo.Bar {
-    operation Hello() : Unit {
-
-    }
-}
-
-namespace Foo {
-    open Bar;
-    @EntryPoint()
-    operation Main() : Unit {
-        Hello();
-    }
-}"#},
-        &expect![[r#"
-            namespace namespace8 {
-                operation item1() : Unit {
-
-                }
-            }
-
-            namespace namespace7 {
-                open Bar;
-                @EntryPoint()
-                operation item3() : Unit {
-                    item1();
-                }
-            }"#]],
->>>>>>> 58480830
     );
 }