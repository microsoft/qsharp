--- conflicted
+++ resolved
@@ -29,10 +29,7 @@
 use std::fmt::Write;
 use std::rc::Rc;
 
-<<<<<<< HEAD
 #[derive(Debug)]
-=======
->>>>>>> 481d4363
 enum Change {
     Res(Res),
     NamespaceId(NamespaceId),
@@ -54,11 +51,7 @@
     names: &'a Names,
     changes: Vec<(Span, Change)>,
     namespaces: NamespaceTreeRoot,
-<<<<<<< HEAD
     aliases: FxHashMap<Vec<Rc<str>>, NamespaceId>,
-=======
-    aliases: FxHashMap<Vec<std::rc::Rc<str>>, NamespaceId>,
->>>>>>> 481d4363
 }
 
 impl<'a> Renamer<'a> {
@@ -103,7 +96,6 @@
     fn visit_ident(&mut self, ident: &Ident) {
         if let Some(&id) = self.names.get(ident.id) {
             self.changes.push((ident.span, id.into()));
-<<<<<<< HEAD
         }
     }
 
@@ -124,33 +116,6 @@
                 return;
             }
             _ => (),
-=======
->>>>>>> 481d4363
-        }
-        visit::walk_item(self, item);
-    }
-
-    fn visit_idents(&mut self, vec_ident: &Idents) {
-        let ns_id = match self.namespaces.get_namespace_id(vec_ident.str_iter()) {
-            Some(x) => x,
-            None => match self
-                .aliases
-                .get(&(Into::<Vec<Rc<str>>>::into(vec_ident)))
-                .copied()
-            {
-                Some(x) => x,
-                None => return,
-            },
-        };
-        self.changes.push((vec_ident.span(), ns_id.into()));
-    }
-
-    fn visit_item(&mut self, item: &'_ Item) {
-        if let ItemKind::Open(namespace, Some(alias)) = &*item.kind {
-            let Some(ns_id) = self.namespaces.get_namespace_id(namespace.str_iter()) else {
-                return;
-            };
-            self.aliases.insert(vec![alias.name.clone()], ns_id);
         }
         visit::walk_item(self, item);
     }
@@ -220,10 +185,7 @@
     resolver.resolve_exports(&package);
 
     resolver.with(&mut assigner).visit_package(&package);
-<<<<<<< HEAD
-
-=======
->>>>>>> 481d4363
+
     let (names, locals, mut resolve_errors, namespaces) = resolver.into_result();
     errors.append(&mut resolve_errors);
     (package, names, locals, errors, namespaces)
@@ -2804,10 +2766,7 @@
         "#]],
     );
 }
-<<<<<<< HEAD
-=======
-
->>>>>>> 481d4363
+
 #[test]
 fn basic_hierarchical_namespace() {
     check(
@@ -2915,7 +2874,6 @@
                 }
             }"#]],
     );
-<<<<<<< HEAD
 }
 
 #[test]
@@ -3256,6 +3214,4 @@
             }
         "#]],
     );
-=======
->>>>>>> 481d4363
 }