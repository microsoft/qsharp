// Copyright (c) Microsoft Corporation.
// Licensed under the MIT License.

#![allow(clippy::needless_raw_string_hashes)]

<<<<<<< HEAD
use super::{Error, Locals, Names, Res};
use crate::{
    compile,
    resolve::{LocalKind, Resolver},
};
=======
use super::{Error, Names, Res};
use crate::{compile, compile::RuntimeCapabilityFlags, resolve::Resolver};
>>>>>>> b24ad5a1
use expect_test::{expect, Expect};
use indoc::indoc;
use qsc_ast::{
    assigner::Assigner as AstAssigner,
    ast::{Ident, NodeId, Package, Path, TopLevelNode},
    mut_visit::MutVisitor,
    visit::{self, Visitor},
};
use qsc_data_structures::span::Span;
use qsc_hir::assigner::Assigner as HirAssigner;
use std::fmt::Write;

struct Renamer<'a> {
    names: &'a Names,
    changes: Vec<(Span, Res)>,
}

impl<'a> Renamer<'a> {
    fn new(names: &'a Names) -> Self {
        Self {
            names,
            changes: Vec::new(),
        }
    }

    fn rename(&self, input: &mut String) {
        for (span, res) in self.changes.iter().rev() {
            let name = match res {
                Res::Item(item, _) => match item.package {
                    None => format!("item{}", item.item),
                    Some(package) => format!("package{package}_item{}", item.item),
                },
                Res::Local(node) => format!("local{node}"),
                Res::PrimTy(prim) => format!("{prim:?}"),
                Res::UnitTy => "Unit".to_string(),
                Res::Param(id) => format!("param{id}"),
            };
            input.replace_range((span.lo as usize)..(span.hi as usize), &name);
        }
    }
}

impl Visitor<'_> for Renamer<'_> {
    fn visit_path(&mut self, path: &Path) {
        if let Some(&id) = self.names.get(path.id) {
            self.changes.push((path.span, id));
        } else {
            visit::walk_path(self, path);
        }
    }

    fn visit_ident(&mut self, ident: &Ident) {
        if let Some(&id) = self.names.get(ident.id) {
            self.changes.push((ident.span, id));
        }
    }
}

fn check(input: &str, expect: &Expect) {
    expect.assert_eq(&resolve_names(input));
}

fn resolve_names(input: &str) -> String {
    let (package, names, _, errors) = compile(input);
    let mut renamer = Renamer::new(&names);
    renamer.visit_package(&package);
    let mut output = input.to_string();
    renamer.rename(&mut output);
    if !errors.is_empty() {
        output += "\n";
    }
    for error in &errors {
        writeln!(output, "// {error:?}").expect("string should be writable");
    }
    output
}

fn compile(input: &str) -> (Package, Names, Locals, Vec<Error>) {
    let (namespaces, parse_errors) = qsc_parse::namespaces(input);
    assert!(parse_errors.is_empty(), "parse failed: {parse_errors:#?}");
    let mut package = Package {
        id: NodeId::default(),
        nodes: namespaces
            .into_iter()
            .map(TopLevelNode::Namespace)
            .collect::<Vec<_>>()
            .into_boxed_slice(),
        entry: None,
    };

    AstAssigner::new().visit_package(&mut package);

    let mut cond_compile = compile::preprocess::Conditional::new(RuntimeCapabilityFlags::all());
    cond_compile.visit_package(&mut package);
    let dropped_names = cond_compile.into_names();

    let mut assigner = HirAssigner::new();
    let mut globals = super::GlobalTable::new();
    let mut errors = globals.add_local_package(&mut assigner, &package);
    let mut resolver = Resolver::new(globals, dropped_names);
    resolver.with(&mut assigner).visit_package(&package);
    let (names, locals, mut resolve_errors) = resolver.into_result();
    errors.append(&mut resolve_errors);
    (package, names, locals, errors)
}

#[test]
fn global_callable() {
    check(
        indoc! {"
            namespace Foo {
                function A() : Unit {}

                function B() : Unit {
                    A();
                }
            }
        "},
        &expect![[r#"
            namespace item0 {
                function item1() : Unit {}

                function item2() : Unit {
                    item1();
                }
            }
        "#]],
    );
}

#[test]
fn global_callable_recursive() {
    check(
        indoc! {
            "namespace Foo {
                function A() : Unit {
                    A();
                }
            }
        "},
        &expect![[r#"
            namespace item0 {
                function item1() : Unit {
                    item1();
                }
            }
        "#]],
    );
}

#[test]
fn global_callable_internal() {
    check(
        indoc! {"
            namespace Foo {
                internal function A() : Unit {}

                function B() : Unit {
                    A();
                }
            }
        "},
        &expect![[r#"
            namespace item0 {
                internal function item1() : Unit {}

                function item2() : Unit {
                    item1();
                }
            }
        "#]],
    );
}

#[test]
fn global_callable_duplicate_error() {
    check(
        indoc! {"
            namespace Foo {
                function A() : Unit {}
                operation A() : Unit {}
            }
        "},
        &expect![[r#"
            namespace item0 {
                function item1() : Unit {}
                operation item2() : Unit {}
            }

            // Duplicate("A", "Foo", Span { lo: 57, hi: 58 })
        "#]],
    );
}

#[test]
fn global_path() {
    check(
        indoc! {"
            namespace Foo {
                function A() : Unit {}
            }

            namespace Bar {
                function B() : Unit {
                    Foo.A();
                }
            }
        "},
        &expect![[r#"
            namespace item0 {
                function item1() : Unit {}
            }

            namespace item2 {
                function item3() : Unit {
                    item1();
                }
            }
        "#]],
    );
}

#[test]
fn open_namespace() {
    check(
        indoc! {"
            namespace Foo {
                function A() : Unit {}
            }

            namespace Bar {
                open Foo;

                function B() : Unit {
                    A();
                }
            }
        "},
        &expect![[r#"
            namespace item0 {
                function item1() : Unit {}
            }

            namespace item2 {
                open Foo;

                function item3() : Unit {
                    item1();
                }
            }
        "#]],
    );
}

#[test]
fn open_alias() {
    check(
        indoc! {"
            namespace Foo {
                function A() : Unit {}
            }

            namespace Bar {
                open Foo as F;

                function B() : Unit {
                    F.A();
                }
            }
        "},
        &expect![[r#"
            namespace item0 {
                function item1() : Unit {}
            }

            namespace item2 {
                open Foo as F;

                function item3() : Unit {
                    item1();
                }
            }
        "#]],
    );
}

#[test]
fn prelude_callable() {
    check(
        indoc! {"
            namespace Microsoft.Quantum.Core {
                function A() : Unit {}
            }

            namespace Foo {
                function B() : Unit {
                    A();
                }
            }
        "},
        &expect![[r#"
            namespace item0 {
                function item1() : Unit {}
            }

            namespace item2 {
                function item3() : Unit {
                    item1();
                }
            }
        "#]],
    );
}

#[test]
fn parent_namespace_shadows_prelude() {
    check(
        indoc! {"
            namespace Microsoft.Quantum.Core {
                function A() : Unit {}
            }

            namespace Foo {
                function A() : Unit {}

                function B() : Unit {
                    A();
                }
            }
        "},
        &expect![[r#"
            namespace item0 {
                function item1() : Unit {}
            }

            namespace item2 {
                function item3() : Unit {}

                function item4() : Unit {
                    item3();
                }
            }
        "#]],
    );
}

#[test]
fn open_shadows_prelude() {
    check(
        indoc! {"
            namespace Microsoft.Quantum.Core {
                function A() : Unit {}
            }

            namespace Foo {
                function A() : Unit {}
            }

            namespace Bar {
                open Foo;

                function B() : Unit {
                    A();
                }
            }
        "},
        &expect![[r#"
            namespace item0 {
                function item1() : Unit {}
            }

            namespace item2 {
                function item3() : Unit {}
            }

            namespace item4 {
                open Foo;

                function item5() : Unit {
                    item3();
                }
            }
        "#]],
    );
}

#[test]
fn ambiguous_prelude() {
    check(
        indoc! {"
        namespace Microsoft.Quantum.Canon {
            function A() : Unit {}
        }

        namespace Microsoft.Quantum.Core {
            function A() : Unit {}
        }

        namespace Foo {
            function B() : Unit {
                A();
            }
        }
        "},
        &expect![[r#"
            namespace item0 {
                function item1() : Unit {}
            }

            namespace item2 {
                function item3() : Unit {}
            }

            namespace item4 {
                function item5() : Unit {
                    A();
                }
            }

            // AmbiguousPrelude { name: "A", candidate_a: "Microsoft.Quantum.Canon", candidate_b: "Microsoft.Quantum.Core", span: Span { lo: 181, hi: 182 } }
        "#]],
    );
}

#[test]
fn local_var() {
    check(
        indoc! {"
            namespace Foo {
                function A() : Int {
                    let x = 0;
                    x
                }
            }
        "},
        &expect![[r#"
            namespace item0 {
                function item1() : Int {
                    let local13 = 0;
                    local13
                }
            }
        "#]],
    );
}

#[test]
fn shadow_local() {
    check(
        indoc! {"
            namespace Foo {
                function A() : Int {
                    let x = 0;
                    let y = {
                        let x = 1;
                        x
                    };
                    x + y
                }
            }
        "},
        &expect![[r#"
            namespace item0 {
                function item1() : Int {
                    let local13 = 0;
                    let local17 = {
                        let local22 = 1;
                        local22
                    };
                    local13 + local17
                }
            }
        "#]],
    );
}

#[test]
fn callable_param() {
    check(
        indoc! {"
            namespace Foo {
                function A(x : Int) : Int {
                    x
                }
            }
        "},
        &expect![[r#"
            namespace item0 {
                function item1(local8 : Int) : Int {
                    local8
                }
            }
        "#]],
    );
}

#[test]
fn spec_param() {
    check(
        indoc! {"
            namespace Foo {
                operation A(q : Qubit) : (Qubit[], Qubit) {
                    controlled (cs, ...) {
                        (cs, q)
                    }
                }
            }
        "},
        &expect![[r#"
            namespace item0 {
                operation item1(local8 : Qubit) : (Qubit[], Qubit) {
                    controlled (local23, ...) {
                        (local23, local8)
                    }
                }
            }
        "#]],
    );
}

#[test]
fn spec_param_shadow_disallowed() {
    check(
        indoc! {"
            namespace Foo {
                operation A(qs : Qubit[]) : Qubit[] {
                    controlled (qs, ...) {
                        qs
                    }
                    body ... {
                        qs
                    }
                }
            }
        "},
        &expect![[r#"
            namespace item0 {
                operation item1(local8 : Qubit[]) : Qubit[] {
                    controlled (local20, ...) {
                        local20
                    }
                    body ... {
                        local8
                    }
                }
            }

            // DuplicateBinding("qs", Span { lo: 78, hi: 80 })
        "#]],
    );
}

#[test]
fn local_shadows_global() {
    check(
        indoc! {"
            namespace Foo {
                function x() : Unit {}

                function y() : Int {
                    x();
                    let x = 1;
                    x
                }
            }
        "},
        &expect![[r#"
            namespace item0 {
                function item1() : Unit {}

                function item2() : Int {
                    item1();
                    let local27 = 1;
                    local27
                }
            }
        "#]],
    );
}

#[test]
fn shadow_same_block() {
    check(
        indoc! {"
            namespace Foo {
                function A() : Int {
                    let x = 0;
                    let x = x + 1;
                    x
                }
            }
        "},
        &expect![[r#"
            namespace item0 {
                function item1() : Int {
                    let local13 = 0;
                    let local17 = local13 + 1;
                    local17
                }
            }
        "#]],
    );
}

#[test]
fn parent_namespace_shadows_open() {
    check(
        indoc! {"
            namespace Foo {
                function A() : Unit {}
            }

            namespace Bar {
                open Foo;

                function A() : Unit {}

                function B() : Unit {
                    A();
                }
            }
        "},
        &expect![[r#"
            namespace item0 {
                function item1() : Unit {}
            }

            namespace item2 {
                open Foo;

                function item3() : Unit {}

                function item4() : Unit {
                    item3();
                }
            }
        "#]],
    );
}

#[test]
fn open_alias_shadows_global() {
    check(
        indoc! {"
            namespace Foo {
                function A() : Unit {}
            }

            namespace Bar {
                function A() : Unit {}
            }

            namespace Baz {
                open Foo as Bar;

                function B() : Unit {
                    Bar.A();
                }
            }
        "},
        &expect![[r#"
            namespace item0 {
                function item1() : Unit {}
            }

            namespace item2 {
                function item3() : Unit {}
            }

            namespace item4 {
                open Foo as Bar;

                function item5() : Unit {
                    item1();
                }
            }
        "#]],
    );
}

#[test]
fn shadowing_disallowed_within_parameters() {
    check(
        indoc! {"
            namespace Test {
                operation Foo(x: Int, y: Double, x: Bool) : Unit {}
            }
        "},
        &expect![[r#"
            namespace item0 {
                operation item1(local8: Int, local13: Double, local18: Bool) : Unit {}
            }

            // DuplicateBinding("x", Span { lo: 54, hi: 55 })
        "#]],
    );
}

#[test]
fn shadowing_disallowed_within_local_binding() {
    check(
        indoc! {"
            namespace Test {
                operation Foo() : Unit {
                    let (first, second, first) = (1, 2, 3);
                }
            }
        "},
        &expect![[r#"
            namespace item0 {
                operation item1() : Unit {
                    let (local14, local16, local18) = (1, 2, 3);
                }
            }

            // DuplicateBinding("first", Span { lo: 74, hi: 79 })
        "#]],
    );
}

#[test]
fn shadowing_disallowed_within_for_loop() {
    check(
        indoc! {"
            namespace Test {
                operation Foo() : Unit {
                    for (key, val, key) in [(1, 1, 1)] {}
                }
            }
        "},
        &expect![[r#"
            namespace item0 {
                operation item1() : Unit {
                    for (local15, local17, local19) in [(1, 1, 1)] {}
                }
            }

            // DuplicateBinding("key", Span { lo: 69, hi: 72 })
        "#]],
    );
}

#[test]
fn shadowing_disallowed_within_lambda_param() {
    check(
        indoc! {"
            namespace Test {
                operation Foo() : Unit {
                    let f = (x, y, x) -> x + y + 1;
                }
            }
        "},
        &expect![[r#"
            namespace item0 {
                operation item1() : Unit {
                    let local13 = (local17, local19, local21) -> local21 + local19 + 1;
                }
            }

            // DuplicateBinding("x", Span { lo: 69, hi: 70 })
        "#]],
    );
}

#[test]
fn merged_aliases() {
    check(
        indoc! {"
            namespace Foo {
                function A() : Unit {}
            }

            namespace Bar {
                function B() : Unit {}
            }

            namespace Baz {
                open Foo as Alias;
                open Bar as Alias;

                function C() : Unit {
                    Alias.A();
                    Alias.B();
                }
            }
        "},
        &expect![[r#"
            namespace item0 {
                function item1() : Unit {}
            }

            namespace item2 {
                function item3() : Unit {}
            }

            namespace item4 {
                open Foo as Alias;
                open Bar as Alias;

                function item5() : Unit {
                    item1();
                    item3();
                }
            }
        "#]],
    );
}

#[test]
fn ty_decl() {
    check(
        indoc! {"
            namespace Foo {
                newtype A = Unit;
                function B(a : A) : Unit {}
            }
        "},
        &expect![[r#"
            namespace item0 {
                newtype item1 = Unit;
                function item2(local14 : item1) : Unit {}
            }
        "#]],
    );
}

#[test]
fn ty_decl_duplicate_error() {
    check(
        indoc! {"
            namespace Foo {
                newtype A = Unit;
                newtype A = Bool;
            }
        "},
        &expect![[r#"
            namespace item0 {
                newtype item1 = Unit;
                newtype item2 = Bool;
            }

            // Duplicate("A", "Foo", Span { lo: 50, hi: 51 })
        "#]],
    );
}

#[test]
fn ty_decl_duplicate_error_on_built_in_ty() {
    check(
        indoc! {"
            namespace Microsoft.Quantum.Core {
                newtype Pauli = Unit;
            }
        "},
        &expect![[r#"
            namespace item0 {
                newtype item1 = Unit;
            }

            // Duplicate("Pauli", "Microsoft.Quantum.Core", Span { lo: 47, hi: 52 })
        "#]],
    );
}

#[test]
fn ty_decl_in_ty_decl() {
    check(
        indoc! {"
            namespace Foo {
                newtype A = Unit;
                newtype B = A;
            }
        "},
        &expect![[r#"
            namespace item0 {
                newtype item1 = Unit;
                newtype item2 = item1;
            }
        "#]],
    );
}

#[test]
fn ty_decl_recursive() {
    check(
        indoc! {"
            namespace Foo {
                newtype A = A;
            }
        "},
        &expect![[r#"
            namespace item0 {
                newtype item1 = item1;
            }
        "#]],
    );
}

#[test]
fn ty_decl_cons() {
    check(
        indoc! {"
            namespace Foo {
                newtype A = Unit;

                function B() : A {
                    A()
                }
            }
        "},
        &expect![[r#"
            namespace item0 {
                newtype item1 = Unit;

                function item2() : item1 {
                    item1()
                }
            }
        "#]],
    );
}

#[test]
fn unknown_term() {
    check(
        indoc! {"
            namespace Foo {
                function A() : Unit {
                    B();
                }
            }
        "},
        &expect![[r#"
            namespace item0 {
                function item1() : Unit {
                    B();
                }
            }

            // NotFound("B", Span { lo: 50, hi: 51 })
        "#]],
    );
}

#[test]
fn unknown_ty() {
    check(
        indoc! {"
            namespace Foo {
                function A(b : B) : Unit {}
            }
        "},
        &expect![[r#"
            namespace item0 {
                function item1(local8 : B) : Unit {}
            }

            // NotFound("B", Span { lo: 35, hi: 36 })
        "#]],
    );
}

#[test]
fn open_ambiguous_terms() {
    check(
        indoc! {"
            namespace Foo {
                function A() : Unit {}
            }

            namespace Bar {
                function A() : Unit {}
            }

            namespace Baz {
                open Foo;
                open Bar;

                function C() : Unit {
                    A();
                }
            }
        "},
        &expect![[r#"
            namespace item0 {
                function item1() : Unit {}
            }

            namespace item2 {
                function item3() : Unit {}
            }

            namespace item4 {
                open Foo;
                open Bar;

                function item5() : Unit {
                    A();
                }
            }

            // Ambiguous { name: "A", first_open: "Foo", second_open: "Bar", name_span: Span { lo: 171, hi: 172 }, first_open_span: Span { lo: 117, hi: 120 }, second_open_span: Span { lo: 131, hi: 134 } }
        "#]],
    );
}

#[test]
fn open_ambiguous_tys() {
    check(
        indoc! {"
            namespace Foo {
                newtype A = Unit;
            }

            namespace Bar {
                newtype A = Unit;
            }

            namespace Baz {
                open Foo;
                open Bar;

                function C(a : A) : Unit {}
            }
        "},
        &expect![[r#"
            namespace item0 {
                newtype item1 = Unit;
            }

            namespace item2 {
                newtype item3 = Unit;
            }

            namespace item4 {
                open Foo;
                open Bar;

                function item5(local28 : A) : Unit {}
            }

            // Ambiguous { name: "A", first_open: "Foo", second_open: "Bar", name_span: Span { lo: 146, hi: 147 }, first_open_span: Span { lo: 107, hi: 110 }, second_open_span: Span { lo: 121, hi: 124 } }
        "#]],
    );
}

#[test]
fn merged_aliases_ambiguous_terms() {
    check(
        indoc! {"
            namespace Foo {
                function A() : Unit {}
            }

            namespace Bar {
                function A() : Unit {}
            }

            namespace Baz {
                open Foo as Alias;
                open Bar as Alias;

                function C() : Unit {
                    Alias.A();
                }
            }
        "},
        &expect![[r#"
            namespace item0 {
                function item1() : Unit {}
            }

            namespace item2 {
                function item3() : Unit {}
            }

            namespace item4 {
                open Foo as Alias;
                open Bar as Alias;

                function item5() : Unit {
                    Alias.A();
                }
            }

            // Ambiguous { name: "A", first_open: "Foo", second_open: "Bar", name_span: Span { lo: 195, hi: 196 }, first_open_span: Span { lo: 117, hi: 120 }, second_open_span: Span { lo: 140, hi: 143 } }
        "#]],
    );
}

#[test]
fn merged_aliases_ambiguous_tys() {
    check(
        indoc! {"
            namespace Foo {
                newtype A = Unit;
            }

            namespace Bar {
                newtype A = Unit;
            }

            namespace Baz {
                open Foo as Alias;
                open Bar as Alias;

                function C(a : Alias.A) : Unit {}
            }
        "},
        &expect![[r#"
            namespace item0 {
                newtype item1 = Unit;
            }

            namespace item2 {
                newtype item3 = Unit;
            }

            namespace item4 {
                open Foo as Alias;
                open Bar as Alias;

                function item5(local30 : Alias.A) : Unit {}
            }

            // Ambiguous { name: "A", first_open: "Foo", second_open: "Bar", name_span: Span { lo: 170, hi: 171 }, first_open_span: Span { lo: 107, hi: 110 }, second_open_span: Span { lo: 130, hi: 133 } }
        "#]],
    );
}

#[test]
fn lambda_param() {
    check(
        indoc! {"
            namespace Foo {
                function A() : Unit {
                    let f = x -> x + 1;
                }
            }
        "},
        &expect![[r#"
            namespace item0 {
                function item1() : Unit {
                    let local13 = local16 -> local16 + 1;
                }
            }
        "#]],
    );
}

#[test]
fn lambda_shadows_local() {
    check(
        indoc! {"
            namespace Foo {
                function A() : Int {
                    let x = 1;
                    let f = x -> x + 1;
                    x
                }
            }
        "},
        &expect![[r#"
            namespace item0 {
                function item1() : Int {
                    let local13 = 1;
                    let local17 = local20 -> local20 + 1;
                    local13
                }
            }
        "#]],
    );
}

#[test]
fn for_loop_range() {
    check(
        indoc! {"
            namespace Foo {
                function A() : Unit {
                    for i in 0..9 {
                        let _ = i;
                    }
                }
            }
        "},
        &expect![[r#"
            namespace item0 {
                function item1() : Unit {
                    for local14 in 0..9 {
                        let _ = local14;
                    }
                }
            }
        "#]],
    );
}

#[test]
fn for_loop_var() {
    check(
        indoc! {"
            namespace Foo {
                function A(xs : Int[]) : Unit {
                    for x in xs {
                        let _ = x;
                    }
                }
            }
        "},
        &expect![[r#"
            namespace item0 {
                function item1(local8 : Int[]) : Unit {
                    for local20 in local8 {
                        let _ = local20;
                    }
                }
            }
        "#]],
    );
}

#[test]
fn repeat_until() {
    check(
        indoc! {"
            namespace Foo {
                operation A() : Unit {
                    mutable cond = false;
                    repeat {
                        set cond = true;
                    } until cond;
                }
            }
        "},
        &expect![[r#"
            namespace item0 {
                operation item1() : Unit {
                    mutable local13 = false;
                    repeat {
                        set local13 = true;
                    } until local13;
                }
            }
        "#]],
    );
}

#[test]
fn repeat_until_fixup() {
    check(
        indoc! {"
            namespace Foo {
                operation A() : Unit {
                    mutable cond = false;
                    repeat {
                        set cond = false;
                    } until cond
                    fixup {
                        set cond = true;
                    }
                }
            }
        "},
        &expect![[r#"
            namespace item0 {
                operation item1() : Unit {
                    mutable local13 = false;
                    repeat {
                        set local13 = false;
                    } until local13
                    fixup {
                        set local13 = true;
                    }
                }
            }
        "#]],
    );
}

#[test]
fn repeat_until_fixup_scoping() {
    check(
        indoc! {"
        namespace Foo {
            operation A() : Unit {
                repeat {
                    mutable cond = false;
                }
                until cond
                fixup {
                    set cond = true;
                }
            }
        }"},
        &expect![[r#"
            namespace item0 {
                operation item1() : Unit {
                    repeat {
                        mutable local16 = false;
                    }
                    until cond
                    fixup {
                        set cond = true;
                    }
                }
            }
            // NotFound("cond", Span { lo: 118, hi: 122 })
            // NotFound("cond", Span { lo: 155, hi: 159 })
        "#]],
    );
}

#[test]
fn use_qubit() {
    check(
        indoc! {"
            namespace Foo {
                operation X(q : Qubit) : Unit {
                    body intrinsic;
                }
                operation A() : Unit {
                    use q = Qubit();
                    X(q);
                }
            }
        "},
        &expect![[r#"
            namespace item0 {
                operation item1(local8 : Qubit) : Unit {
                    body intrinsic;
                }
                operation item2() : Unit {
                    use local26 = Qubit();
                    item1(local26);
                }
            }
        "#]],
    );
}

#[test]
fn use_qubit_block() {
    check(
        indoc! {"
            namespace Foo {
                operation X(q : Qubit) : Unit {
                    body intrinsic;
                }
                operation A() : Unit {
                    use q = Qubit() {
                        X(q);
                    }
                }
            }
        "},
        &expect![[r#"
            namespace item0 {
                operation item1(local8 : Qubit) : Unit {
                    body intrinsic;
                }
                operation item2() : Unit {
                    use local26 = Qubit() {
                        item1(local26);
                    }
                }
            }
        "#]],
    );
}

#[test]
fn local_function() {
    check(
        indoc! {"
            namespace A {
                function Foo() : Int {
                    function Bar() : Int { 2 }
                    Bar() + 1
                }
            }
        "},
        &expect![[r#"
            namespace item0 {
                function item1() : Int {
                    function item2() : Int { 2 }
                    item2() + 1
                }
            }
        "#]],
    );
}

#[test]
fn local_function_use_before_declare() {
    check(
        indoc! {"
            namespace A {
                function Foo() : () {
                    Bar();
                    function Bar() : () {}
                }
            }
        "},
        &expect![[r#"
            namespace item0 {
                function item1() : () {
                    item2();
                    function item2() : () {}
                }
            }
        "#]],
    );
}

#[test]
fn local_function_is_really_local() {
    check(
        indoc! {"
            namespace A {
                function Foo() : () {
                    function Bar() : () {}
                    Bar();
                }

                function Baz() : () { Bar(); }
            }
        "},
        &expect![[r#"
            namespace item0 {
                function item1() : () {
                    function item3() : () {}
                    item3();
                }

                function item2() : () { Bar(); }
            }

            // NotFound("Bar", Span { lo: 119, hi: 122 })
        "#]],
    );
}

#[test]
fn local_function_is_not_closure() {
    check(
        indoc! {"
            namespace A {
                function Foo() : () {
                    let x = 2;
                    function Bar() : Int { x }
                }
            }
        "},
        &expect![[r#"
            namespace item0 {
                function item1() : () {
                    let local11 = 2;
                    function item2() : Int { x }
                }
            }

            // NotFound("x", Span { lo: 90, hi: 91 })
        "#]],
    );
}

#[test]
fn local_type() {
    check(
        indoc! {"
            namespace A {
                function Foo() : () {
                    newtype Bar = Int;
                    let x = Bar(5);
                }
            }
        "},
        &expect![[r#"
            namespace item0 {
                function item1() : () {
                    newtype item2 = Int;
                    let local18 = item2(5);
                }
            }
        "#]],
    );
}

#[test]
fn local_open() {
    check(
        indoc! {"
            namespace A { function Foo() : () { open B; Bar(); } }
            namespace B { function Bar() : () {} }
        "},
        &expect![[r#"
            namespace item0 { function item1() : () { open B; item3(); } }
            namespace item2 { function item3() : () {} }
        "#]],
    );
}

#[test]
fn local_open_shadows_parent_item() {
    check(
        indoc! {"
            namespace A {
                function Bar() : () {}
                function Foo() : () { open B; Bar(); }
            }

            namespace B { function Bar() : () {} }
        "},
        &expect![[r#"
            namespace item0 {
                function item1() : () {}
                function item2() : () { open B; item4(); }
            }

            namespace item3 { function item4() : () {} }
        "#]],
    );
}

#[test]
fn local_open_shadows_parent_open() {
    check(
        indoc! {"
            namespace A {
                open B;
                function Foo() : () { open C; Bar(); }
            }

            namespace B { function Bar() : () {} }
            namespace C { function Bar() : () {} }
        "},
        &expect![[r#"
            namespace item0 {
                open B;
                function item1() : () { open C; item5(); }
            }

            namespace item2 { function item3() : () {} }
            namespace item4 { function item5() : () {} }
        "#]],
    );
}

#[test]
fn update_array_index_var() {
    check(
        indoc! {"
            namespace A {
                function Foo() : () {
                    let xs = [2];
                    let i = 0;
                    let ys = xs w/ i <- 3;
                }
            }
        "},
        &expect![[r#"
            namespace item0 {
                function item1() : () {
                    let local11 = [2];
                    let local16 = 0;
                    let local20 = local11 w/ local16 <- 3;
                }
            }
        "#]],
    );
}

#[test]
fn update_array_index_expr() {
    check(
        indoc! {"
            namespace A {
                function Foo() : () {
                    let xs = [2];
                    let i = 0;
                    let ys = xs w/ i + 1 <- 3;
                }
            }
        "},
        &expect![[r#"
            namespace item0 {
                function item1() : () {
                    let local11 = [2];
                    let local16 = 0;
                    let local20 = local11 w/ local16 + 1 <- 3;
                }
            }
        "#]],
    );
}

#[test]
fn update_udt_known_field_name() {
    check(
        indoc! {"
            namespace A {
                newtype Pair = (First : Int, Second : Int);

                function Foo() : () {
                    let p = Pair(1, 2);
                    let q = p w/ First <- 3;
                }
            }
        "},
        &expect![[r#"
            namespace item0 {
                newtype item1 = (First : Int, Second : Int);

                function item2() : () {
                    let local24 = item1(1, 2);
                    let local34 = local24 w/ First <- 3;
                }
            }
        "#]],
    );
}

#[test]
fn update_udt_known_field_name_expr() {
    check(
        indoc! {"
            namespace A {
                newtype Pair = (First : Int, Second : Int);

                function Foo() : () {
                    let p = Pair(1, 2);
                    let q = p w/ First + 1 <- 3;
                }
            }
        "},
        &expect![[r#"
            namespace item0 {
                newtype item1 = (First : Int, Second : Int);

                function item2() : () {
                    let local24 = item1(1, 2);
                    let local34 = local24 w/ First + 1 <- 3;
                }
            }

            // NotFound("First", Span { lo: 138, hi: 143 })
        "#]],
    );
}

#[test]
fn update_udt_unknown_field_name() {
    check(
        indoc! {"
            namespace A {
                newtype Pair = (First : Int, Second : Int);

                function Foo() : () {
                    let p = Pair(1, 2);
                    let q = p w/ Third <- 3;
                }
            }
        "},
        &expect![[r#"
            namespace item0 {
                newtype item1 = (First : Int, Second : Int);

                function item2() : () {
                    let local24 = item1(1, 2);
                    let local34 = local24 w/ Third <- 3;
                }
            }
        "#]],
    );
}

#[test]
fn update_udt_unknown_field_name_known_global() {
    check(
        indoc! {"
            namespace A {
                newtype Pair = (First : Int, Second : Int);

                function Third() : () {}

                function Foo() : () {
                    let p = Pair(1, 2);
                    let q = p w/ Third <- 3;
                }
            }
        "},
        &expect![[r#"
            namespace item0 {
                newtype item1 = (First : Int, Second : Int);

                function item2() : () {}

                function item3() : () {
                    let local30 = item1(1, 2);
                    let local40 = local30 w/ Third <- 3;
                }
            }
        "#]],
    );
}

#[test]
fn unknown_namespace() {
    check(
        indoc! {"
            namespace A {
                open Microsoft.Quantum.Fake;
            }
        "},
        &expect![[r#"
            namespace item0 {
                open Microsoft.Quantum.Fake;
            }

            // NotFound("Microsoft.Quantum.Fake", Span { lo: 23, hi: 45 })
        "#]],
    );
}

#[test]
fn empty_namespace_works() {
    check(
        indoc! {"
            namespace A {
                open B;
                function foo(): Unit{}
            }
            namespace B {}
        "},
        &expect![[r#"
            namespace item0 {
                open B;
                function item1(): Unit{}
            }
            namespace item2 {}
        "#]],
    );
}

#[test]
fn cyclic_namespace_dependency_supported() {
    check(
        indoc! {"
            namespace A {
                open B;
                operation Foo() : Unit {
                    Bar();
                }
            }
            namespace B {
                open A;
                operation Bar() : Unit {
                    Foo();
                }
            }
        "},
        &expect![[r#"
            namespace item0 {
                open B;
                operation item1() : Unit {
                    item3();
                }
            }
            namespace item2 {
                open A;
                operation item3() : Unit {
                    item1();
                }
            }
        "#]],
    );
}

#[test]
fn bind_items_in_repeat() {
    check(
        indoc! {"
            namespace A {
                operation B() : Unit {
                    repeat {
                        function C() : Unit {}
                    } until false
                    fixup {
                        function D() : Unit {}
                    }
                }
            }
        "},
        &expect![[r#"
            namespace item0 {
                operation item1() : Unit {
                    repeat {
                        function item2() : Unit {}
                    } until false
                    fixup {
                        function item3() : Unit {}
                    }
                }
            }
        "#]],
    );
}

#[test]
fn bind_items_in_qubit_use_block() {
    check(
        indoc! {"
            namespace A {
                operation B() : Unit {
                    use q = Qubit() {
                        function C() : Unit {}
                    }
                }
            }
        "},
        &expect![[r#"
            namespace item0 {
                operation item1() : Unit {
                    use local13 = Qubit() {
                        function item2() : Unit {}
                    }
                }
            }
        "#]],
    );
}

#[test]
fn use_bound_item_in_another_bound_item() {
    check(
        indoc! {"
            namespace A {
                function B() : Unit {
                    function C() : Unit {
                        D();
                    }
                    function D() : Unit {}
                }
            }
        "},
        &expect![[r#"
            namespace item0 {
                function item1() : Unit {
                    function item2() : Unit {
                        item3();
                    }
                    function item3() : Unit {}
                }
            }
        "#]],
    );
}

#[test]
fn use_unbound_generic() {
    check(
        indoc! {"
            namespace A {
                function B<'T>(x: 'U) : 'U {
                    x
                }
            }
        "},
        &expect![[r#"
            namespace item0 {
                function item1<param0>(local9: 'U) : 'U {
                    local9
                }
            }

            // NotFound("'U", Span { lo: 36, hi: 38 })
            // NotFound("'U", Span { lo: 42, hi: 44 })
        "#]],
    );
}
#[test]
fn resolve_local_generic() {
    check(
        indoc! {"
            namespace A {
                function B<'T>(x: 'T) : 'T {
                    x
                }
            }
        "},
        &expect![[r#"
            namespace item0 {
                function item1<param0>(local9: param0) : param0 {
                    local9
                }
            }
        "#]],
    );
}

#[test]
fn dropped_callable() {
    check(
        indoc! {"
            namespace A {
                @Config(Base)
                function Dropped() : Unit {}

                function B() : Unit {
                    Dropped();
                }
            }
        "},
        &expect![[r#"
            namespace item0 {
                @Config(Base)
                function Dropped() : Unit {}

                function item1() : Unit {
                    Dropped();
                }
            }

            // NotAvailable("Dropped", "A.Dropped", Span { lo: 100, hi: 107 })
        "#]],
    );
}

#[test]
fn multiple_definition_dropped_is_not_found() {
    check(
        indoc! {"
            namespace A {
                @Config(Full)
                operation B() : Unit {}
                @Config(Base)
                operation B() : Unit {}
                @Config(Base)
                operation C() : Unit {}
                @Config(Full)
                operation C() : Unit {}
            }
            namespace D {
                operation E() : Unit {
                    B();
                    C();
                }
                operation F() : Unit {
                    open A;
                    B();
                    C();
                }
            }
        "},
        &expect![[r#"
            namespace item0 {
                @Config(Full)
                operation item1() : Unit {}
                @Config(Base)
                operation B() : Unit {}
                @Config(Base)
                operation C() : Unit {}
                @Config(Full)
                operation item2() : Unit {}
            }
            namespace item3 {
                operation item4() : Unit {
                    B();
                    C();
                }
                operation item5() : Unit {
                    open A;
                    item1();
                    item2();
                }
            }

            // NotFound("B", Span { lo: 249, hi: 250 })
            // NotFound("C", Span { lo: 262, hi: 263 })
        "#]],
    );
}

#[allow(clippy::cast_possible_truncation)]
fn check_locals(input: &str, expect: &Expect) {
    let parts = input.split('↘').collect::<Vec<_>>();
    assert_eq!(
        parts.len(),
        2,
        "input must contain exactly one cursor marker"
    );
    let cursor_offset = parts[0].len() as u32;
    let source = parts.join("");

    let (_, _, locals, _) = compile(&source);

    let locals = locals.get_all_at_offset(cursor_offset);
    let actual = locals.iter().fold(String::new(), |mut output, l| {
        let _ = writeln!(
            output,
            "{} ({})",
            l.name,
            match l.kind {
                LocalKind::Item(item_id) => item_id.to_string(),
                LocalKind::TyParam(param_id) => format!("ty_param {param_id}"),
                LocalKind::Var(node_id) => format!("var {node_id}"),
            }
        );
        output
    });

    expect.assert_eq(&actual);
}

#[test]
fn get_locals_vars() {
    check_locals(
        indoc! {"
            namespace Foo {
                function A() : Int {
                    let x = 0;
                    ↘
                    let y = 0;
                }
            }
        "},
        &expect![[r#"
            x (var 13)
        "#]],
    );
}

#[test]
fn get_locals_vars_shadowing_same_scope() {
    check_locals(
        indoc! {r#"
            namespace Foo {
                function A() : Int {
                    let x = 0;
                    let x = "foo";
                    ↘
                }
            }
        "#},
        &expect![[r#"
            x (var 17)
        "#]],
    );
}

#[test]
fn get_locals_vars_parent_scope() {
    check_locals(
        indoc! {r#"
            namespace Foo {
                function A() : Int {
                    let x = 0;
                    {
                        let y = 0;
                        ↘
                    }
                }
            }
        "#},
        &expect![[r#"
            y (var 20)
            x (var 13)
        "#]],
    );
}

#[test]
fn get_locals_params() {
    check_locals(
        indoc! {r#"
            namespace Foo {
                function A(x : Int) : Int {
                    ↘
                }
            }
        "#},
        &expect![[r#"
            x (var 8)
        "#]],
    );
}

#[test]
fn get_locals_spec_params() {
    check_locals(
        indoc! {"
            namespace Foo {
                operation A(q : Qubit) : (Qubit[], Qubit) {
                    controlled (cs, ...) {
                        ↘
                    }
                }
            }
        "},
        &expect![[r#"
            cs (var 23)
            q (var 8)
        "#]],
    );
}

#[test]
fn get_locals_before_binding() {
    check_locals(
        indoc! {"
            namespace Foo {
                function A() : Unit {
                    let y = 0;
                    let x = { ↘ };
                }
            }
        "},
        &expect![[r#"
            y (var 13)
        "#]],
    );
}

#[test]
fn get_locals_lambda_params() {
    check_locals(
        indoc! {"
            namespace Foo {
                function A() : Unit {
                    let y = 0;
                    let f = x -> { ↘ };
                }
            }
        "},
        &expect![[r#"
            x (var 20)
            y (var 13)
        "#]],
    );
}

#[test]
fn get_locals_for_loop() {
    check_locals(
        indoc! {"
            namespace Foo {
                function A() : Unit {
                    for x in 0..1 {
                        ↘
                    }
                }
            }
        "},
        &expect![[r#"
            x (var 14)
        "#]],
    );
}

#[test]
fn get_locals_for_loop_before_binding() {
    check_locals(
        indoc! {"
            namespace Foo {
                function A() : Unit {
                    for x in 0..{ ↘ } {
                    }
                }
            }
        "},
        &expect![""],
    );
}

#[test]
fn get_locals_items() {
    check_locals(
        indoc! {"
            namespace Foo {
                function A() : Unit {
                    ↘
                    function B() : Unit {}
                    newtype Bar = String;
                }
            }
        "},
        &expect![[r#"
            Bar (Item 3)
            B (Item 2)
        "#]],
    );
}

#[test]
fn get_locals_local_item_hide_parent_scope_variables() {
    check_locals(
        indoc! {"
            namespace Foo {
                function A() : Unit {
                    let x = 3;
                    function B() : Unit {
                        let y = 3;
                        ↘
                    }
                }
            }
        "},
        &expect![[r#"
            y (var 26)
            B (Item 2)
        "#]],
    );
}

#[test]
fn get_locals_shadow_parent_scope() {
    check_locals(
        indoc! {r#"
            namespace Foo {
                function A() : Unit {
                    let x = "foo";
                    {
                        let x = 0;
                        ↘
                    }
                }
            }
        "#},
        &expect![[r#"
            x (var 20)
        "#]],
    );
}

#[test]
fn get_locals_type_params() {
    check_locals(
        indoc! {"
            namespace Foo {
                function A<'T>(t: 'T) : Unit {
                    {
                        ↘
                    }
                }
            }
        "},
        &expect![[r#"
            t (var 9)
            'T (ty_param 0)
        "#]],
    );
}<|MERGE_RESOLUTION|>--- conflicted
+++ resolved
@@ -3,16 +3,12 @@
 
 #![allow(clippy::needless_raw_string_hashes)]
 
-<<<<<<< HEAD
 use super::{Error, Locals, Names, Res};
 use crate::{
     compile,
+    compile::RuntimeCapabilityFlags,
     resolve::{LocalKind, Resolver},
 };
-=======
-use super::{Error, Names, Res};
-use crate::{compile, compile::RuntimeCapabilityFlags, resolve::Resolver};
->>>>>>> b24ad5a1
 use expect_test::{expect, Expect};
 use indoc::indoc;
 use qsc_ast::{
