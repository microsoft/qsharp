--- conflicted
+++ resolved
@@ -25,23 +25,16 @@
             }
         } else if let Some(kind) = opt(s, arrow)? {
             let output = ty(s)?;
-<<<<<<< HEAD
-            lhs = Ty {
-                id: NodeId::PLACEHOLDER,
-                span: s.span(lo),
-                kind: TyKind::Arrow(kind, Box::new(lhs), Box::new(output), None),
-=======
             let functors = if keyword(s, Keyword::Is).is_ok() {
                 Some(functor_expr(s)?)
             } else {
                 None
             };
 
-            acc = Ty {
+            lhs = Ty {
                 id: NodeId::PLACEHOLDER,
                 span: s.span(lo),
-                kind: TyKind::Arrow(kind, Box::new(acc), Box::new(output), functors),
->>>>>>> fa468dfe
+                kind: TyKind::Arrow(kind, Box::new(lhs), Box::new(output), functors),
             }
         } else {
             break Ok(lhs);
