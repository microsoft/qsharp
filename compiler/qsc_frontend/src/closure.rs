// Copyright (c) Microsoft Corporation.
// Licensed under the MIT License.

use qsc_data_structures::{index_map::IndexMap, span::Span};
use qsc_hir::{
    assigner::Assigner,
    hir::{
        ArrowTy, Block, CallableDecl, CallableKind, Expr, ExprKind, FunctorSet, Ident, Mutability,
        NodeId, Pat, PatKind, Res, Spec, SpecBody, SpecDecl, Stmt, StmtKind, Ty,
    },
    mut_visit::{self, MutVisitor},
    visit::{self, Visitor},
};
use std::{
    collections::{HashMap, HashSet},
    iter,
};

pub(super) struct Lambda {
    pub(super) kind: CallableKind,
    pub(super) functors: FunctorSet,
    pub(super) input: Pat,
    pub(super) body: Expr,
}

pub(super) struct PartialApp {
    pub(super) bindings: Vec<Stmt>,
    pub(super) input: Pat,
}

struct VarFinder {
    bindings: HashSet<NodeId>,
    uses: HashSet<NodeId>,
}

impl VarFinder {
    fn free_vars(&self) -> Vec<NodeId> {
        let mut vars: Vec<_> = self.uses.difference(&self.bindings).copied().collect();
        vars.sort_unstable();
        vars
    }
}

impl Visitor<'_> for VarFinder {
    fn visit_expr(&mut self, expr: &Expr) {
        match &expr.kind {
            ExprKind::Closure(args, _) => self.uses.extend(args.iter().copied()),
            &ExprKind::Var(Res::Local(id)) => {
                self.uses.insert(id);
            }
            _ => visit::walk_expr(self, expr),
        }
    }

    fn visit_pat(&mut self, pat: &Pat) {
        if let PatKind::Bind(name) = &pat.kind {
            self.bindings.insert(name.id);
        } else {
            visit::walk_pat(self, pat);
        }
    }
}

struct VarReplacer<'a> {
    substitutions: &'a HashMap<NodeId, NodeId>,
}

impl VarReplacer<'_> {
    fn replace(&self, id: &mut NodeId) {
        if let Some(&new_id) = self.substitutions.get(id) {
            *id = new_id;
        }
    }
}

impl MutVisitor for VarReplacer<'_> {
    fn visit_expr(&mut self, expr: &mut Expr) {
        match &mut expr.kind {
            ExprKind::Closure(args, _) => args.iter_mut().for_each(|arg| self.replace(arg)),
            ExprKind::Var(Res::Local(id)) => self.replace(id),
            _ => mut_visit::walk_expr(self, expr),
        }
    }
}

pub(super) fn lift(
    assigner: &mut Assigner,
    locals: &IndexMap<NodeId, Ty>,
    mut lambda: Lambda,
    span: Span,
) -> (Vec<NodeId>, CallableDecl) {
    let mut finder = VarFinder {
        bindings: HashSet::new(),
        uses: HashSet::new(),
    };
    finder.visit_pat(&lambda.input);
    finder.visit_expr(&lambda.body);

    let free_vars = finder.free_vars();
    let substitutions: HashMap<_, _> = free_vars
        .iter()
        .map(|&id| (id, assigner.next_node()))
        .collect();

    VarReplacer {
        substitutions: &substitutions,
    }
    .visit_expr(&mut lambda.body);

    let substituted_vars = free_vars.iter().map(|&id| {
        let &new_id = substitutions
            .get(&id)
            .expect("free variable should have substitution");
        let ty = locals
            .get(id)
            .expect("free variable should be a local")
            .clone();
        (new_id, ty)
    });

    let mut input = closure_input(substituted_vars, lambda.input, span);
    assigner.visit_pat(&mut input);

    let input_ty = input.ty.clone();

    let callable = CallableDecl {
        id: assigner.next_node(),
        span,
<<<<<<< HEAD
        kind,
        doc_comments: Vec::new(),
=======
        kind: lambda.kind,
>>>>>>> 5f6b85eb
        name: Ident {
            id: assigner.next_node(),
            span,
            name: "lambda".into(),
        },
        ty_params: Vec::new(),
        input,
        output: lambda.body.ty.clone(),
        functors: lambda.functors,
        body: SpecDecl {
            id: assigner.next_node(),
            span: lambda.body.span,
            spec: Spec::Body,
            body: SpecBody::Impl(
                Pat {
                    id: assigner.next_node(),
                    span,
                    ty: input_ty,
                    kind: PatKind::Elided,
                },
                Block {
                    id: assigner.next_node(),
                    span: lambda.body.span,
                    ty: lambda.body.ty.clone(),
                    stmts: vec![Stmt {
                        id: assigner.next_node(),
                        span: lambda.body.span,
                        kind: StmtKind::Expr(lambda.body),
                    }],
                },
            ),
        },
        adj: None,
        ctl: None,
        ctladj: None,
    };

    (free_vars, callable)
}

pub(super) fn partial_app_block(
    close: impl FnOnce(Lambda) -> ExprKind,
    callee: Expr,
    arg: Expr,
    app: PartialApp,
    arrow: ArrowTy,
    span: Span,
) -> Block {
    let call = Expr {
        id: NodeId::default(),
        span,
        ty: (*arrow.output).clone(),
        kind: ExprKind::Call(Box::new(callee), Box::new(arg)),
    };
    let lambda = Lambda {
        kind: arrow.kind,
        functors: arrow.functors,
        input: app.input,
        body: call,
    };
    let closure = Expr {
        id: NodeId::default(),
        span,
        ty: Ty::Arrow(Box::new(arrow.clone())),
        kind: close(lambda),
    };

    let mut stmts = app.bindings;
    stmts.push(Stmt {
        id: NodeId::default(),
        span,
        kind: StmtKind::Expr(closure),
    });
    Block {
        id: NodeId::default(),
        span,
        ty: Ty::Arrow(Box::new(arrow)),
        stmts,
    }
}

pub(super) fn partial_app_hole(
    assigner: &mut Assigner,
    locals: &mut IndexMap<NodeId, Ty>,
    ty: Ty,
    span: Span,
) -> (Expr, PartialApp) {
    let local_id = assigner.next_node();
    locals.insert(local_id, ty.clone());

    let app = PartialApp {
        bindings: Vec::new(),
        input: Pat {
            id: assigner.next_node(),
            span,
            ty: ty.clone(),
            kind: PatKind::Bind(Ident {
                id: local_id,
                span,
                name: "hole".into(),
            }),
        },
    };

    let var = Expr {
        id: assigner.next_node(),
        span,
        ty,
        kind: ExprKind::Var(Res::Local(local_id)),
    };

    (var, app)
}

pub(super) fn partial_app_given(
    assigner: &mut Assigner,
    locals: &mut IndexMap<NodeId, Ty>,
    arg: Expr,
) -> (Expr, PartialApp) {
    let local_id = assigner.next_node();
    locals.insert(local_id, arg.ty.clone());

    let span = arg.span;
    let var = Expr {
        id: assigner.next_node(),
        span,
        ty: arg.ty.clone(),
        kind: ExprKind::Var(Res::Local(local_id)),
    };

    let binding_pat = Pat {
        id: assigner.next_node(),
        span,
        ty: arg.ty.clone(),
        kind: PatKind::Bind(Ident {
            id: local_id,
            span: arg.span,
            name: "arg".into(),
        }),
    };
    let binding_stmt = Stmt {
        id: assigner.next_node(),
        span,
        kind: StmtKind::Local(Mutability::Immutable, binding_pat, arg),
    };
    let app = PartialApp {
        bindings: vec![binding_stmt],
        input: Pat {
            id: assigner.next_node(),
            span,
            ty: Ty::UNIT,
            kind: PatKind::Tuple(Vec::new()),
        },
    };

    (var, app)
}

pub(super) fn partial_app_tuple(
    args: impl Iterator<Item = (Expr, PartialApp)>,
    span: Span,
) -> (Expr, PartialApp) {
    let mut items = Vec::new();
    let mut bindings = Vec::new();
    let mut holes = Vec::new();
    for (arg, mut app) in args {
        items.push(arg);
        bindings.append(&mut app.bindings);
        if !matches!(&app.input.kind, PatKind::Tuple(items) if items.is_empty()) {
            holes.push(app.input);
        }
    }

    let input = if holes.len() == 1 {
        holes.pop().expect("holes should have one element")
    } else {
        Pat {
            id: NodeId::default(),
            span,
            ty: Ty::Tuple(holes.iter().map(|h| h.ty.clone()).collect()),
            kind: PatKind::Tuple(holes),
        }
    };

    let expr = Expr {
        id: NodeId::default(),
        span,
        ty: Ty::Tuple(items.iter().map(|i| i.ty.clone()).collect()),
        kind: ExprKind::Tuple(items),
    };

    (expr, PartialApp { bindings, input })
}

fn closure_input(vars: impl IntoIterator<Item = (NodeId, Ty)>, input: Pat, span: Span) -> Pat {
    let bindings: Vec<_> = vars
        .into_iter()
        .map(|(id, ty)| Pat {
            id: NodeId::default(),
            span,
            ty,
            kind: PatKind::Bind(Ident {
                id,
                span,
                name: "closed".into(),
            }),
        })
        .collect();

    let tys = bindings
        .iter()
        .map(|p| p.ty.clone())
        .chain(iter::once(input.ty.clone()))
        .collect();

    Pat {
        id: NodeId::default(),
        span,
        ty: Ty::Tuple(tys),
        kind: PatKind::Tuple(bindings.into_iter().chain(iter::once(input)).collect()),
    }
}<|MERGE_RESOLUTION|>--- conflicted
+++ resolved
@@ -126,12 +126,8 @@
     let callable = CallableDecl {
         id: assigner.next_node(),
         span,
-<<<<<<< HEAD
-        kind,
+        kind: lambda.kind,
         doc_comments: Vec::new(),
-=======
-        kind: lambda.kind,
->>>>>>> 5f6b85eb
         name: Ident {
             id: assigner.next_node(),
             span,
