--- conflicted
+++ resolved
@@ -6,12 +6,5 @@
 pub mod compile;
 pub mod id;
 mod lex;
-<<<<<<< HEAD
-pub mod parse;
-pub mod symbol;
-
-pub use compile::{compile, Context, Error, SourceId};
-=======
 mod parse;
-pub mod resolve;
->>>>>>> e98a452c
+pub mod resolve;