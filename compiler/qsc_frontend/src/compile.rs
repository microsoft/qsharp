// Copyright (c) Microsoft Corporation.
// Licensed under the MIT License.

#[cfg(test)]
mod tests;

use crate::{
    id::Assigner,
    lex, parse,
    resolve::{self, GlobalTable, Resolutions},
};
use miette::Diagnostic;
use qsc_ast::{
    ast::{Package, Span},
    mut_visit::MutVisitor,
    visit::Visitor,
};
use std::fmt::Debug;
use std::{
    collections::HashMap,
    fmt::{self, Display, Formatter},
};
use thiserror::Error;

#[allow(clippy::module_name_repetitions)]
#[derive(Debug)]
pub struct CompileUnit {
    pub package: Package,
    pub context: Context,
}

#[derive(Debug)]
pub struct Context {
    assigner: Assigner,
    resolutions: Resolutions,
    errors: Vec<Error>,
    offsets: Vec<usize>,
}

impl Context {
    pub fn assigner_mut(&mut self) -> &mut Assigner {
        &mut self.assigner
    }

    #[must_use]
    pub fn resolutions(&self) -> &Resolutions {
        &self.resolutions
    }

    pub fn resolutions_mut(&mut self) -> &mut Resolutions {
        &mut self.resolutions
    }

    #[must_use]
    pub fn errors(&self) -> &[Error] {
        &self.errors
    }

    #[must_use]
    pub fn offsets(&self) -> &[usize] {
        &self.offsets
    }

    #[must_use]
    pub fn find_source(&self, offset: usize) -> SourceIndex {
        SourceIndex(
            self.offsets
                .iter()
                .enumerate()
                .rev()
                .find(|(_, &o)| offset >= o)
                .expect("Span should match at least one offset.")
                .0,
        )
    }

    #[must_use]
    pub fn source_span(&self, span: Span) -> (SourceIndex, Span) {
        let (index, &offset) = self
            .offsets
            .iter()
            .enumerate()
            .rev()
            .find(|(_, &offset)| span.lo >= offset)
            .expect("Span should match at least one offset.");

        (
            SourceIndex(index),
            Span {
                lo: span.lo - offset,
                hi: span.hi - offset,
            },
        )
    }
}

#[derive(Debug, Eq, PartialEq)]
pub struct SourceIndex(pub usize);

#[derive(Clone, Debug, Diagnostic, Error)]
#[diagnostic(transparent)]
#[error(transparent)]
pub enum Error {
    Parse(parse::Error),
    Resolve(resolve::Error),
}

#[derive(Default)]
pub struct PackageStore {
    units: HashMap<PackageId, CompileUnit>,
    next_id: PackageId,
}

impl PackageStore {
    #[must_use]
    pub fn new() -> Self {
        Self::default()
    }

    pub fn insert(&mut self, unit: CompileUnit) -> PackageId {
        let id = self.next_id;
        self.next_id = PackageId(id.0 + 1);
        self.units.insert(id, unit);
        id
    }

    #[must_use]
    pub fn get(&self, id: PackageId) -> Option<&CompileUnit> {
        self.units.get(&id)
    }
}

#[derive(Clone, Copy, Debug, Default, Eq, Hash, Ord, PartialEq, PartialOrd)]
pub struct PackageId(u32);

impl Display for PackageId {
    fn fmt(&self, f: &mut Formatter) -> fmt::Result {
        Display::fmt(&self.0, f)
    }
}

struct Offsetter(usize);

impl MutVisitor for Offsetter {
    fn visit_span(&mut self, span: &mut Span) {
        span.lo += self.0;
        span.hi += self.0;
    }
}

pub fn compile(
    store: &PackageStore,
    dependencies: &[PackageId],
    sources: &[&str],
    entry_expr: &str,
) -> CompileUnit {
    let (mut package, parse_errors, offsets) = parse_all(sources, entry_expr);
    let mut assigner = Assigner::new();
    assigner.visit_package(&mut package);
    let (resolutions, resolve_errors) = resolve_all(store, dependencies, &package);
    let mut errors = Vec::new();
    errors.extend(parse_errors.into_iter().map(Error::Parse));
    errors.extend(resolve_errors.into_iter().map(Error::Resolve));

    CompileUnit {
        package,
        context: Context {
            assigner,
            resolutions,
            errors,
            offsets,
        },
    }
}

<<<<<<< HEAD
fn parse_all(sources: &[&str], entry_expr: &str) -> (Package, Vec<parse::Error>, Vec<usize>) {
=======
#[allow(clippy::missing_panics_doc)]
#[must_use]
pub fn std() -> CompileUnit {
    let unit = compile(
        &PackageStore::new(),
        &[],
        &[
            include_str!("../../../library/canon.qs"),
            include_str!("../../../library/convert.qs"),
            include_str!("../../../library/core.qs"),
            include_str!("../../../library/diagnostics.qs"),
            include_str!("../../../library/internal.qs"),
            include_str!("../../../library/intrinsic.qs"),
            include_str!("../../../library/math.qs"),
            include_str!("../../../library/qir.qs"),
        ],
        "",
    );

    let errors = unit.context.errors();
    assert!(
        errors.is_empty(),
        "Failed to compile standard library: {errors:#?}"
    );

    unit
}

fn parse_all(files: &[&str], entry_expr: &str) -> (Package, Vec<parse::Error>, Vec<usize>) {
>>>>>>> 19f422db
    let mut namespaces = Vec::new();
    let mut errors = Vec::new();
    let mut offsets = Vec::new();
    let mut offset = 0;

    for source in sources {
        let (source_namespaces, source_errors) = parse::namespaces(source);
        for mut namespace in source_namespaces {
            Offsetter(offset).visit_namespace(&mut namespace);
            namespaces.push(namespace);
        }

        append_errors(&mut errors, offset, source_errors);
        offsets.push(offset);
        offset += source.len();
    }

    let entry = if entry_expr.is_empty() {
        None
    } else {
        let (mut entry, entry_errors) = parse::expr(entry_expr);
        Offsetter(offset).visit_expr(&mut entry);
        append_errors(&mut errors, offset, entry_errors);
        offsets.push(offset);
        Some(entry)
    };

    (Package::new(namespaces, entry), errors, offsets)
}

fn resolve_all<'a>(
    store: &'a PackageStore,
    dependencies: &[PackageId],
    package: &'a Package,
) -> (Resolutions, Vec<resolve::Error>) {
    let mut globals = GlobalTable::new();
    globals.visit_package(package);

    for &dependency in dependencies {
        globals.set_package(dependency);
        let unit = store
            .get(dependency)
            .expect("Dependency should be in package store.");
        globals.visit_package(&unit.package);
    }

    let mut resolver = globals.into_resolver();
    resolver.visit_package(package);
    resolver.into_resolutions()
}

fn append_errors(errors: &mut Vec<parse::Error>, offset: usize, other: Vec<parse::Error>) {
    for error in other {
        errors.push(offset_error(offset, error));
    }
}

// TODO: Not very pretty, and brittle.
fn offset_error(offset: usize, error: parse::Error) -> parse::Error {
    match error {
        parse::Error::Lex(lex::Error::Incomplete(expected, found, single, span)) => {
            parse::Error::Lex(lex::Error::Incomplete(
                expected,
                found,
                single,
                offset_span(offset, span),
            ))
        }
        parse::Error::Lex(lex::Error::IncompleteEof(expected, found, span)) => parse::Error::Lex(
            lex::Error::IncompleteEof(expected, found, offset_span(offset, span)),
        ),
        parse::Error::Lex(lex::Error::Unknown(c, span)) => {
            parse::Error::Lex(lex::Error::Unknown(c, offset_span(offset, span)))
        }
        parse::Error::Token(expected, found, span) => {
            parse::Error::Token(expected, found, offset_span(offset, span))
        }
        parse::Error::Keyword(expected, found, span) => {
            parse::Error::Keyword(expected, found, offset_span(offset, span))
        }
        parse::Error::Rule(expected, found, span) => {
            parse::Error::Rule(expected, found, offset_span(offset, span))
        }
        parse::Error::RuleKeyword(expected, keyword, span) => {
            parse::Error::RuleKeyword(expected, keyword, offset_span(offset, span))
        }
        parse::Error::Convert(expected, found, span) => {
            parse::Error::Convert(expected, found, offset_span(offset, span))
        }
    }
}

fn offset_span(offset: usize, span: Span) -> Span {
    Span {
        lo: span.lo + offset,
        hi: span.hi + offset,
    }
}<|MERGE_RESOLUTION|>--- conflicted
+++ resolved
@@ -173,9 +173,6 @@
     }
 }
 
-<<<<<<< HEAD
-fn parse_all(sources: &[&str], entry_expr: &str) -> (Package, Vec<parse::Error>, Vec<usize>) {
-=======
 #[allow(clippy::missing_panics_doc)]
 #[must_use]
 pub fn std() -> CompileUnit {
@@ -204,8 +201,7 @@
     unit
 }
 
-fn parse_all(files: &[&str], entry_expr: &str) -> (Package, Vec<parse::Error>, Vec<usize>) {
->>>>>>> 19f422db
+fn parse_all(sources: &[&str], entry_expr: &str) -> (Package, Vec<parse::Error>, Vec<usize>) {
     let mut namespaces = Vec::new();
     let mut errors = Vec::new();
     let mut offsets = Vec::new();
