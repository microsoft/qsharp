--- conflicted
+++ resolved
@@ -4,12 +4,8 @@
 #[cfg(test)]
 mod tests;
 
-<<<<<<< HEAD
-use crate::{id, parse, symbol};
+use crate::{id::Assigner, parse, symbol};
 use miette::Diagnostic;
-=======
-use crate::{id::Assigner, parse, symbol};
->>>>>>> 8bbeca24
 use qsc_ast::{
     ast::{Package, Span},
     mut_visit::MutVisitor,
@@ -102,27 +98,19 @@
     }
 }
 
-<<<<<<< HEAD
-pub fn compile<T: AsRef<str>>(sources: impl IntoIterator<Item = T>, entry_expr: &str) -> Context {
-    let (mut package, mut parse_errors) = (Package::default(), vec![]);
-    let mut offset = 0;
-    let mut offsets = Vec::new();
-    for source in sources {
-        let source = source.as_ref();
-        let (mut source_package, mut errors) = parse::package(source);
-        Offsetter(offset).visit_package(&mut source_package);
-        package.namespaces.append(&mut source_package.namespaces);
-=======
-pub fn compile(files: &[&str], entry_expr: &str) -> (Package, Context) {
+pub fn compile<T: AsRef<str>>(
+    sources: impl IntoIterator<Item = T>,
+    entry_expr: &str,
+) -> (Package, Context) {
     let mut namespaces = Vec::new();
     let mut parse_errors = Vec::new();
     let mut offset = 0;
     let mut offsets = Vec::new();
->>>>>>> 8bbeca24
 
-    for file in files {
-        let (file_namespaces, errors) = parse::namespaces(file);
-        for mut namespace in file_namespaces {
+    for source in sources {
+        let source = source.as_ref();
+        let (source_namespaces, errors) = parse::namespaces(source);
+        for mut namespace in source_namespaces {
             Offsetter(offset).visit_namespace(&mut namespace);
             namespaces.push(namespace);
         }
@@ -151,14 +139,8 @@
     resolver.visit_package(&package);
     let (symbols, symbol_errors) = resolver.into_table();
     let mut errors = Vec::new();
-<<<<<<< HEAD
     errors.extend(parse_errors.into_iter().map(Error::Parse));
-    errors.extend(entry_parse_errors.into_iter().map(Error::Parse));
     errors.extend(symbol_errors.into_iter().map(Error::Symbol));
-=======
-    errors.extend(parse_errors.into_iter().map(Into::into));
-    errors.extend(symbol_errors.into_iter().map(Into::into));
->>>>>>> 8bbeca24
 
     (
         package,
