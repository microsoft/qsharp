--- conflicted
+++ resolved
@@ -442,17 +442,16 @@
                 include_str!("../../../library/std/random.qs").into(),
             ),
             (
-<<<<<<< HEAD
                 "table_lookup.qs".into(),
                 include_str!("../../../library/std/table_lookup.qs").into(),
-=======
+            ),
+            (
                 "unstable_arithmetic.qs".into(),
                 include_str!("../../../library/std/unstable_arithmetic.qs").into(),
             ),
             (
                 "unstable_arithmetic_internal.qs".into(),
                 include_str!("../../../library/std/unstable_arithmetic_internal.qs").into(),
->>>>>>> 7dd38993
             ),
         ],
         None,
