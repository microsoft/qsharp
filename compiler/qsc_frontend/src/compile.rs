// Copyright (c) Microsoft Corporation.
// Licensed under the MIT License.

#[cfg(test)]
mod tests;

<<<<<<< HEAD
use crate::{id::Assigner, lex, parse, symbol};
use miette::Diagnostic;
=======
use crate::{
    id::Assigner,
    parse,
    resolve::{self, GlobalTable, Resolutions},
};
>>>>>>> e98a452c
use qsc_ast::{
    ast::{Package, Span},
    mut_visit::MutVisitor,
    visit::Visitor,
};
<<<<<<< HEAD
use std::fmt::Debug;
use thiserror::Error;
=======
use std::{
    collections::HashMap,
    fmt::{self, Display, Formatter},
};

#[allow(clippy::module_name_repetitions)]
#[derive(Debug)]
pub struct CompileUnit {
    pub package: Package,
    pub context: Context,
}
>>>>>>> e98a452c

#[derive(Debug)]
pub struct Context {
    assigner: Assigner,
    resolutions: Resolutions,
    errors: Vec<Error>,
    offsets: Vec<usize>,
}

impl Context {
    pub fn assigner_mut(&mut self) -> &mut Assigner {
        &mut self.assigner
    }

    #[must_use]
    pub fn resolutions(&self) -> &Resolutions {
        &self.resolutions
    }

    pub fn resolutions_mut(&mut self) -> &mut Resolutions {
        &mut self.resolutions
    }

    #[must_use]
    pub fn errors(&self) -> &[Error] {
        &self.errors
    }

    #[must_use]
<<<<<<< HEAD
    pub fn offsets(&self) -> &[usize] {
        &self.offsets
    }

    #[must_use]
    pub fn find_source(&self, offset: usize) -> SourceId {
        SourceId(
            self.offsets
                .iter()
                .enumerate()
                .rev()
                .find(|(_, &o)| offset >= o)
                .expect("Span should match at least one offset.")
                .0,
        )
    }

    #[must_use]
    pub fn source_span(&self, span: Span) -> (SourceId, Span) {
=======
    pub fn file_span(&self, span: Span) -> (FileIndex, Span) {
>>>>>>> e98a452c
        let (index, &offset) = self
            .offsets
            .iter()
            .enumerate()
            .rev()
            .find(|(_, &offset)| span.lo >= offset)
            .expect("Span should match at least one offset.");

        (
<<<<<<< HEAD
            SourceId(index),
=======
            FileIndex(index),
>>>>>>> e98a452c
            Span {
                lo: span.lo - offset,
                hi: span.hi - offset,
            },
        )
    }
}

#[derive(Debug, Eq, PartialEq)]
<<<<<<< HEAD
pub struct SourceId(pub usize);

#[derive(Clone, Debug, Diagnostic, Error)]
#[diagnostic(transparent)]
#[error(transparent)]
pub enum Error {
    Parse(parse::Error),
    Symbol(symbol::Error),
=======
pub struct FileIndex(pub usize);

#[derive(Default)]
pub struct PackageStore {
    units: HashMap<PackageId, CompileUnit>,
    next_id: PackageId,
}

impl PackageStore {
    #[must_use]
    pub fn new() -> Self {
        Self::default()
    }

    pub fn insert(&mut self, unit: CompileUnit) -> PackageId {
        let id = self.next_id;
        self.next_id = PackageId(id.0 + 1);
        self.units.insert(id, unit);
        id
    }

    #[must_use]
    pub fn get(&self, id: PackageId) -> Option<&CompileUnit> {
        self.units.get(&id)
    }
}

#[derive(Clone, Copy, Debug, Default, Eq, Hash, Ord, PartialEq, PartialOrd)]
pub struct PackageId(u32);

impl Display for PackageId {
    fn fmt(&self, f: &mut Formatter) -> fmt::Result {
        self.0.fmt(f)
    }
}

#[allow(dead_code)] // TODO: Format errors for display.
#[derive(Debug)]
pub struct Error {
    span: Span,
    kind: ErrorKind,
}

impl From<parse::Error> for Error {
    fn from(value: parse::Error) -> Self {
        Self {
            span: value.span,
            kind: ErrorKind::Parse(value.kind),
        }
    }
}

impl From<resolve::Error> for Error {
    fn from(value: resolve::Error) -> Self {
        Self {
            span: value.span,
            kind: ErrorKind::Resolve(value.kind),
        }
    }
}

#[derive(Debug)]
enum ErrorKind {
    Parse(parse::ErrorKind),
    Resolve(resolve::ErrorKind),
>>>>>>> e98a452c
}

struct Offsetter(usize);

impl MutVisitor for Offsetter {
    fn visit_span(&mut self, span: &mut Span) {
        span.lo += self.0;
        span.hi += self.0;
    }
}

<<<<<<< HEAD
pub fn compile<T: AsRef<str>>(
    sources: impl IntoIterator<Item = T>,
    entry_expr: &str,
) -> (Package, Context) {
=======
pub fn compile(
    store: &PackageStore,
    dependencies: &[PackageId],
    files: &[&str],
    entry_expr: &str,
) -> CompileUnit {
    let (mut package, parse_errors, offsets) = parse_all(files, entry_expr);
    let mut assigner = Assigner::new();
    assigner.visit_package(&mut package);
    let (resolutions, resolve_errors) = resolve_all(store, dependencies, &package);
    let mut errors = Vec::new();
    errors.extend(parse_errors.into_iter().map(Into::into));
    errors.extend(resolve_errors.into_iter().map(Into::into));

    CompileUnit {
        package,
        context: Context {
            assigner,
            resolutions,
            errors,
            offsets,
        },
    }
}

fn parse_all(files: &[&str], entry_expr: &str) -> (Package, Vec<parse::Error>, Vec<usize>) {
>>>>>>> e98a452c
    let mut namespaces = Vec::new();
    let mut errors = Vec::new();
    let mut offsets = Vec::new();
    let mut offset = 0;

<<<<<<< HEAD
    for source in sources {
        let source = source.as_ref();
        let (source_namespaces, errors) = parse::namespaces(source);
        for mut namespace in source_namespaces {
=======
    for file in files {
        let (file_namespaces, file_errors) = parse::namespaces(file);
        for mut namespace in file_namespaces {
>>>>>>> e98a452c
            Offsetter(offset).visit_namespace(&mut namespace);
            namespaces.push(namespace);
        }

        append_errors(&mut errors, offset, file_errors);
        offsets.push(offset);
        offset += source.len();
    }

    let entry = if entry_expr.is_empty() {
        None
    } else {
        let (mut entry, entry_errors) = parse::expr(entry_expr);
        Offsetter(offset).visit_expr(&mut entry);
        append_errors(&mut errors, offset, entry_errors);
        offsets.push(offset);
        Some(entry)
    };

<<<<<<< HEAD
    let mut package = Package::new(namespaces, entry);
    let mut assigner = Assigner::new();
    assigner.visit_package(&mut package);
    let mut globals = symbol::GlobalTable::new();
    globals.visit_package(&package);
    let mut resolver = globals.into_resolver();
    resolver.visit_package(&package);
    let (symbols, symbol_errors) = resolver.into_table();
    let mut errors = Vec::new();
    errors.extend(parse_errors.into_iter().map(Error::Parse));
    errors.extend(symbol_errors.into_iter().map(Error::Symbol));
=======
    (Package::new(namespaces, entry), errors, offsets)
}
>>>>>>> e98a452c

fn resolve_all<'a>(
    store: &'a PackageStore,
    dependencies: &[PackageId],
    package: &'a Package,
) -> (Resolutions, Vec<resolve::Error>) {
    let mut globals = GlobalTable::new();
    globals.visit_package(package);

    for &dependency in dependencies {
        globals.set_package(dependency);
        let unit = store
            .get(dependency)
            .expect("Dependency should be in package store.");
        globals.visit_package(&unit.package);
    }

    let mut resolver = globals.into_resolver();
    resolver.visit_package(package);
    resolver.into_resolutions()
}

fn append_errors(errors: &mut Vec<parse::Error>, offset: usize, other: Vec<parse::Error>) {
    for error in other {
        errors.push(offset_error(offset, error));
    }
}

// TODO: Not very pretty, and brittle.
fn offset_error(offset: usize, error: parse::Error) -> parse::Error {
    match error {
        parse::Error::Lex(lex::Error::Incomplete(expected, found, single, span)) => {
            parse::Error::Lex(lex::Error::Incomplete(
                expected,
                found,
                single,
                offset_span(offset, span),
            ))
        }
        parse::Error::Lex(lex::Error::IncompleteEof(expected, found, span)) => parse::Error::Lex(
            lex::Error::IncompleteEof(expected, found, offset_span(offset, span)),
        ),
        parse::Error::Lex(lex::Error::Unknown(c, span)) => {
            parse::Error::Lex(lex::Error::Unknown(c, offset_span(offset, span)))
        }
        parse::Error::Token(expected, found, span) => {
            parse::Error::Token(expected, found, offset_span(offset, span))
        }
        parse::Error::Keyword(expected, found, span) => {
            parse::Error::Keyword(expected, found, offset_span(offset, span))
        }
        parse::Error::Rule(expected, found, span) => {
            parse::Error::Rule(expected, found, offset_span(offset, span))
        }
        parse::Error::RuleKeyword(expected, keyword, span) => {
            parse::Error::RuleKeyword(expected, keyword, offset_span(offset, span))
        }
        parse::Error::Convert(expected, found, span) => {
            parse::Error::Convert(expected, found, offset_span(offset, span))
        }
    }
}

fn offset_span(offset: usize, span: Span) -> Span {
    Span {
        lo: span.lo + offset,
        hi: span.hi + offset,
    }
}<|MERGE_RESOLUTION|>--- conflicted
+++ resolved
@@ -4,29 +4,23 @@
 #[cfg(test)]
 mod tests;
 
-<<<<<<< HEAD
-use crate::{id::Assigner, lex, parse, symbol};
-use miette::Diagnostic;
-=======
 use crate::{
     id::Assigner,
-    parse,
+    lex, parse,
     resolve::{self, GlobalTable, Resolutions},
 };
->>>>>>> e98a452c
+use miette::Diagnostic;
 use qsc_ast::{
     ast::{Package, Span},
     mut_visit::MutVisitor,
     visit::Visitor,
 };
-<<<<<<< HEAD
 use std::fmt::Debug;
-use thiserror::Error;
-=======
 use std::{
     collections::HashMap,
     fmt::{self, Display, Formatter},
 };
+use thiserror::Error;
 
 #[allow(clippy::module_name_repetitions)]
 #[derive(Debug)]
@@ -34,7 +28,6 @@
     pub package: Package,
     pub context: Context,
 }
->>>>>>> e98a452c
 
 #[derive(Debug)]
 pub struct Context {
@@ -64,14 +57,13 @@
     }
 
     #[must_use]
-<<<<<<< HEAD
     pub fn offsets(&self) -> &[usize] {
         &self.offsets
     }
 
     #[must_use]
-    pub fn find_source(&self, offset: usize) -> SourceId {
-        SourceId(
+    pub fn find_source(&self, offset: usize) -> SourceIndex {
+        SourceIndex(
             self.offsets
                 .iter()
                 .enumerate()
@@ -83,10 +75,7 @@
     }
 
     #[must_use]
-    pub fn source_span(&self, span: Span) -> (SourceId, Span) {
-=======
-    pub fn file_span(&self, span: Span) -> (FileIndex, Span) {
->>>>>>> e98a452c
+    pub fn source_span(&self, span: Span) -> (SourceIndex, Span) {
         let (index, &offset) = self
             .offsets
             .iter()
@@ -96,11 +85,7 @@
             .expect("Span should match at least one offset.");
 
         (
-<<<<<<< HEAD
-            SourceId(index),
-=======
-            FileIndex(index),
->>>>>>> e98a452c
+            SourceIndex(index),
             Span {
                 lo: span.lo - offset,
                 hi: span.hi - offset,
@@ -110,17 +95,15 @@
 }
 
 #[derive(Debug, Eq, PartialEq)]
-<<<<<<< HEAD
-pub struct SourceId(pub usize);
+pub struct SourceIndex(pub usize);
 
 #[derive(Clone, Debug, Diagnostic, Error)]
 #[diagnostic(transparent)]
 #[error(transparent)]
 pub enum Error {
     Parse(parse::Error),
-    Symbol(symbol::Error),
-=======
-pub struct FileIndex(pub usize);
+    Resolve(resolve::Error),
+}
 
 #[derive(Default)]
 pub struct PackageStore {
@@ -152,40 +135,8 @@
 
 impl Display for PackageId {
     fn fmt(&self, f: &mut Formatter) -> fmt::Result {
-        self.0.fmt(f)
-    }
-}
-
-#[allow(dead_code)] // TODO: Format errors for display.
-#[derive(Debug)]
-pub struct Error {
-    span: Span,
-    kind: ErrorKind,
-}
-
-impl From<parse::Error> for Error {
-    fn from(value: parse::Error) -> Self {
-        Self {
-            span: value.span,
-            kind: ErrorKind::Parse(value.kind),
-        }
-    }
-}
-
-impl From<resolve::Error> for Error {
-    fn from(value: resolve::Error) -> Self {
-        Self {
-            span: value.span,
-            kind: ErrorKind::Resolve(value.kind),
-        }
-    }
-}
-
-#[derive(Debug)]
-enum ErrorKind {
-    Parse(parse::ErrorKind),
-    Resolve(resolve::ErrorKind),
->>>>>>> e98a452c
+        Display::fmt(&self.0, f)
+    }
 }
 
 struct Offsetter(usize);
@@ -197,25 +148,19 @@
     }
 }
 
-<<<<<<< HEAD
-pub fn compile<T: AsRef<str>>(
-    sources: impl IntoIterator<Item = T>,
-    entry_expr: &str,
-) -> (Package, Context) {
-=======
 pub fn compile(
     store: &PackageStore,
     dependencies: &[PackageId],
-    files: &[&str],
+    sources: &[&str],
     entry_expr: &str,
 ) -> CompileUnit {
-    let (mut package, parse_errors, offsets) = parse_all(files, entry_expr);
+    let (mut package, parse_errors, offsets) = parse_all(sources, entry_expr);
     let mut assigner = Assigner::new();
     assigner.visit_package(&mut package);
     let (resolutions, resolve_errors) = resolve_all(store, dependencies, &package);
     let mut errors = Vec::new();
-    errors.extend(parse_errors.into_iter().map(Into::into));
-    errors.extend(resolve_errors.into_iter().map(Into::into));
+    errors.extend(parse_errors.into_iter().map(Error::Parse));
+    errors.extend(resolve_errors.into_iter().map(Error::Resolve));
 
     CompileUnit {
         package,
@@ -228,28 +173,20 @@
     }
 }
 
-fn parse_all(files: &[&str], entry_expr: &str) -> (Package, Vec<parse::Error>, Vec<usize>) {
->>>>>>> e98a452c
+fn parse_all(sources: &[&str], entry_expr: &str) -> (Package, Vec<parse::Error>, Vec<usize>) {
     let mut namespaces = Vec::new();
     let mut errors = Vec::new();
     let mut offsets = Vec::new();
     let mut offset = 0;
 
-<<<<<<< HEAD
     for source in sources {
-        let source = source.as_ref();
-        let (source_namespaces, errors) = parse::namespaces(source);
+        let (source_namespaces, source_errors) = parse::namespaces(source);
         for mut namespace in source_namespaces {
-=======
-    for file in files {
-        let (file_namespaces, file_errors) = parse::namespaces(file);
-        for mut namespace in file_namespaces {
->>>>>>> e98a452c
             Offsetter(offset).visit_namespace(&mut namespace);
             namespaces.push(namespace);
         }
 
-        append_errors(&mut errors, offset, file_errors);
+        append_errors(&mut errors, offset, source_errors);
         offsets.push(offset);
         offset += source.len();
     }
@@ -264,22 +201,8 @@
         Some(entry)
     };
 
-<<<<<<< HEAD
-    let mut package = Package::new(namespaces, entry);
-    let mut assigner = Assigner::new();
-    assigner.visit_package(&mut package);
-    let mut globals = symbol::GlobalTable::new();
-    globals.visit_package(&package);
-    let mut resolver = globals.into_resolver();
-    resolver.visit_package(&package);
-    let (symbols, symbol_errors) = resolver.into_table();
-    let mut errors = Vec::new();
-    errors.extend(parse_errors.into_iter().map(Error::Parse));
-    errors.extend(symbol_errors.into_iter().map(Error::Symbol));
-=======
     (Package::new(namespaces, entry), errors, offsets)
 }
->>>>>>> e98a452c
 
 fn resolve_all<'a>(
     store: &'a PackageStore,
