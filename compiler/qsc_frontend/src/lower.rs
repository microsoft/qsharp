// Copyright (c) Microsoft Corporation.
// Licensed under the MIT License.

#[cfg(test)]
mod tests;

use crate::{
    closure::{self, Lambda, PartialApp},
    resolve::{self, Names},
    typeck::{self, convert},
};
use miette::Diagnostic;
<<<<<<< HEAD
use qsc_ast::ast::{self};
=======
use qsc_ast::ast::{self, Ident};
>>>>>>> 5cb7dbd6
use qsc_data_structures::{index_map::IndexMap, span::Span, target::TargetCapabilityFlags};
use qsc_hir::{
    assigner::Assigner,
    hir::{self, LocalItemId, Visibility},
    mut_visit::MutVisitor,
    ty::{Arrow, FunctorSetValue, GenericArg, Ty},
};
use std::{clone::Clone, rc::Rc, str::FromStr, vec};
use thiserror::Error;

#[derive(Clone, Debug, Diagnostic, Error)]
pub(super) enum Error {
    #[error("unknown attribute {0}")]
    #[diagnostic(help("supported attributes are: EntryPoint, Config"))]
    #[diagnostic(code("Qsc.LowerAst.UnknownAttr"))]
    UnknownAttr(String, #[label] Span),
    #[error("invalid attribute arguments: expected {0}")]
    #[diagnostic(code("Qsc.LowerAst.InvalidAttrArgs"))]
    InvalidAttrArgs(String, #[label] Span),
    #[error("missing callable body")]
    #[diagnostic(code("Qsc.LowerAst.MissingBody"))]
    MissingBody(#[label] Span),
    #[error("duplicate specialization")]
    #[diagnostic(code("Qsc.LowerAst.DuplicateSpec"))]
    DuplicateSpec(#[label] Span),
    #[error("invalid use of elided pattern")]
    #[diagnostic(code("Qsc.LowerAst.InvalidElidedPat"))]
    InvalidElidedPat(#[label] Span),
    #[error("invalid pattern for specialization declaration")]
    #[diagnostic(code("Qsc.LowerAst.InvalidSpecPat"))]
    InvalidSpecPat(#[label] Span),
}

pub(super) struct Lowerer {
    nodes: IndexMap<ast::NodeId, hir::NodeId>,
    locals: IndexMap<hir::NodeId, (hir::Ident, Ty)>,
    parent: Option<LocalItemId>,
    items: Vec<hir::Item>,
    errors: Vec<Error>,
}

impl Lowerer {
    pub(super) fn new() -> Self {
        Self {
            nodes: IndexMap::new(),
            locals: IndexMap::new(),
            parent: None,
            items: Vec::new(),
            errors: Vec::new(),
        }
    }

    pub(super) fn clear_items(&mut self) {
        self.items.clear();
    }

    pub(super) fn drain_errors(&mut self) -> vec::Drain<Error> {
        self.errors.drain(..)
    }

    pub(super) fn with<'a>(
        &'a mut self,
        assigner: &'a mut Assigner,
        names: &'a Names,
        tys: &'a typeck::Table,
    ) -> With {
        With {
            lowerer: self,
            assigner,
            names,
            tys,
        }
    }
}

pub(super) struct With<'a> {
    lowerer: &'a mut Lowerer,
    assigner: &'a mut Assigner,
    names: &'a Names,
    tys: &'a typeck::Table,
}

impl With<'_> {
    pub(super) fn lower_package(&mut self, package: &ast::Package) -> hir::Package {
        let mut stmts = Vec::new();
        for node in &*package.nodes {
            match node {
                ast::TopLevelNode::Namespace(namespace) => self.lower_namespace(namespace),
                ast::TopLevelNode::Stmt(stmt) => {
                    if let Some(stmt) = self.lower_stmt(stmt) {
                        stmts.push(stmt);
                    }
                }
            }
        }

        let entry = package.entry.as_ref().map(|e| self.lower_expr(e));
        let items = self.lowerer.items.drain(..).map(|i| (i.id, i)).collect();
        hir::Package {
            items,
            stmts,
            entry,
        }
    }

    pub(super) fn lower_namespace(&mut self, namespace: &ast::Namespace) {
        let Some(&resolve::Res::Item(hir::ItemId { item: id, .. }, _)) =
            self.names.get(namespace.id)
        else {
            panic!("namespace should have item ID");
        };

        self.lowerer.parent = Some(id);

        // Exports are `Res` items, which contain `hir::ItemId`s.
        let exports = namespace
            .exports()
            .filter_map(|item| self.names.get(item.name().id))
            .collect::<Vec<_>>();

        let exported_hir_ids = exports
            .iter()
            .filter_map(|res| match res {
                resolve::Res::Item(hir::ItemId { item: id, .. }, _) => Some(*id),
                _ => None,
            })
            .collect::<Vec<_>>();

        let items = namespace
            .items
            .iter()
            .filter_map(|i| self.lower_item(i, &exported_hir_ids[..]))
            .collect::<Vec<_>>();

        let name = self.lower_idents(&namespace.name);
        self.lowerer.items.push(hir::Item {
            id,
            span: namespace.span,
            parent: None,
            doc: Rc::clone(&namespace.doc),
            attrs: Vec::new(),
            visibility: hir::Visibility::Public,
            kind: hir::ItemKind::Namespace(name, items),
        });

        self.lowerer.parent = None;
    }

    fn lower_item(
        &mut self,
        item: &ast::Item,
        exported_ids: &[hir::LocalItemId],
    ) -> Option<LocalItemId> {
        let attrs = item
            .attrs
            .iter()
            .filter_map(|a| self.lower_attr(a))
            .collect();

        let resolve_id = |id| match self.names.get(id) {
            Some(&resolve::Res::Item(item, _)) => item,
            _ => panic!("item should have item ID"),
        };

        let (id, kind) = match &*item.kind {
            ast::ItemKind::Err | ast::ItemKind::Open(..) |
            // exports are handled in namespace resolution (see resolve.rs) -- we don't need them in any lowered representations

            ast::ItemKind::ImportOrExport(_) => {
                return None;
            },
            ast::ItemKind::Callable(callable) => {
                let id = resolve_id(callable.name.id);
                let grandparent = self.lowerer.parent;
                self.lowerer.parent = Some(id.item);
                let callable = self.lower_callable_decl(callable);
                self.lowerer.parent = grandparent;
                (id, hir::ItemKind::Callable(callable))
            }
            ast::ItemKind::Ty(name, _) => {
                let id = resolve_id(name.id);
                let udt = self
                    .tys
                    .udts
                    .get(&id)
                    .expect("type item should have lowered UDT");

                (id, hir::ItemKind::Ty(self.lower_ident(name), udt.clone()))
            }
            ast::ItemKind::Struct(decl) => {
                let id = resolve_id(decl.name.id);
                let strct = self
                    .tys
                    .udts
                    .get(&id)
                    .expect("type item should have lowered struct");

                (
                    id,
                    hir::ItemKind::Ty(self.lower_ident(&decl.name), strct.clone()),
                )
            }
        };

        let visibility = if exported_ids.contains(&id.item) {
            Visibility::Public
        } else {
            Visibility::Internal
        };

        self.lowerer.items.push(hir::Item {
            id: id.item,
            span: item.span,
            parent: self.lowerer.parent,
            doc: Rc::clone(&item.doc),
            attrs,
            visibility,
            kind,
        });

        Some(id.item)
    }

    fn lower_attr(&mut self, attr: &ast::Attr) -> Option<hir::Attr> {
        match hir::Attr::from_str(attr.name.name.as_ref()) {
            Ok(hir::Attr::EntryPoint) => match &*attr.arg.kind {
                ast::ExprKind::Tuple(args) if args.is_empty() => Some(hir::Attr::EntryPoint),
                _ => {
                    self.lowerer
                        .errors
                        .push(Error::InvalidAttrArgs("()".to_string(), attr.arg.span));
                    None
                }
            },
            Ok(hir::Attr::Unimplemented) => match &*attr.arg.kind {
                ast::ExprKind::Tuple(args) if args.is_empty() => Some(hir::Attr::Unimplemented),
                _ => {
                    self.lowerer
                        .errors
                        .push(Error::InvalidAttrArgs("()".to_string(), attr.arg.span));
                    None
                }
            },
            Ok(hir::Attr::Config) => {
                match &*attr.arg.kind {
                    // @Config(Capability)
                    ast::ExprKind::Paren(inner)
                        if matches!(inner.kind.as_ref(), ast::ExprKind::Path(path)
                    if TargetCapabilityFlags::from_str(path.name.name.as_ref()).is_ok()) => {}

                    // @Config(not Capability)
                    ast::ExprKind::Paren(inner)
                        if matches!(inner.kind.as_ref(), ast::ExprKind::UnOp(ast::UnOp::NotL, inner)
                        if matches!(inner.kind.as_ref(), ast::ExprKind::Path(path)
                    if TargetCapabilityFlags::from_str(path.as_ref().name.name.as_ref()).is_ok())) =>
                        {}

                    // Any other form is not valid so generates an error.
                    _ => {
                        self.lowerer.errors.push(Error::InvalidAttrArgs(
                            "runtime capability".to_string(),
                            attr.arg.span,
                        ));
                    }
                }
                None
            }
            Ok(hir::Attr::SimulatableIntrinsic) => match &*attr.arg.kind {
                ast::ExprKind::Tuple(args) if args.is_empty() => {
                    Some(hir::Attr::SimulatableIntrinsic)
                }
                _ => {
                    self.lowerer
                        .errors
                        .push(Error::InvalidAttrArgs("()".to_string(), attr.arg.span));
                    None
                }
            },
            Err(()) => {
                self.lowerer.errors.push(Error::UnknownAttr(
                    attr.name.name.to_string(),
                    attr.name.span,
                ));
                None
            }
        }
    }

    pub(super) fn lower_callable_decl(&mut self, decl: &ast::CallableDecl) -> hir::CallableDecl {
        let id = self.lower_id(decl.id);
        let kind = lower_callable_kind(decl.kind);
        let name = self.lower_ident(&decl.name);
        let mut input = self.lower_pat(&decl.input);
        let output = convert::ty_from_ast(self.names, &decl.output).0;
        let generics = convert::synthesize_callable_generics(&decl.generics, &mut input);
        let functors = convert::ast_callable_functors(decl);

        let (body, adj, ctl, ctl_adj) = match decl.body.as_ref() {
            ast::CallableBody::Block(block) => {
                let body = hir::SpecDecl {
                    id: self.assigner.next_node(),
                    span: decl.span,
                    body: hir::SpecBody::Impl(None, self.lower_block(block)),
                };
                (body, None, None, None)
            }
            ast::CallableBody::Specs(specs) => {
                let body = self.find_spec(specs, ast::Spec::Body).unwrap_or_else(|| {
                    self.lowerer.errors.push(Error::MissingBody(decl.span));
                    hir::SpecDecl {
                        id: self.assigner.next_node(),
                        span: decl.span,
                        body: hir::SpecBody::Gen(hir::SpecGen::Auto),
                    }
                });
                let adj = self.find_spec(specs, ast::Spec::Adj);
                let ctl = self.find_spec(specs, ast::Spec::Ctl);
                let ctl_adj = self.find_spec(specs, ast::Spec::CtlAdj);
                (body, adj, ctl, ctl_adj)
            }
        };

        hir::CallableDecl {
            id,
            span: decl.span,
            kind,
            name,
            generics,
            input,
            output,
            functors,
            body,
            adj,
            ctl,
            ctl_adj,
        }
    }

    fn find_spec(
        &mut self,
        specs: &[Box<ast::SpecDecl>],
        spec: ast::Spec,
    ) -> Option<hir::SpecDecl> {
        match specs
            .iter()
            .filter(|s| s.spec == spec)
            .collect::<Vec<_>>()
            .as_slice()
        {
            [] => None,
            [single] => Some(self.lower_spec_decl(single)),
            dupes => {
                for dup in dupes {
                    self.lowerer.errors.push(Error::DuplicateSpec(dup.span));
                }
                Some(self.lower_spec_decl(dupes[0]))
            }
        }
    }

    fn lower_spec_decl(&mut self, decl: &ast::SpecDecl) -> hir::SpecDecl {
        hir::SpecDecl {
            id: self.lower_id(decl.id),
            span: decl.span,
            body: match &decl.body {
                ast::SpecBody::Gen(gen) => hir::SpecBody::Gen(match gen {
                    ast::SpecGen::Auto => hir::SpecGen::Auto,
                    ast::SpecGen::Distribute => hir::SpecGen::Distribute,
                    ast::SpecGen::Intrinsic => hir::SpecGen::Intrinsic,
                    ast::SpecGen::Invert => hir::SpecGen::Invert,
                    ast::SpecGen::Slf => hir::SpecGen::Slf,
                }),
                ast::SpecBody::Impl(input, block) => {
                    hir::SpecBody::Impl(self.lower_spec_decl_pat(input), self.lower_block(block))
                }
            },
        }
    }

    fn lower_spec_decl_pat(&mut self, pat: &ast::Pat) -> Option<hir::Pat> {
        if let ast::PatKind::Paren(inner) = &*pat.kind {
            return self.lower_spec_decl_pat(inner);
        }

        match &*pat.kind {
            ast::PatKind::Elided => return None,
            ast::PatKind::Tuple(items)
                if items.len() == 2 && *items[1].kind == ast::PatKind::Elided =>
            {
                return Some(self.lower_pat(&items[0]));
            }
            _ => self.lowerer.errors.push(Error::InvalidSpecPat(pat.span)),
        };

        None
    }

    fn lower_block(&mut self, block: &ast::Block) -> hir::Block {
        hir::Block {
            id: self.lower_id(block.id),
            span: block.span,
            ty: self.tys.terms.get(block.id).map_or(Ty::Err, Clone::clone),
            stmts: block
                .stmts
                .iter()
                .filter_map(|s| self.lower_stmt(s))
                .collect(),
        }
    }

    pub(super) fn lower_stmt(&mut self, stmt: &ast::Stmt) -> Option<hir::Stmt> {
        let id = self.lower_id(stmt.id);
        let kind = match &*stmt.kind {
            ast::StmtKind::Empty | ast::StmtKind::Err => return None,
            ast::StmtKind::Expr(expr) => hir::StmtKind::Expr(self.lower_expr(expr)),
            ast::StmtKind::Item(item) => hir::StmtKind::Item(self.lower_item(item, &[])?),
            ast::StmtKind::Local(mutability, lhs, rhs) => hir::StmtKind::Local(
                lower_mutability(*mutability),
                self.lower_pat(lhs),
                self.lower_expr(rhs),
            ),
            ast::StmtKind::Qubit(source, lhs, rhs, block) => hir::StmtKind::Qubit(
                match source {
                    ast::QubitSource::Fresh => hir::QubitSource::Fresh,
                    ast::QubitSource::Dirty => hir::QubitSource::Dirty,
                },
                self.lower_pat(lhs),
                self.lower_qubit_init(rhs),
                block.as_ref().map(|b| self.lower_block(b)),
            ),
            ast::StmtKind::Semi(expr) => hir::StmtKind::Semi(self.lower_expr(expr)),
        };

        Some(hir::Stmt {
            id,
            span: stmt.span,
            kind,
        })
    }

    #[allow(clippy::too_many_lines)]
    fn lower_expr(&mut self, expr: &ast::Expr) -> hir::Expr {
        if let ast::ExprKind::Paren(inner) = &*expr.kind {
            return self.lower_expr(inner);
        }

        let id = self.lower_id(expr.id);
        let ty = self.tys.terms.get(expr.id).map_or(Ty::Err, Clone::clone);

        let kind = match &*expr.kind {
            ast::ExprKind::Array(items) => {
                hir::ExprKind::Array(items.iter().map(|i| self.lower_expr(i)).collect())
            }
            ast::ExprKind::ArrayRepeat(value, size) => hir::ExprKind::ArrayRepeat(
                Box::new(self.lower_expr(value)),
                Box::new(self.lower_expr(size)),
            ),
            ast::ExprKind::Assign(lhs, rhs) => hir::ExprKind::Assign(
                Box::new(self.lower_expr(lhs)),
                Box::new(self.lower_expr(rhs)),
            ),
            ast::ExprKind::AssignOp(op, lhs, rhs) => hir::ExprKind::AssignOp(
                lower_binop(*op),
                Box::new(self.lower_expr(lhs)),
                Box::new(self.lower_expr(rhs)),
            ),
            ast::ExprKind::AssignUpdate(container, index, replace) => {
                if let Some(field) = resolve::extract_field_name(self.names, index) {
                    let container = self.lower_expr(container);
                    let field = self.lower_field(&container.ty, field);
                    let replace = self.lower_expr(replace);
                    hir::ExprKind::AssignField(Box::new(container), field, Box::new(replace))
                } else {
                    hir::ExprKind::AssignIndex(
                        Box::new(self.lower_expr(container)),
                        Box::new(self.lower_expr(index)),
                        Box::new(self.lower_expr(replace)),
                    )
                }
            }
            ast::ExprKind::BinOp(op, lhs, rhs) => hir::ExprKind::BinOp(
                lower_binop(*op),
                Box::new(self.lower_expr(lhs)),
                Box::new(self.lower_expr(rhs)),
            ),
            ast::ExprKind::Block(block) => hir::ExprKind::Block(self.lower_block(block)),
            ast::ExprKind::Call(callee, arg) => match &ty {
                Ty::Arrow(arrow) if is_partial_app(arg) => hir::ExprKind::Block(
                    self.lower_partial_app(callee, arg, (**arrow).clone(), expr.span),
                ),
                _ => hir::ExprKind::Call(
                    Box::new(self.lower_expr(callee)),
                    Box::new(self.lower_expr(arg)),
                ),
            },
            ast::ExprKind::Conjugate(within, apply) => {
                hir::ExprKind::Conjugate(self.lower_block(within), self.lower_block(apply))
            }
            ast::ExprKind::Err => hir::ExprKind::Err,
            ast::ExprKind::Fail(message) => hir::ExprKind::Fail(Box::new(self.lower_expr(message))),
            ast::ExprKind::Field(container, name) => {
                let container = self.lower_expr(container);
                let field = self.lower_field(&container.ty, &name.name);
                hir::ExprKind::Field(Box::new(container), field)
            }
            ast::ExprKind::For(pat, iter, block) => hir::ExprKind::For(
                self.lower_pat(pat),
                Box::new(self.lower_expr(iter)),
                self.lower_block(block),
            ),
            ast::ExprKind::Hole => hir::ExprKind::Hole,
            ast::ExprKind::If(cond, if_true, if_false) => hir::ExprKind::If(
                Box::new(self.lower_expr(cond)),
                Box::new(hir::Expr {
                    id: self.assigner.next_node(),
                    span: if_true.span,
                    ty: self.tys.terms.get(if_true.id).map_or(Ty::Err, Clone::clone),
                    kind: hir::ExprKind::Block(self.lower_block(if_true)),
                }),
                if_false.as_ref().map(|e| Box::new(self.lower_expr(e))),
            ),
            ast::ExprKind::Index(container, index) => hir::ExprKind::Index(
                Box::new(self.lower_expr(container)),
                Box::new(self.lower_expr(index)),
            ),
            ast::ExprKind::Lambda(kind, input, body) => {
                let functors = if let Ty::Arrow(arrow) = &ty {
                    arrow
                        .functors
                        .expect_value("lambda type should have concrete functors")
                } else {
                    FunctorSetValue::Empty
                };
                let lambda = Lambda {
                    kind: lower_callable_kind(*kind),
                    functors,
                    input: self.lower_pat(input),
                    body: self.lower_expr(body),
                };
                self.lower_lambda(lambda, expr.span)
            }
            ast::ExprKind::Lit(lit) => lower_lit(lit),
            ast::ExprKind::Paren(_) => unreachable!("parentheses should be removed earlier"),
            ast::ExprKind::Path(path) => {
                let args = self
                    .tys
                    .generics
                    .get(expr.id)
                    .map_or(Vec::new(), Clone::clone);
                self.lower_path(path, args)
            }
            ast::ExprKind::Range(start, step, end) => hir::ExprKind::Range(
                start.as_ref().map(|s| Box::new(self.lower_expr(s))),
                step.as_ref().map(|s| Box::new(self.lower_expr(s))),
                end.as_ref().map(|e| Box::new(self.lower_expr(e))),
            ),
            ast::ExprKind::Repeat(body, cond, fixup) => hir::ExprKind::Repeat(
                self.lower_block(body),
                Box::new(self.lower_expr(cond)),
                fixup.as_ref().map(|f| self.lower_block(f)),
            ),
            ast::ExprKind::Return(expr) => hir::ExprKind::Return(Box::new(self.lower_expr(expr))),
            ast::ExprKind::Struct(name, copy, fields) => hir::ExprKind::Struct(
                self.node_id_to_res(name.id),
                copy.as_ref().map(|c| Box::new(self.lower_expr(c))),
                fields
                    .iter()
                    .map(|f| Box::new(self.lower_field_assign(&ty, f)))
                    .collect(),
            ),
            ast::ExprKind::Interpolate(components) => hir::ExprKind::String(
                components
                    .iter()
                    .map(|c| self.lower_string_component(c))
                    .collect(),
            ),
            ast::ExprKind::TernOp(ast::TernOp::Cond, cond, if_true, if_false) => hir::ExprKind::If(
                Box::new(self.lower_expr(cond)),
                Box::new(self.lower_expr(if_true)),
                Some(Box::new(self.lower_expr(if_false))),
            ),
            ast::ExprKind::TernOp(ast::TernOp::Update, container, index, replace) => {
                if let Some(field) = resolve::extract_field_name(self.names, index) {
                    let record = self.lower_expr(container);
                    let field = self.lower_field(&record.ty, field);
                    let replace = self.lower_expr(replace);
                    hir::ExprKind::UpdateField(Box::new(record), field, Box::new(replace))
                } else {
                    hir::ExprKind::UpdateIndex(
                        Box::new(self.lower_expr(container)),
                        Box::new(self.lower_expr(index)),
                        Box::new(self.lower_expr(replace)),
                    )
                }
            }
            ast::ExprKind::Tuple(items) => {
                hir::ExprKind::Tuple(items.iter().map(|i| self.lower_expr(i)).collect())
            }
            ast::ExprKind::UnOp(op, operand) => {
                hir::ExprKind::UnOp(lower_unop(*op), Box::new(self.lower_expr(operand)))
            }
            ast::ExprKind::While(cond, body) => {
                hir::ExprKind::While(Box::new(self.lower_expr(cond)), self.lower_block(body))
            }
        };

        hir::Expr {
            id,
            span: expr.span,
            ty,
            kind,
        }
    }

    fn lower_field_assign(&mut self, ty: &Ty, field_assign: &ast::FieldAssign) -> hir::FieldAssign {
        hir::FieldAssign {
            id: self.lower_id(field_assign.id),
            span: field_assign.span,
            field: self.lower_field(ty, &field_assign.field.name),
            value: Box::new(self.lower_expr(&field_assign.value)),
        }
    }

    fn lower_partial_app(
        &mut self,
        callee: &ast::Expr,
        arg: &ast::Expr,
        arrow: Arrow,
        span: Span,
    ) -> hir::Block {
        let callee = self.lower_expr(callee);
        let (arg, app) = self.lower_partial_arg(arg);
        let close = |mut lambda: Lambda| {
            self.assigner.visit_expr(&mut lambda.body);
            self.lower_lambda(lambda, span)
        };

        let mut block = closure::partial_app_block(close, callee, arg, app, arrow, span);
        self.assigner.visit_block(&mut block);
        block
    }

    fn lower_partial_arg(&mut self, arg: &ast::Expr) -> (hir::Expr, PartialApp) {
        match arg.kind.as_ref() {
            ast::ExprKind::Hole => {
                let ty = self.tys.terms.get(arg.id).map_or(Ty::Err, Clone::clone);
                closure::partial_app_hole(self.assigner, &mut self.lowerer.locals, ty, arg.span)
            }
            ast::ExprKind::Paren(inner) => self.lower_partial_arg(inner),
            ast::ExprKind::Tuple(items) => {
                let items = items.iter().map(|item| self.lower_partial_arg(item));
                let (mut arg, mut app) = closure::partial_app_tuple(items, arg.span);
                self.assigner.visit_expr(&mut arg);
                self.assigner.visit_pat(&mut app.input);
                (arg, app)
            }
            _ => {
                let arg = self.lower_expr(arg);
                closure::partial_app_given(self.assigner, &mut self.lowerer.locals, arg)
            }
        }
    }

    fn lower_lambda(&mut self, lambda: Lambda, span: Span) -> hir::ExprKind {
        let (args, callable) = closure::lift(self.assigner, &self.lowerer.locals, lambda, span);

        let id = self.assigner.next_item();
        self.lowerer.items.push(hir::Item {
            id,
            span,
            parent: self.lowerer.parent,
            doc: "".into(),
            attrs: Vec::new(),
            visibility: hir::Visibility::Internal,
            kind: hir::ItemKind::Callable(callable),
        });

        hir::ExprKind::Closure(args, id)
    }

    fn lower_field(&mut self, record_ty: &Ty, name: &str) -> hir::Field {
        if let Ty::Udt(_, hir::Res::Item(id)) = record_ty {
            self.tys
                .udts
                .get(id)
                .and_then(|udt| udt.field_path(name))
                .map_or(hir::Field::Err, hir::Field::Path)
        } else if let Ok(prim) = name.parse() {
            hir::Field::Prim(prim)
        } else {
            hir::Field::Err
        }
    }

    fn lower_string_component(&mut self, component: &ast::StringComponent) -> hir::StringComponent {
        match component {
            ast::StringComponent::Expr(expr) => hir::StringComponent::Expr(self.lower_expr(expr)),
            ast::StringComponent::Lit(str) => hir::StringComponent::Lit(Rc::clone(str)),
        }
    }

    fn lower_pat(&mut self, pat: &ast::Pat) -> hir::Pat {
        if let ast::PatKind::Paren(inner) = &*pat.kind {
            return self.lower_pat(inner);
        }

        let id = self.lower_id(pat.id);
        let ty = self
            .tys
            .terms
            .get(pat.id)
            .map_or_else(|| convert::ast_pat_ty(self.names, pat).0, Clone::clone);

        let kind = match &*pat.kind {
            ast::PatKind::Bind(name, _) => {
                let name = self.lower_ident(name);
                self.lowerer
                    .locals
                    .insert(name.id, (name.clone(), ty.clone()));
                hir::PatKind::Bind(name)
            }
            ast::PatKind::Discard(_) => hir::PatKind::Discard,
            ast::PatKind::Elided => {
                self.lowerer.errors.push(Error::InvalidElidedPat(pat.span));
                hir::PatKind::Discard
            }
            ast::PatKind::Paren(_) => unreachable!("parentheses should be removed earlier"),
            ast::PatKind::Tuple(items) => {
                hir::PatKind::Tuple(items.iter().map(|i| self.lower_pat(i)).collect())
            }
            ast::PatKind::Err => hir::PatKind::Err,
        };

        hir::Pat {
            id,
            span: pat.span,
            ty,
            kind,
        }
    }

    fn lower_qubit_init(&mut self, init: &ast::QubitInit) -> hir::QubitInit {
        if let ast::QubitInitKind::Paren(inner) = &*init.kind {
            return self.lower_qubit_init(inner);
        }

        let id = self.lower_id(init.id);
        let ty = self.tys.terms.get(init.id).map_or(Ty::Err, Clone::clone);
        let kind = match &*init.kind {
            ast::QubitInitKind::Array(length) => {
                hir::QubitInitKind::Array(Box::new(self.lower_expr(length)))
            }
            ast::QubitInitKind::Paren(_) => unreachable!("parentheses should be removed earlier"),
            ast::QubitInitKind::Single => hir::QubitInitKind::Single,
            ast::QubitInitKind::Tuple(items) => {
                hir::QubitInitKind::Tuple(items.iter().map(|i| self.lower_qubit_init(i)).collect())
            }
            ast::QubitInitKind::Err => hir::QubitInitKind::Err,
        };

        hir::QubitInit {
            id,
            span: init.span,
            ty,
            kind,
        }
    }

    fn node_id_to_res(&mut self, id: ast::NodeId) -> hir::Res {
        match self.names.get(id) {
            Some(&resolve::Res::Item(item, _)) => hir::Res::Item(item),
            Some(&resolve::Res::Local(node)) => hir::Res::Local(self.lower_id(node)),
            Some(resolve::Res::PrimTy(_) | resolve::Res::UnitTy | resolve::Res::Param(_))
            | None => hir::Res::Err,
        }
    }

    fn lower_path(&mut self, path: &ast::Path, generic_args: Vec<GenericArg>) -> hir::ExprKind {
        match resolve::path_as_field_accessor(self.names, path) {
            Some((first_id, parts)) => {
                let res = hir::Res::Local(self.lower_id(first_id));
                self.path_parts_to_fields(hir::ExprKind::Var(res, Vec::new()), &parts, path.span.lo)
            }
            None => hir::ExprKind::Var(self.node_id_to_res(path.id), generic_args),
        }
    }

    // Lowers the parts of a field accessor Path into nested Field Accessor nodes.
    fn path_parts_to_fields(
        &mut self,
        init_kind: hir::ExprKind,
        parts: &[Ident],
        lo: u32,
    ) -> hir::ExprKind {
        let (first, rest) = parts
            .split_first()
            .expect("path should have at least one part");

        let mut kind = init_kind;
        let mut prev = first;
        for part in rest {
            let prev_expr = hir::Expr {
                id: self.assigner.next_node(),
                span: Span {
                    lo,
                    hi: prev.span.hi,
                },
                // The ids of the Ident segments are specially mapped in the tys to give us the type of the expressions being created here.
                ty: self.tys.terms.get(prev.id).map_or(Ty::Err, Clone::clone),
                kind,
            };
            let field = self.lower_field(&prev_expr.ty, &part.name);
            kind = hir::ExprKind::Field(Box::new(prev_expr), field);
            prev = part;
        }
        kind
    }

    fn lower_ident(&mut self, ident: &ast::Ident) -> hir::Ident {
        hir::Ident {
            id: self.lower_id(ident.id),
            span: ident.span,
            name: ident.name.clone(),
        }
    }

    fn lower_id(&mut self, id: ast::NodeId) -> hir::NodeId {
        self.lowerer.nodes.get(id).copied().unwrap_or_else(|| {
            let new_id = self.assigner.next_node();
            self.lowerer.nodes.insert(id, new_id);
            new_id
        })
    }

    fn lower_idents(&mut self, name: &ast::Idents) -> hir::Idents {
        name.iter().map(|i| self.lower_ident(i)).collect()
    }
}

fn lower_callable_kind(kind: ast::CallableKind) -> hir::CallableKind {
    match kind {
        ast::CallableKind::Function => hir::CallableKind::Function,
        ast::CallableKind::Operation => hir::CallableKind::Operation,
    }
}

fn lower_mutability(mutability: ast::Mutability) -> hir::Mutability {
    match mutability {
        ast::Mutability::Immutable => hir::Mutability::Immutable,
        ast::Mutability::Mutable => hir::Mutability::Mutable,
    }
}

fn lower_unop(op: ast::UnOp) -> hir::UnOp {
    match op {
        ast::UnOp::Functor(f) => hir::UnOp::Functor(lower_functor(f)),
        ast::UnOp::Neg => hir::UnOp::Neg,
        ast::UnOp::NotB => hir::UnOp::NotB,
        ast::UnOp::NotL => hir::UnOp::NotL,
        ast::UnOp::Pos => hir::UnOp::Pos,
        ast::UnOp::Unwrap => hir::UnOp::Unwrap,
    }
}

fn lower_binop(op: ast::BinOp) -> hir::BinOp {
    match op {
        ast::BinOp::Add => hir::BinOp::Add,
        ast::BinOp::AndB => hir::BinOp::AndB,
        ast::BinOp::AndL => hir::BinOp::AndL,
        ast::BinOp::Div => hir::BinOp::Div,
        ast::BinOp::Eq => hir::BinOp::Eq,
        ast::BinOp::Exp => hir::BinOp::Exp,
        ast::BinOp::Gt => hir::BinOp::Gt,
        ast::BinOp::Gte => hir::BinOp::Gte,
        ast::BinOp::Lt => hir::BinOp::Lt,
        ast::BinOp::Lte => hir::BinOp::Lte,
        ast::BinOp::Mod => hir::BinOp::Mod,
        ast::BinOp::Mul => hir::BinOp::Mul,
        ast::BinOp::Neq => hir::BinOp::Neq,
        ast::BinOp::OrB => hir::BinOp::OrB,
        ast::BinOp::OrL => hir::BinOp::OrL,
        ast::BinOp::Shl => hir::BinOp::Shl,
        ast::BinOp::Shr => hir::BinOp::Shr,
        ast::BinOp::Sub => hir::BinOp::Sub,
        ast::BinOp::XorB => hir::BinOp::XorB,
    }
}

fn lower_lit(lit: &ast::Lit) -> hir::ExprKind {
    match lit {
        ast::Lit::BigInt(value) => hir::ExprKind::Lit(hir::Lit::BigInt(value.as_ref().clone())),
        &ast::Lit::Bool(value) => hir::ExprKind::Lit(hir::Lit::Bool(value)),
        &ast::Lit::Double(value) => hir::ExprKind::Lit(hir::Lit::Double(value)),
        &ast::Lit::Int(value) => hir::ExprKind::Lit(hir::Lit::Int(value)),
        ast::Lit::Pauli(ast::Pauli::I) => hir::ExprKind::Lit(hir::Lit::Pauli(hir::Pauli::I)),
        ast::Lit::Pauli(ast::Pauli::X) => hir::ExprKind::Lit(hir::Lit::Pauli(hir::Pauli::X)),
        ast::Lit::Pauli(ast::Pauli::Y) => hir::ExprKind::Lit(hir::Lit::Pauli(hir::Pauli::Y)),
        ast::Lit::Pauli(ast::Pauli::Z) => hir::ExprKind::Lit(hir::Lit::Pauli(hir::Pauli::Z)),
        ast::Lit::Result(ast::Result::One) => {
            hir::ExprKind::Lit(hir::Lit::Result(hir::Result::One))
        }
        ast::Lit::Result(ast::Result::Zero) => {
            hir::ExprKind::Lit(hir::Lit::Result(hir::Result::Zero))
        }
        ast::Lit::String(value) => {
            hir::ExprKind::String(vec![hir::StringComponent::Lit(Rc::clone(value))])
        }
    }
}

fn lower_functor(functor: ast::Functor) -> hir::Functor {
    match functor {
        ast::Functor::Adj => hir::Functor::Adj,
        ast::Functor::Ctl => hir::Functor::Ctl,
    }
}

fn is_partial_app(arg: &ast::Expr) -> bool {
    match arg.kind.as_ref() {
        ast::ExprKind::Hole => true,
        ast::ExprKind::Paren(inner) => is_partial_app(inner),
        ast::ExprKind::Tuple(items) => items.iter().any(|i| is_partial_app(i)),
        _ => false,
    }
}<|MERGE_RESOLUTION|>--- conflicted
+++ resolved
@@ -10,11 +10,7 @@
     typeck::{self, convert},
 };
 use miette::Diagnostic;
-<<<<<<< HEAD
-use qsc_ast::ast::{self};
-=======
 use qsc_ast::ast::{self, Ident};
->>>>>>> 5cb7dbd6
 use qsc_data_structures::{index_map::IndexMap, span::Span, target::TargetCapabilityFlags};
 use qsc_hir::{
     assigner::Assigner,
