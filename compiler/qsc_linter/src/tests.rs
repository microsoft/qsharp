// Copyright (c) Microsoft Corporation.
// Licensed under the MIT License.

use crate::{
<<<<<<< HEAD
    lint_groups::LintGroup,
    linter::{ast::run_ast_lints, hir::run_hir_lints, unfold_groups, Compilation},
    Lint, LintLevel, LintOrGroupConfig,
=======
    linter::{remove_duplicates, run_lints_without_deduplication},
    Lint, LintLevel,
>>>>>>> f4644f85
};
use expect_test::{expect, Expect};
use indoc::indoc;
use qsc_data_structures::{
    language_features::LanguageFeatures, span::Span, target::TargetCapabilityFlags,
};
use qsc_frontend::compile::{self, PackageStore, SourceMap};
use qsc_hir::hir::CallableKind;
use qsc_passes::PackageType;

#[test]
fn daisy_chain_lint() {
    check(
        &wrap_in_callable("x = y = z", CallableKind::Function),
        &expect![[r#"
            [
                SrcLint {
                    source: "x = y = z",
                    level: Warn,
                    message: "discouraged use of chain assignment",
                    help: "assignment expressions always return `Unit`, so chaining them may not be useful",
                    code_action_edits: [],
                },
            ]
        "#]],
    );
}

#[test]
fn long_daisy_chain_lint() {
    check(
        &wrap_in_callable("x = y = z = z = z", CallableKind::Function),
        &expect![[r#"
            [
                SrcLint {
                    source: "x = y = z = z = z",
                    level: Warn,
                    message: "discouraged use of chain assignment",
                    help: "assignment expressions always return `Unit`, so chaining them may not be useful",
                    code_action_edits: [],
                },
            ]
        "#]],
    );
}

#[test]
fn nested_daisy_chain_lint() {
    check(
        &wrap_in_callable("x = y = { a = b = c; z } = z = z", CallableKind::Function),
        &expect![[r#"
            [
                SrcLint {
                    source: "x = y = { a = b = c; z } = z = z",
                    level: Warn,
                    message: "discouraged use of chain assignment",
                    help: "assignment expressions always return `Unit`, so chaining them may not be useful",
                    code_action_edits: [],
                },
                SrcLint {
                    source: "a = b = c",
                    level: Warn,
                    message: "discouraged use of chain assignment",
                    help: "assignment expressions always return `Unit`, so chaining them may not be useful",
                    code_action_edits: [],
                },
            ]
        "#]],
    );
}

#[test]
fn set_keyword_lint() {
    check(
        &wrap_in_callable("set x = 3;", CallableKind::Function),
        &expect![[r#"
            [
                SrcLint {
                    source: "set",
                    level: Allow,
                    message: "deprecated use of `set` keyword",
                    help: "the `set` keyword is deprecated for assignments and can be removed",
                    code_action_edits: [
                        (
                            "",
                            Span {
                                lo: 71,
                                hi: 74,
                            },
                        ),
                    ],
                },
            ]
        "#]],
    );
}

#[test]
fn lint_group() {
    check_with_config(
        &wrap_in_callable("let x = ((1 + 2)) / 0;;;;", CallableKind::Operation),
        Some(&[LintOrGroupConfig::Group(crate::GroupConfig {
            lint_group: LintGroup::Pedantic,
            level: LintLevel::Error,
        })]),
        &expect![[r#"
            [
                SrcLint {
                    source: ";;;",
                    level: Error,
                    message: "redundant semicolons",
                    help: "remove the redundant semicolons",
                    code_action_edits: [
                        (
                            "",
                            Span {
                                lo: 94,
                                hi: 97,
                            },
                        ),
                    ],
                },
                SrcLint {
                    source: "((1 + 2)) / 0",
                    level: Error,
                    message: "attempt to divide by zero",
                    help: "division by zero will fail at runtime",
                    code_action_edits: [],
                },
                SrcLint {
                    source: "((1 + 2))",
                    level: Error,
                    message: "unnecessary parentheses",
                    help: "remove the extra parentheses for clarity",
                    code_action_edits: [
                        (
                            "",
                            Span {
                                lo: 80,
                                hi: 81,
                            },
                        ),
                        (
                            "",
                            Span {
                                lo: 88,
                                hi: 89,
                            },
                        ),
                    ],
                },
                SrcLint {
                    source: "RunProgram",
                    level: Error,
                    message: "operation does not contain any quantum operations",
                    help: "this callable can be declared as a function instead",
                    code_action_edits: [],
                },
            ]
        "#]],
    );
}

#[test]
fn multiple_lints() {
    check(
        &wrap_in_callable("let x = ((1 + 2)) / 0;;;;", CallableKind::Operation),
        &expect![[r#"
            [
                SrcLint {
                    source: ";;;",
                    level: Warn,
                    message: "redundant semicolons",
                    help: "remove the redundant semicolons",
                    code_action_edits: [
                        (
                            "",
                            Span {
                                lo: 94,
                                hi: 97,
                            },
                        ),
                    ],
                },
                SrcLint {
                    source: "((1 + 2)) / 0",
                    level: Error,
                    message: "attempt to divide by zero",
                    help: "division by zero will fail at runtime",
                    code_action_edits: [],
                },
                SrcLint {
                    source: "((1 + 2))",
                    level: Allow,
                    message: "unnecessary parentheses",
                    help: "remove the extra parentheses for clarity",
                    code_action_edits: [
                        (
                            "",
                            Span {
                                lo: 80,
                                hi: 81,
                            },
                        ),
                        (
                            "",
                            Span {
                                lo: 88,
                                hi: 89,
                            },
                        ),
                    ],
                },
                SrcLint {
                    source: "RunProgram",
                    level: Allow,
                    message: "operation does not contain any quantum operations",
                    help: "this callable can be declared as a function instead",
                    code_action_edits: [],
                },
            ]
        "#]],
    );
}

#[test]
fn double_parens() {
    check(
        &wrap_in_callable("let x = ((1 + 2));", CallableKind::Function),
        &expect![[r#"
            [
                SrcLint {
                    source: "((1 + 2))",
                    level: Allow,
                    message: "unnecessary parentheses",
                    help: "remove the extra parentheses for clarity",
                    code_action_edits: [
                        (
                            "",
                            Span {
                                lo: 79,
                                hi: 80,
                            },
                        ),
                        (
                            "",
                            Span {
                                lo: 87,
                                hi: 88,
                            },
                        ),
                    ],
                },
            ]
        "#]],
    );
}

#[test]
fn division_by_zero() {
    check(
        &wrap_in_callable("let x = 2 / 0;", CallableKind::Function),
        &expect![[r#"
            [
                SrcLint {
                    source: "2 / 0",
                    level: Error,
                    message: "attempt to divide by zero",
                    help: "division by zero will fail at runtime",
                    code_action_edits: [],
                },
            ]
        "#]],
    );
}

#[test]
fn double_equality() {
    check(
        &wrap_in_callable("1.0 == 1.01;", CallableKind::Function),
        &expect![[r#"
            [
                SrcLint {
                    source: "1.0 == 1.01",
                    level: Warn,
                    message: "strict comparison of doubles",
                    help: "consider comparing them with some margin of error",
                    code_action_edits: [],
                },
            ]
        "#]],
    );
}

#[test]
fn check_double_equality_with_itself_is_allowed_for_nan_check() {
    check(
        &wrap_in_callable(
            r#"
            let a = 1.0;
            let is_nan = not (a == a);
        "#,
            CallableKind::Function,
        ),
        &expect![[r#"
            []
        "#]],
    );
}

#[test]
fn double_inequality() {
    check(
        &wrap_in_callable("1.0 != 1.01;", CallableKind::Function),
        &expect![[r#"
            [
                SrcLint {
                    source: "1.0 != 1.01",
                    level: Warn,
                    message: "strict comparison of doubles",
                    help: "consider comparing them with some margin of error",
                    code_action_edits: [],
                },
            ]
        "#]],
    );
}

#[test]
fn needless_parens_in_assignment() {
    check(
        &wrap_in_callable("let x = (42);", CallableKind::Function),
        &expect![[r#"
            [
                SrcLint {
                    source: "(42)",
                    level: Allow,
                    message: "unnecessary parentheses",
                    help: "remove the extra parentheses for clarity",
                    code_action_edits: [
                        (
                            "",
                            Span {
                                lo: 79,
                                hi: 80,
                            },
                        ),
                        (
                            "",
                            Span {
                                lo: 82,
                                hi: 83,
                            },
                        ),
                    ],
                },
            ]
        "#]],
    );
}

#[test]
fn needless_parens() {
    check(
        &wrap_in_callable("let x = (2) + (5 * 4 * (2 ^ 10));", CallableKind::Function),
        &expect![[r#"
            [
                SrcLint {
                    source: "(2)",
                    level: Allow,
                    message: "unnecessary parentheses",
                    help: "remove the extra parentheses for clarity",
                    code_action_edits: [
                        (
                            "",
                            Span {
                                lo: 79,
                                hi: 80,
                            },
                        ),
                        (
                            "",
                            Span {
                                lo: 81,
                                hi: 82,
                            },
                        ),
                    ],
                },
                SrcLint {
                    source: "(5 * 4 * (2 ^ 10))",
                    level: Allow,
                    message: "unnecessary parentheses",
                    help: "remove the extra parentheses for clarity",
                    code_action_edits: [
                        (
                            "",
                            Span {
                                lo: 85,
                                hi: 86,
                            },
                        ),
                        (
                            "",
                            Span {
                                lo: 102,
                                hi: 103,
                            },
                        ),
                    ],
                },
                SrcLint {
                    source: "(2 ^ 10)",
                    level: Allow,
                    message: "unnecessary parentheses",
                    help: "remove the extra parentheses for clarity",
                    code_action_edits: [
                        (
                            "",
                            Span {
                                lo: 94,
                                hi: 95,
                            },
                        ),
                        (
                            "",
                            Span {
                                lo: 101,
                                hi: 102,
                            },
                        ),
                    ],
                },
            ]
        "#]],
    );
}

#[test]
fn redundant_semicolons() {
    check(
        &wrap_in_callable("let x = 2;;;;;", CallableKind::Function),
        &expect![[r#"
            [
                SrcLint {
                    source: ";;;;",
                    level: Warn,
                    message: "redundant semicolons",
                    help: "remove the redundant semicolons",
                    code_action_edits: [
                        (
                            "",
                            Span {
                                lo: 81,
                                hi: 85,
                            },
                        ),
                    ],
                },
            ]
        "#]],
    );
}

#[test]
fn needless_operation_lambda_operations() {
    check(
        &wrap_in_callable("let a = (a) => a + 1;", CallableKind::Function),
        &expect![[r#"
            [
                SrcLint {
                    source: "(a) => a + 1",
                    level: Allow,
                    message: "operation does not contain any quantum operations",
                    help: "this callable can be declared as a function instead",
                    code_action_edits: [],
                },
            ]
        "#]],
    );
}

#[test]
fn needless_operation_no_lint_for_valid_lambda_operations() {
    check(
        &wrap_in_callable("let op = (q) => H(q);", CallableKind::Function),
        &expect![[r"
            []
        "]],
    );
}

#[test]
fn needless_operation_non_empty_op_and_no_specialization() {
    check(
        &wrap_in_callable("let x = 2;", CallableKind::Operation),
        &expect![[r#"
            [
                SrcLint {
                    source: "RunProgram",
                    level: Allow,
                    message: "operation does not contain any quantum operations",
                    help: "this callable can be declared as a function instead",
                    code_action_edits: [],
                },
            ]
        "#]],
    );
}

#[test]
fn needless_operation_non_empty_op_and_specialization() {
    check(
        indoc! {"
        operation Run(target : Qubit) : Unit is Adj {
            body ... {
                Message(\"hi\");
            }
            adjoint self;
        }
    "},
        &expect![[r#"
            [
                SrcLint {
                    source: "Run",
                    level: Allow,
                    message: "operation does not contain any quantum operations",
                    help: "this callable can be declared as a function instead",
                    code_action_edits: [],
                },
            ]
        "#]],
    );
}

#[test]
fn needless_operation_no_lint_for_empty_op_explicit_specialization() {
    check(
        indoc! {"
        operation I(target : Qubit) : Unit {
            body ... {}
            adjoint self;
        }

    "},
        &expect![[r"
            []
        "]],
    );
}

#[test]
fn needless_operation_no_lint_for_empty_op_implicit_specialization() {
    check(
        indoc! {"
        operation DoNothing() : Unit is Adj + Ctl {}
    "},
        &expect![[r"
            []
        "]],
    );
}

#[test]
fn needless_operation_partial_application() {
    check(
        indoc! {"
        operation PrepareBellState(q1 : Qubit, q2 : Qubit) : Unit {
            H(q1);
            CNOT(q1, q2);
        }

        operation PartialApplication(q1 : Qubit) : Qubit => Unit {
            return PrepareBellState(q1, _);
        }
    "},
        &expect![[r#"
            [
                SrcLint {
                    source: "PartialApplication",
                    level: Allow,
                    message: "operation does not contain any quantum operations",
                    help: "this callable can be declared as a function instead",
                    code_action_edits: [],
                },
            ]
        "#]],
    );
}
#[test]
fn deprecated_newtype_usage() {
    check(
        indoc! {"
        newtype Foo = ();
    "},
        &expect![[r#"
            [
                SrcLint {
                    source: "newtype Foo = ();",
                    level: Allow,
                    message: "deprecated `newtype` declarations",
                    help: "`newtype` declarations are deprecated, use `struct` instead",
                    code_action_edits: [],
                },
            ]
        "#]],
    );
}

#[test]
fn deprecated_function_cons() {
    check(
        indoc! {"
        struct Foo {}
        function Bar() : Foo { Foo() }
    "},
        &expect![[r#"
            [
                SrcLint {
                    source: "Foo",
                    level: Allow,
                    message: "deprecated function constructors",
                    help: "function constructors for struct types are deprecated, use `new` instead",
                    code_action_edits: [],
                },
            ]
        "#]],
    );
}

#[test]
fn deprecated_with_op_for_structs() {
    check(
        indoc! {"
        struct Foo { x : Int }
        function Bar() : Foo {
            let foo = new Foo { x = 2 };
            foo w/ x <- 3
        }
    "},
        &expect![[r#"
            [
                SrcLint {
                    source: "foo w/ x <- 3",
                    level: Allow,
                    message: "deprecated `w/` and `w/=` operators for structs",
                    help: "`w/` and `w/=` operators for structs are deprecated, use `new` instead",
                    code_action_edits: [
                        (
                            "new Foo {\n        ...foo,\n        x = 3,\n    }",
                            Span {
                                lo: 111,
                                hi: 124,
                            },
                        ),
                    ],
                },
            ]
        "#]],
    );
}

#[test]
fn deprecated_with_eq_op_for_structs() {
    check(
        indoc! {"
        struct Foo { x : Int }
        function Bar() : Foo {
            mutable foo = new Foo { x = 2 };
            foo w/= x <- 3;
            foo
        }
    "},
        &expect![[r#"
            [
                SrcLint {
                    source: "foo w/= x <- 3",
                    level: Allow,
                    message: "deprecated `w/` and `w/=` operators for structs",
                    help: "`w/` and `w/=` operators for structs are deprecated, use `new` instead",
                    code_action_edits: [
                        (
                            "foo = new Foo {\n        ...foo,\n        x = 3,\n    }",
                            Span {
                                lo: 115,
                                hi: 129,
                            },
                        ),
                    ],
                },
            ]
        "#]],
    );
}

#[test]
fn deprecated_double_colon_op() {
    check(
        indoc! {"
        struct A { b : B }
        struct B { c : C }
        struct C { i : Int }
        function Bar(a : A) : Unit {
            a::b.c::i
        }
    "},
        &expect![[r#"
            [
                SrcLint {
                    source: "a::b.c::i",
                    level: Allow,
                    message: "deprecated `::` for field access",
                    help: "`::` operator is deprecated, use `.` instead",
                    code_action_edits: [
                        (
                            ".",
                            Span {
                                lo: 126,
                                hi: 128,
                            },
                        ),
                        (
                            ".",
                            Span {
                                lo: 121,
                                hi: 123,
                            },
                        ),
                    ],
                },
            ]
        "#]],
    );
}

#[test]
fn deprecated_double_colon_op_with_spacing() {
    check(
        indoc! {"
        struct A { b : B }
        struct B { c : C }
        struct C { i : Int }
        function Bar(a : A) : Unit {
            a  ::  b.c
            ::
            i
        }
    "},
        &expect![[r#"
            [
                SrcLint {
                    source: "a  ::  b.c\n    ::\n    i",
                    level: Allow,
                    message: "deprecated `::` for field access",
                    help: "`::` operator is deprecated, use `.` instead",
                    code_action_edits: [
                        (
                            ".",
                            Span {
                                lo: 135,
                                hi: 137,
                            },
                        ),
                        (
                            ".",
                            Span {
                                lo: 123,
                                hi: 125,
                            },
                        ),
                    ],
                },
            ]
        "#]],
    );
}

#[test]
fn needless_operation_inside_function_call() {
    check(
        indoc! {"
    operation Main() : Unit {
        Wrapper(A());
    }

    function Wrapper(_: Unit) : Unit {}

    operation A() : Unit {
        use q = Qubit();
        M(q);
    }
    "},
        &expect![[r"
            []
        "]],
    );
}

<<<<<<< HEAD
fn check(source: &str, expected: &Expect) {
    check_with_config(source, None, expected);
}

fn check_with_config(source: &str, config: Option<&[LintOrGroupConfig]>, expected: &Expect) {
    let source = wrap_in_namespace(source);
=======
#[test]
fn check_that_hir_lints_are_deduplicated_in_operations_with_multiple_specializations() {
    check_with_deduplication(
        "
        operation Main() : Unit {}
        operation LintProblem() : Unit is Adj + Ctl {
            use q = Qubit();
            0.0 == 0.0;
        }",
        &expect![[r#"
            [
                SrcLint {
                    source: "0.0 == 0.0",
                    level: Warn,
                    message: "strict comparison of doubles",
                    help: "consider comparing them with some margin of error",
                    code_action_edits: [],
                },
            ]
        "#]],
    );
}

fn compile_and_collect_lints(source: &str) -> Vec<Lint> {
>>>>>>> f4644f85
    let mut store = PackageStore::new(compile::core());
    let std = store.insert(compile::std(&store, TargetCapabilityFlags::all()));
    let sources = SourceMap::new([("source.qs".into(), source.into())], None);
    let (unit, _) = qsc::compile::compile(
        &store,
        &[(std, None)],
        sources,
        PackageType::Exe,
        TargetCapabilityFlags::all(),
        LanguageFeatures::default(),
    );

    let id = store.insert(unit);
    let unit = store.get(id).expect("user package should exist");

<<<<<<< HEAD
    let actual: Vec<SrcLint> = run_lints(&store, unit, config)
=======
    run_lints_without_deduplication(&store, unit, None)
}

fn check(source: &str, expected: &Expect) {
    let source = wrap_in_namespace(source);
    let actual: Vec<_> = compile_and_collect_lints(&source)
>>>>>>> f4644f85
        .into_iter()
        .map(|lint| SrcLint::from(&lint, &source))
        .collect();
    expected.assert_debug_eq(&actual);
}

fn check_with_deduplication(source: &str, expected: &Expect) {
    let source = wrap_in_namespace(source);
    let mut lints = compile_and_collect_lints(&source);
    remove_duplicates(&mut lints);
    let actual: Vec<_> = lints
        .into_iter()
        .map(|lint| SrcLint::from(&lint, &source))
        .collect();
    expected.assert_debug_eq(&actual);
}

/// Wraps some source code into a namespace, to make testing easier.
fn wrap_in_namespace(source: &str) -> String {
    format!(
        "namespace Foo {{
            {source}
        }}"
    )
}

fn wrap_in_callable(source: &str, callable_type: CallableKind) -> String {
    format!(
        "{callable_type} RunProgram() : Unit {{
            {source}
        }}"
    )
}

/// A version of Lint that replaces the span by source code
/// to make unit tests easier to write and verify.
#[allow(dead_code)]
#[derive(Debug)]
struct SrcLint {
    source: String,
    level: LintLevel,
    message: &'static str,
    help: &'static str,
    code_action_edits: Vec<(String, Span)>,
}

impl SrcLint {
    fn from(lint: &Lint, source: &str) -> Self {
        Self {
            source: source[lint.span].into(),
            level: lint.level,
            message: lint.message,
            help: lint.help,
            code_action_edits: lint
                .code_action_edits
                .iter()
                .map(|(edit, span)| (edit.clone(), *span))
                .collect(),
        }
    }
<<<<<<< HEAD
}

fn run_lints(
    package_store: &PackageStore,
    compile_unit: &CompileUnit,
    config: Option<&[LintOrGroupConfig]>,
) -> Vec<Lint> {
    let compilation = Compilation {
        package_store,
        compile_unit,
    };

    let config = config.map(unfold_groups);

    let mut ast_lints = run_ast_lints(&compile_unit.ast.package, config.as_deref(), compilation);
    let mut hir_lints = run_hir_lints(&compile_unit.package, config.as_deref(), compilation);
    let mut lints = Vec::new();
    lints.append(&mut ast_lints);
    lints.append(&mut hir_lints);
    lints
=======
>>>>>>> f4644f85
}<|MERGE_RESOLUTION|>--- conflicted
+++ resolved
@@ -2,14 +2,9 @@
 // Licensed under the MIT License.
 
 use crate::{
-<<<<<<< HEAD
+    linter::{Compilation, remove_duplicates, run_lints_without_deduplication, unfold_groups},
     lint_groups::LintGroup,
-    linter::{ast::run_ast_lints, hir::run_hir_lints, unfold_groups, Compilation},
     Lint, LintLevel, LintOrGroupConfig,
-=======
-    linter::{remove_duplicates, run_lints_without_deduplication},
-    Lint, LintLevel,
->>>>>>> f4644f85
 };
 use expect_test::{expect, Expect};
 use indoc::indoc;
@@ -808,14 +803,6 @@
     );
 }
 
-<<<<<<< HEAD
-fn check(source: &str, expected: &Expect) {
-    check_with_config(source, None, expected);
-}
-
-fn check_with_config(source: &str, config: Option<&[LintOrGroupConfig]>, expected: &Expect) {
-    let source = wrap_in_namespace(source);
-=======
 #[test]
 fn check_that_hir_lints_are_deduplicated_in_operations_with_multiple_specializations() {
     check_with_deduplication(
@@ -839,8 +826,7 @@
     );
 }
 
-fn compile_and_collect_lints(source: &str) -> Vec<Lint> {
->>>>>>> f4644f85
+fn compile_and_collect_lints(source: &str, config: Option<&[LintOrGroupConfig]>) -> Vec<Lint> {
     let mut store = PackageStore::new(compile::core());
     let std = store.insert(compile::std(&store, TargetCapabilityFlags::all()));
     let sources = SourceMap::new([("source.qs".into(), source.into())], None);
@@ -855,17 +841,21 @@
 
     let id = store.insert(unit);
     let unit = store.get(id).expect("user package should exist");
-
-<<<<<<< HEAD
-    let actual: Vec<SrcLint> = run_lints(&store, unit, config)
-=======
-    run_lints_without_deduplication(&store, unit, None)
+    run_lints_without_deduplication(&store, unit, config)
 }
 
 fn check(source: &str, expected: &Expect) {
     let source = wrap_in_namespace(source);
-    let actual: Vec<_> = compile_and_collect_lints(&source)
->>>>>>> f4644f85
+    let actual: Vec<_> = compile_and_collect_lints(&source, None)
+        .into_iter()
+        .map(|lint| SrcLint::from(&lint, &source))
+        .collect();
+    expected.assert_debug_eq(&actual);
+}
+
+fn check_with_config(source: &str, expected: &Expect, config: Option<&[LintOrGroupConfig]>) {
+    let source = wrap_in_namespace(source);
+    let actual: Vec<_> = compile_and_collect_lints(&source, config)
         .into_iter()
         .map(|lint| SrcLint::from(&lint, &source))
         .collect();
@@ -926,27 +916,4 @@
                 .collect(),
         }
     }
-<<<<<<< HEAD
-}
-
-fn run_lints(
-    package_store: &PackageStore,
-    compile_unit: &CompileUnit,
-    config: Option<&[LintOrGroupConfig]>,
-) -> Vec<Lint> {
-    let compilation = Compilation {
-        package_store,
-        compile_unit,
-    };
-
-    let config = config.map(unfold_groups);
-
-    let mut ast_lints = run_ast_lints(&compile_unit.ast.package, config.as_deref(), compilation);
-    let mut hir_lints = run_hir_lints(&compile_unit.package, config.as_deref(), compilation);
-    let mut lints = Vec::new();
-    lints.append(&mut ast_lints);
-    lints.append(&mut hir_lints);
-    lints
-=======
->>>>>>> f4644f85
 }