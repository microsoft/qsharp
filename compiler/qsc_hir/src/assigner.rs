// Copyright (c) Microsoft Corporation.
// Licensed under the MIT License.

use crate::{
<<<<<<< HEAD
    hir::{
        Attr, Block, CallableDecl, Expr, FunctorExpr, Ident, NodeId, Pat, QubitInit, SpecDecl,
        Stmt, Visibility,
    },
=======
    hir::{Block, CallableDecl, Expr, Ident, NodeId, Pat, QubitInit, SpecDecl, Stmt, TyDef},
>>>>>>> 0016586c
    mut_visit::{self, MutVisitor},
};

#[derive(Debug)]
pub struct Assigner {
    next_id: NodeId,
}

impl Assigner {
    #[must_use]
    pub fn new() -> Self {
        Self {
            next_id: NodeId::FIRST,
        }
    }

    pub fn next_id(&mut self) -> NodeId {
        let id = self.next_id;
        self.next_id = self.next_id.successor();
        id
    }

    fn assign(&mut self, id: &mut NodeId) {
        if id.is_default() {
            *id = self.next_id();
        }
    }
}

impl Default for Assigner {
    fn default() -> Self {
        Self::new()
    }
}

impl MutVisitor for Assigner {
<<<<<<< HEAD
    fn visit_attr(&mut self, attr: &mut Attr) {
        self.assign(&mut attr.id);
        mut_visit::walk_attr(self, attr);
    }

    fn visit_visibility(&mut self, visibility: &mut Visibility) {
        self.assign(&mut visibility.id);
=======
    fn visit_ty_def(&mut self, def: &mut TyDef) {
        self.assign(&mut def.id);
        mut_visit::walk_ty_def(self, def);
>>>>>>> 0016586c
    }

    fn visit_callable_decl(&mut self, decl: &mut CallableDecl) {
        self.assign(&mut decl.id);
        mut_visit::walk_callable_decl(self, decl);
    }

    fn visit_spec_decl(&mut self, decl: &mut SpecDecl) {
        self.assign(&mut decl.id);
        mut_visit::walk_spec_decl(self, decl);
    }

    fn visit_block(&mut self, block: &mut Block) {
        self.assign(&mut block.id);
        mut_visit::walk_block(self, block);
    }

    fn visit_stmt(&mut self, stmt: &mut Stmt) {
        self.assign(&mut stmt.id);
        mut_visit::walk_stmt(self, stmt);
    }

    fn visit_expr(&mut self, expr: &mut Expr) {
        self.assign(&mut expr.id);
        mut_visit::walk_expr(self, expr);
    }

    fn visit_pat(&mut self, pat: &mut Pat) {
        self.assign(&mut pat.id);
        mut_visit::walk_pat(self, pat);
    }

    fn visit_qubit_init(&mut self, init: &mut QubitInit) {
        self.assign(&mut init.id);
        mut_visit::walk_qubit_init(self, init);
    }

    fn visit_ident(&mut self, ident: &mut Ident) {
        self.assign(&mut ident.id);
    }
}<|MERGE_RESOLUTION|>--- conflicted
+++ resolved
@@ -2,14 +2,7 @@
 // Licensed under the MIT License.
 
 use crate::{
-<<<<<<< HEAD
-    hir::{
-        Attr, Block, CallableDecl, Expr, FunctorExpr, Ident, NodeId, Pat, QubitInit, SpecDecl,
-        Stmt, Visibility,
-    },
-=======
-    hir::{Block, CallableDecl, Expr, Ident, NodeId, Pat, QubitInit, SpecDecl, Stmt, TyDef},
->>>>>>> 0016586c
+    hir::{Block, CallableDecl, Expr, Ident, NodeId, Pat, QubitInit, SpecDecl, Stmt},
     mut_visit::{self, MutVisitor},
 };
 
@@ -46,21 +39,6 @@
 }
 
 impl MutVisitor for Assigner {
-<<<<<<< HEAD
-    fn visit_attr(&mut self, attr: &mut Attr) {
-        self.assign(&mut attr.id);
-        mut_visit::walk_attr(self, attr);
-    }
-
-    fn visit_visibility(&mut self, visibility: &mut Visibility) {
-        self.assign(&mut visibility.id);
-=======
-    fn visit_ty_def(&mut self, def: &mut TyDef) {
-        self.assign(&mut def.id);
-        mut_visit::walk_ty_def(self, def);
->>>>>>> 0016586c
-    }
-
     fn visit_callable_decl(&mut self, decl: &mut CallableDecl) {
         self.assign(&mut decl.id);
         mut_visit::walk_callable_decl(self, decl);
