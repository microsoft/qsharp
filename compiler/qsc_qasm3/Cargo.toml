[package]
name = "qsc_qasm3"
authors.workspace = true
homepage.workspace = true
repository.workspace = true
edition.workspace = true
license.workspace = true
version.workspace = true

[dependencies]
bitflags = { workspace = true }
enum-iterator = { workspace = true }
num-bigint = { workspace = true }
miette = { workspace = true }
<<<<<<< HEAD
qsc = { path = "../qsc" }
qsc_data_structures = { path = "../qsc_data_structures" }
=======
qsc_ast = { path = "../qsc_ast" }
qsc_data_structures = { path = "../qsc_data_structures" }
qsc_frontend = { path = "../qsc_frontend" }
qsc_parse = { path = "../qsc_parse" }
>>>>>>> 3b32013a
rustc-hash = { workspace = true }
thiserror = { workspace = true }
oq3_source_file = { workspace = true }
oq3_syntax = { workspace = true }
oq3_parser = { workspace = true }
# oq3_lexer = { workspace = true }
oq3_semantics = { workspace = true }

[dev-dependencies]
difference = { workspace = true }
expect-test = { workspace = true }
indoc = { workspace = true }
miette = { workspace = true, features = ["fancy"] }
# Self import adding fs feature so that we can test
# loading qasm from file.
qsc = { path = "../qsc" }
qsc_qasm3 = { path = ".", features = ["fs"] }

[features]
fs = []

[lints]
workspace = true<|MERGE_RESOLUTION|>--- conflicted
+++ resolved
@@ -12,15 +12,10 @@
 enum-iterator = { workspace = true }
 num-bigint = { workspace = true }
 miette = { workspace = true }
-<<<<<<< HEAD
-qsc = { path = "../qsc" }
-qsc_data_structures = { path = "../qsc_data_structures" }
-=======
 qsc_ast = { path = "../qsc_ast" }
 qsc_data_structures = { path = "../qsc_data_structures" }
 qsc_frontend = { path = "../qsc_frontend" }
 qsc_parse = { path = "../qsc_parse" }
->>>>>>> 3b32013a
 rustc-hash = { workspace = true }
 thiserror = { workspace = true }
 oq3_source_file = { workspace = true }
