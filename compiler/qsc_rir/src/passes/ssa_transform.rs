// Copyright (c) Microsoft Corporation.
// Licensed under the MIT License.

#[cfg(test)]
mod tests;

use crate::{
    rir::{Block, BlockId, Instruction, Operand, Program, Variable, VariableId},
    utils::get_variable_assignments,
};
use qsc_data_structures::index_map::IndexMap;
use rustc_hash::FxHashMap;

/// Transforms the program into Single Static Assignment (SSA) form by inserting phi nodes
/// at the beginning of blocks where necessary, allowing the removal of store instructions.
pub fn transform_to_ssa(program: &mut Program, preds: &IndexMap<BlockId, Vec<BlockId>>) {
    // Ensure that the graph is acyclic before proceeding. Current approach does not support cycles.
    ensure_acyclic(preds);

    // Get the next available variable ID for use in newly generated phi nodes.
    let mut next_var_id = get_variable_assignments(program)
        .iter()
        .last()
        .map(|(var_id, _)| var_id.successor())
        .unwrap_or_default();

    // First, remove store instructions and propagate variables through individual blocks.
    // This produces a per-block map of dynamic variables to their values.
    // Orphan variables may be left behind where a variable is defined in one block and used in another, which
    // will be resolved by inserting phi nodes.
    let mut block_var_map = map_store_to_dominated_ssa(program, preds);

    // Insert phi nodes where necessary, mapping any remaining orphaned uses to the new variable
    // created by the phi node.
    // This can be done in one pass because the graph is assumed to be acyclic.
    for (block_id, block) in program.blocks.iter_mut() {
        let Some(block_preds) = preds.get(block_id) else {
            // The block with no predecessors is the entry block and has no phi nodes.
            continue;
        };

        // Use a map to track updates to the variable map for the block. These will be applied after
        // any phi nodes are inserted and will replace any orphaned variables.
        let mut var_map_updates = FxHashMap::default();

        let (first_pred, rest_preds) = block_preds
            .split_first()
            .expect("block should have at least one predecessor");

        // The block is only a candidate for phi nodes if it has multiple predecessors.
        if rest_preds.is_empty() {
            // If the block has only one predecessor, track any updates to the variable map from that
            // predecessor to ensure any phi values that may have been added or inherited in the predecessor
            // are propagated to this block.
            let pred_var_map = block_var_map
                .get(*first_pred)
                .expect("block should have variable map");
            pred_var_map.clone_into(&mut var_map_updates);
        } else {
            // Check each variable in the first predecessor's variable map, and if any other
            // predecessor has a different value for the variable, a phi node is needed.
            let first_pred_map = block_var_map
                .get(*first_pred)
                .expect("block should have variable map");
            'var_loop: for (var_id, operand) in first_pred_map {
                let mut phi_nodes = FxHashMap::default();

                if rest_preds.iter().any(|pred| {
                    block_var_map
                        .get(*pred)
                        .expect("block should have variable map")
                        .get(var_id)
                        != Some(operand)
                }) {
                    // Some predecessors have different values for this variable, so a phi node is needed.
                    // Start with the first predecessor's value and block id, then add the values from the other predecessors.
                    let mut phi_args = vec![(operand.mapped(first_pred_map), *first_pred)];
                    for pred in rest_preds {
                        let pred_var_map = block_var_map
                            .get(*pred)
                            .expect("block should have variable map");
<<<<<<< HEAD
                        let mut pred_operand = *pred_var_map.get(var_id).unwrap_or_else(|| {
                            panic!("variable {var_id:?} should be in predecessor's variable map")
                        });
=======
                        let mut pred_operand = match pred_var_map.get(var_id) {
                            Some(operand) => *operand,
                            None => {
                                // If the variable is not defined in this predecessor, it does not dominate this block.
                                // Assume it is not used and skip creating a phi node for this variable. If the variable is used,
                                // the ssa check will detect it and panic later.
                                continue 'var_loop;
                            }
                        };
>>>>>>> ec2026db
                        pred_operand = pred_operand.mapped(pred_var_map);
                        phi_args.push((pred_operand, *pred));
                    }
                    phi_nodes.insert(*var_id, phi_args);
                } else {
                    // If all predecessors have the same value for this variable, the value can be propagated.
                    // Update the block variable map with the common operand.
                    var_map_updates.insert(*var_id, *operand);
                }

                // For any phi nodes that need to be inserted, create a new variable and insert
                // the phi node at the beginning of the block. The new variable will be used to replace
                // the original variable in the block's variable map, which will take care of any orphaned uses.
                for (variable_id, args) in phi_nodes {
                    let new_var = Variable {
                        variable_id: next_var_id,
                        ty: operand.get_type(),
                    };
                    let phi_node = Instruction::Phi(args, new_var);
                    block.0.insert(0, phi_node);
                    var_map_updates.insert(variable_id, Operand::Variable(new_var));
                    next_var_id = next_var_id.successor();
                }
            }
        }

        // Now that the block has finished processing, apply any updates to the block and
        // merge those updates into the stored variable map to propagate to successors.
        map_variable_use_in_block(block, &mut var_map_updates);
        for (var_id, operand) in var_map_updates {
            let var_map = block_var_map
                .get_mut(block_id)
                .expect("block should have variable map");
            var_map.entry(var_id).or_insert(operand);
        }
    }
}

// For now, SSA transform assumes the graph is acyclic, so verify that no block has a predecessor with
// a block id less than itself, which would indicate a cycle.
fn ensure_acyclic(preds: &IndexMap<BlockId, Vec<BlockId>>) {
    for (block_id, block_preds) in preds.iter() {
        assert!(
            !block_preds.iter().any(|pred| *pred >= block_id),
            "block {block_id:?} has a cycle in its predecessors"
        );
    }
}

// Remove store instructions and propagate variables through individual blocks.
// This produces a per-block map of dynamic variables to their values.
// Any block with a single predecessor inherits that predecessor's mapped variables, since those
// are live across the block.
fn map_store_to_dominated_ssa(
    program: &mut Program,
    preds: &IndexMap<BlockId, Vec<BlockId>>,
) -> IndexMap<BlockId, FxHashMap<VariableId, Operand>> {
    let mut block_var_map = IndexMap::default();
    for (block_id, block) in program.blocks.iter_mut() {
        let mut var_map: FxHashMap<VariableId, Operand> = match preds.get(block_id) {
            Some(block_preds) if block_preds.len() == 1 => {
                // Any block with a single predecessor inherits those mapped variables.
                block_var_map
                    .get(block_preds[0])
                    .cloned()
                    .unwrap_or_default()
            }
            _ => FxHashMap::default(),
        };
        map_variable_use_in_block(block, &mut var_map);
        block_var_map.insert(block_id, var_map);
    }
    block_var_map
}

// Propagates stored variables through a block, tracking the latest stored value and replacing
// usage of the variable with the stored value.
fn map_variable_use_in_block(block: &mut Block, var_map: &mut FxHashMap<VariableId, Operand>) {
    let instrs = block.0.drain(..).collect::<Vec<_>>();

    for mut instr in instrs {
        match &mut instr {
            // Track the new value of the variable and omit the store instruction.
            Instruction::Store(operand, var) => {
                var_map.insert(var.variable_id, *operand);
                continue;
            }

            // Replace any arguments with the new values of stored variables.
            Instruction::Call(_, args, _) => {
                *args = args
                    .iter()
                    .map(|arg| match arg {
                        Operand::Variable(var) => var.map_to_operand(var_map),
                        Operand::Literal(_) => *arg,
                    })
                    .collect();
            }

            // Replace the branch condition with the new value of the variable.
            Instruction::Branch(var, _, _) => {
                *var = var.map_to_variable(var_map);
            }

            // Two variable instructions, replace left and right operands with new values.
            Instruction::Add(lhs, rhs, _)
            | Instruction::Sub(lhs, rhs, _)
            | Instruction::Mul(lhs, rhs, _)
            | Instruction::Sdiv(lhs, rhs, _)
            | Instruction::Srem(lhs, rhs, _)
            | Instruction::Shl(lhs, rhs, _)
            | Instruction::Ashr(lhs, rhs, _)
            | Instruction::Icmp(_, lhs, rhs, _)
            | Instruction::LogicalAnd(lhs, rhs, _)
            | Instruction::LogicalOr(lhs, rhs, _)
            | Instruction::BitwiseAnd(lhs, rhs, _)
            | Instruction::BitwiseOr(lhs, rhs, _)
            | Instruction::BitwiseXor(lhs, rhs, _) => {
                *lhs = lhs.mapped(var_map);
                *rhs = rhs.mapped(var_map);
            }

            // Single variable instructions, replace operand with new value.
            Instruction::BitwiseNot(operand, _) | Instruction::LogicalNot(operand, _) => {
                *operand = operand.mapped(var_map);
            }

            // Phi nodes are handled separately in the SSA transformation, but need to be passed through
            // like the unconditional terminators.
            Instruction::Phi(..) | Instruction::Jump(..) | Instruction::Return => {}
        };
        block.0.push(instr);
    }
}

impl Operand {
    fn mapped(&self, var_map: &FxHashMap<VariableId, Operand>) -> Operand {
        match self {
            Operand::Literal(_) => *self,
            Operand::Variable(var) => var.map_to_operand(var_map),
        }
    }
}

impl Variable {
    fn map_to_operand(self, var_map: &FxHashMap<VariableId, Operand>) -> Operand {
        let mut var = self;
        while let Some(operand) = var_map.get(&var.variable_id) {
            if let Operand::Variable(new_var) = operand {
                var = *new_var;
            } else {
                return *operand;
            }
        }
        Operand::Variable(var)
    }

    fn map_to_variable(self, var_map: &FxHashMap<VariableId, Operand>) -> Variable {
        let mut var = self;
        while let Some(operand) = var_map.get(&var.variable_id) {
            let Operand::Variable(new_var) = operand else {
                panic!("literal not supported in this context");
            };
            var = *new_var;
        }
        var
    }
}<|MERGE_RESOLUTION|>--- conflicted
+++ resolved
@@ -79,11 +79,6 @@
                         let pred_var_map = block_var_map
                             .get(*pred)
                             .expect("block should have variable map");
-<<<<<<< HEAD
-                        let mut pred_operand = *pred_var_map.get(var_id).unwrap_or_else(|| {
-                            panic!("variable {var_id:?} should be in predecessor's variable map")
-                        });
-=======
                         let mut pred_operand = match pred_var_map.get(var_id) {
                             Some(operand) => *operand,
                             None => {
@@ -93,7 +88,6 @@
                                 continue 'var_loop;
                             }
                         };
->>>>>>> ec2026db
                         pred_operand = pred_operand.mapped(pred_var_map);
                         phi_args.push((pred_operand, *pred));
                     }
