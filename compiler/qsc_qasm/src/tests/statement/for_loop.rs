--- conflicted
+++ resolved
@@ -132,11 +132,7 @@
         mutable sum = 0;
         let reg = [One, Zero, One, Zero, One];
         for b : Result in reg {
-<<<<<<< HEAD
             set sum = sum + __ResultAsInt__(b);
-=======
-            set sum += QasmStd.Convert.ResultAsInt(b);
->>>>>>> 3f3bde67
         }
     "#]]
     .assert_eq(&qsharp);
