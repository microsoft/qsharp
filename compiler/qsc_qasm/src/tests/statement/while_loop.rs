--- conflicted
+++ resolved
@@ -31,13 +31,8 @@
         while i < 10 {
             h(q);
             set result = QIR.Intrinsic.__quantum__qis__m__body(q);
-<<<<<<< HEAD
             if __ResultAsBool__(result) {
                 set i = i + 1;
-=======
-            if QasmStd.Convert.ResultAsBool(result) {
-                set i += 1;
->>>>>>> 3f3bde67
             };
         }
     "#]]
