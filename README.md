--- conflicted
+++ resolved
@@ -35,8 +35,6 @@
 To run the "playground" locally, `cd` into the `playground` directory, and run `npm start`.
 This will launch a local web server and output the URL to visit to the console.
 
-<<<<<<< HEAD
-=======
 ### Python
 
 If the build script does not detect a current Python virtual environment, it will automatically create
@@ -58,7 +56,6 @@
 use these as a reference for editing your own `.vscode/*.json` settings files. (See the extension
 home page for more details).
 
->>>>>>> 4986fd3e
 ## Feedback
 
 If you have feedback about the content in this repository, please let us know by filing a [new issue](https://github.com/microsoft/qsharp/issues/new/choose)!
