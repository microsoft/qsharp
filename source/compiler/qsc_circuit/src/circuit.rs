// Copyright (c) Microsoft Corporation.
// Licensed under the MIT License.

#[cfg(test)]
mod tests;

use rustc_hash::{FxHashMap, FxHashSet};
use serde::{Deserialize, Serialize};
use std::{
    cmp::{self, max},
    fmt::{Display, Write},
    ops::Not,
    vec,
};

/// Current format version.
pub const CURRENT_VERSION: usize = 1;

/// Representation of a quantum circuit group.
#[derive(Clone, Serialize, Deserialize, Default, Debug, PartialEq)]
pub struct CircuitGroup {
    pub circuits: Vec<Circuit>,
    pub version: usize,
}

impl Display for CircuitGroup {
    fn fmt(&self, f: &mut std::fmt::Formatter<'_>) -> std::fmt::Result {
        for circuit in &self.circuits {
            writeln!(f, "{circuit}")?;
        }
        Ok(())
    }
}

/// Representation of a quantum circuit.
#[derive(Clone, Serialize, Deserialize, Default, Debug, PartialEq)]
pub struct Circuit {
    pub qubits: Vec<Qubit>,
    #[serde(rename = "componentGrid")]
    pub component_grid: ComponentGrid,
}

/// Type alias for a grid of components.
pub type ComponentGrid = Vec<ComponentColumn>;

/// Representation of a column in the component grid.
#[derive(Clone, Serialize, Deserialize, Default, Debug, PartialEq)]
pub struct ComponentColumn {
    pub components: Vec<Component>,
}

/// Union type for components.
pub type Component = Operation;

/// Union type for operations.
#[derive(Clone, Serialize, Deserialize, Debug, PartialEq)]
#[serde(tag = "kind")]
pub enum Operation {
    #[serde(rename = "measurement")]
    Measurement(Measurement),
    #[serde(rename = "unitary")]
    Unitary(Unitary),
    #[serde(rename = "ket")]
    Ket(Ket),
}

impl Operation {
    /// Returns the gate name of the operation.
    #[must_use]
    pub fn gate(&self) -> String {
        match self {
            Operation::Measurement(m) => m.gate.clone(),
            Operation::Unitary(u) => u.gate.clone(),
            #[allow(clippy::unicode_not_nfc)]
            Operation::Ket(k) => format!("|{}〉", k.gate),
        }
    }

    /// Returns the arguments for the operation.
    #[must_use]
    pub fn args(&self) -> Vec<String> {
        match self {
            Operation::Measurement(m) => m.args.clone(),
            Operation::Unitary(u) => u.args.clone(),
            Operation::Ket(k) => k.args.clone(),
        }
    }

    /// Returns the children for the operation.
    #[must_use]
    pub fn children(&self) -> &ComponentGrid {
        match self {
            Operation::Measurement(m) => &m.children,
            Operation::Unitary(u) => &u.children,
            Operation::Ket(k) => &k.children,
        }
    }

    /// Returns if the operation is a controlled operation.
    #[must_use]
    pub fn is_controlled(&self) -> bool {
        match self {
            Operation::Measurement(_) | Operation::Ket(_) => false,
            Operation::Unitary(u) => !u.controls.is_empty(),
        }
    }

    /// Returns if the operation is a measurement operation.
    #[must_use]
    pub fn is_measurement(&self) -> bool {
        match self {
            Operation::Measurement(_) => true,
            Operation::Unitary(_) | Operation::Ket(_) => false,
        }
    }

    /// Returns if the operation is an adjoint operation.
    #[must_use]
    pub fn is_adjoint(&self) -> bool {
        match self {
            Operation::Measurement(_) | Operation::Ket(_) => false,
            Operation::Unitary(u) => u.is_adjoint,
        }
    }
}

/// Representation of a measurement operation.
#[derive(Clone, Serialize, Deserialize, Default, Debug, PartialEq)]
pub struct Measurement {
    pub gate: String,
    #[serde(skip_serializing_if = "Vec::is_empty")]
    #[serde(default)]
    pub args: Vec<String>,
    #[serde(skip_serializing_if = "Vec::is_empty")]
    #[serde(default)]
    pub children: ComponentGrid,
    pub qubits: Vec<Register>,
    pub results: Vec<Register>,
}

/// Representation of a unitary operation.
#[derive(Clone, Serialize, Deserialize, Default, Debug, PartialEq)]
pub struct Unitary {
    pub gate: String,
    #[serde(skip_serializing_if = "Vec::is_empty")]
    #[serde(default)]
    pub args: Vec<String>,
    #[serde(skip_serializing_if = "Vec::is_empty")]
    #[serde(default)]
    pub children: ComponentGrid,
    pub targets: Vec<Register>,
    #[serde(skip_serializing_if = "Vec::is_empty")]
    #[serde(default)]
    pub controls: Vec<Register>,
    #[serde(rename = "isAdjoint")]
    #[serde(skip_serializing_if = "Not::not")]
    #[serde(default)]
    pub is_adjoint: bool,
}

/// Representation of a gate that will set the target to a specific state.
#[derive(Clone, Serialize, Deserialize, Default, Debug, PartialEq)]
pub struct Ket {
    pub gate: String,
    #[serde(skip_serializing_if = "Vec::is_empty")]
    #[serde(default)]
    pub args: Vec<String>,
    #[serde(skip_serializing_if = "Vec::is_empty")]
    #[serde(default)]
    pub children: ComponentGrid,
    pub targets: Vec<Register>,
}

#[derive(Serialize, Deserialize, Debug, Eq, Hash, PartialEq, Clone)]
pub struct Register {
    pub qubit: usize,
    #[serde(skip_serializing_if = "Option::is_none")]
    pub result: Option<usize>,
}

impl Register {
    #[must_use]
    pub fn quantum(qubit_id: usize) -> Self {
        Self {
            qubit: qubit_id,
            result: None,
        }
    }

    #[must_use]
    pub fn classical(qubit_id: usize, result_id: usize) -> Self {
        Self {
            qubit: qubit_id,
            result: Some(result_id),
        }
    }

    #[must_use]
    pub fn is_classical(&self) -> bool {
        self.result.is_some()
    }
}

#[derive(PartialEq, Clone, Serialize, Deserialize, Debug)]
pub struct Qubit {
    pub id: usize,
    #[serde(rename = "numResults")]
    #[serde(default)]
    pub num_results: usize,
}

#[derive(Clone, Debug, Copy, Default)]
pub struct Config {
    /// Maximum number of operations the builder will add to the circuit
    pub max_operations: usize,
}

impl Config {
    /// Set to the current UI limit + 1 so that it still triggers
    /// the "this circuit has too many gates" warning in the UI.
    /// (see npm\qsharp\ux\circuit.tsx)
    ///
    /// A more refined way to do this might be to communicate the
    /// "limit exceeded" state up to the UI somehow.
    pub const DEFAULT_MAX_OPERATIONS: usize = 10001;
}

type ObjectsByColumn = FxHashMap<usize, CircuitObject>;

struct Row {
    wire: Wire,
    objects: ObjectsByColumn,
    next_column: usize,
}

enum Wire {
    Qubit { q_id: usize },
    Classical { start_column: Option<usize> },
}

enum CircuitObject {
    Blank,
    Wire,
    WireCross,
    WireStart,
    DashedCross,
    Vertical,
    VerticalDashed,
    Object(String),
}

impl Row {
    fn add_object(&mut self, column: usize, object: &str) {
        self.add(column, CircuitObject::Object(object.to_string()));
    }

    fn add_gate(&mut self, column: usize, gate: &str, args: &[String], is_adjoint: bool) {
        let mut gate_label = String::new();
        gate_label.push_str(gate);
        if is_adjoint {
            gate_label.push('\'');
        }

        let args_without_metadata = args
            .iter()
            .filter(|arg| !arg.starts_with("metadata="))
            .cloned()
            .collect::<Vec<_>>();
        if !args_without_metadata.is_empty() {
            let args = args_without_metadata.join(", ");
            let _ = write!(&mut gate_label, "({args})");
        }

        self.add_object(column, gate_label.as_str());
    }

    fn add_vertical(&mut self, column: usize) {
        if !self.objects.contains_key(&column) {
            match self.wire {
                Wire::Qubit { .. } => self.add(column, CircuitObject::WireCross),
                Wire::Classical { start_column } => {
                    if start_column.is_some() {
                        self.add(column, CircuitObject::WireCross);
                    } else {
                        self.add(column, CircuitObject::Vertical);
                    }
                }
            }
        }
    }

    fn add_dashed_vertical(&mut self, column: usize) {
        if !self.objects.contains_key(&column) {
            match self.wire {
                Wire::Qubit { .. } => self.add(column, CircuitObject::DashedCross),
                Wire::Classical { start_column } => {
                    if start_column.is_some() {
                        self.add(column, CircuitObject::DashedCross);
                    } else {
                        self.add(column, CircuitObject::VerticalDashed);
                    }
                }
            }
        }
    }

    fn start_classical(&mut self, column: usize) {
        self.add(column, CircuitObject::WireStart);
        if let Wire::Classical { start_column } = &mut self.wire {
            start_column.replace(column);
        }
    }

    fn add(&mut self, column: usize, circuit_object: CircuitObject) {
        self.objects.insert(column, circuit_object);
        self.next_column = column + 1;
    }

    fn fmt(&self, f: &mut std::fmt::Formatter<'_>, columns: &[Column]) -> std::fmt::Result {
        // Temporary string so we can trim whitespace at the end
        let mut s = String::new();
        match &self.wire {
            Wire::Qubit { q_id: label } => {
                s.write_str(&fmt_qubit_label(*label))?;
                for (column_index, column) in columns.iter().enumerate().skip(1) {
                    let val = self.objects.get(&column_index);
                    let object = val.unwrap_or(&CircuitObject::Wire);

                    s.write_str(&column.fmt_qubit_circuit_object(object))?;
                }
            }
            Wire::Classical { start_column } => {
                for (column_index, column) in columns.iter().enumerate() {
                    let val = self.objects.get(&column_index);

                    let object = match (val, start_column) {
                        (Some(v), _) => v,
                        (None, Some(s)) if column_index > *s => &CircuitObject::Wire,
                        _ => &CircuitObject::Blank,
                    };

                    s.write_str(&column.fmt_classical_circuit_object(object))?;
                }
            }
        }
        writeln!(f, "{}", s.trim_end())?;
        Ok(())
    }
}

const MIN_COLUMN_WIDTH: usize = 7;

const QUBIT_WIRE: [char; 3] = ['─', '─', '─']; // "───────"
const CLASSICAL_WIRE: [char; 3] = ['═', '═', '═']; // "═══════"
const QUBIT_WIRE_CROSS: [char; 3] = ['─', '┼', '─']; // "───┼───"
const CLASSICAL_WIRE_CROSS: [char; 3] = ['═', '╪', '═']; // "═══╪═══"
const CLASSICAL_WIRE_START: [char; 3] = [' ', '╘', '═']; // "   ╘═══"
const QUBIT_WIRE_DASHED_CROSS: [char; 3] = ['─', '┆', '─']; // "───┆───"
const CLASSICAL_WIRE_DASHED_CROSS: [char; 3] = ['═', '┆', '═']; // "═══┆═══"
const VERTICAL_DASHED: [char; 3] = [' ', '┆', ' ']; // "   │   "
const VERTICAL: [char; 3] = [' ', '│', ' ']; // "   ┆   "
const BLANK: [char; 3] = [' ', ' ', ' ']; // "       "

/// "q_0  "
#[allow(clippy::doc_markdown)]
fn fmt_qubit_label(id: usize) -> String {
    let rest = MIN_COLUMN_WIDTH - 2;
    format!("q_{id: <rest$}")
}

struct Column {
    column_width: usize,
}

impl Default for Column {
    fn default() -> Self {
        Self {
            column_width: MIN_COLUMN_WIDTH,
        }
    }
}

impl Column {
    fn new(column_width: usize) -> Self {
        // Column widths should be odd numbers for this struct to work well
        let odd_column_width = column_width | 1;
        Self {
            column_width: odd_column_width,
        }
    }

    /// "── A ──"
    fn fmt_on_qubit_wire(&self, obj: &str) -> String {
        let column_width = self.column_width;
        format!("{:─^column_width$}", format!(" {obj} "))
    }

    /// "══ A ══"
    fn fmt_on_classical_wire(&self, obj: &str) -> String {
        let column_width = self.column_width;
        format!("{:═^column_width$}", format!(" {obj} "))
    }

    fn expand_template(&self, template: &[char; 3]) -> String {
        let half_width = self.column_width / 2;
        let left = template[0].to_string().repeat(half_width);
        let right = template[2].to_string().repeat(half_width);

        format!("{left}{}{right}", template[1])
    }

    fn fmt_classical_circuit_object(&self, circuit_object: &CircuitObject) -> String {
        if let CircuitObject::Object(label) = circuit_object {
            return self.fmt_on_classical_wire(label.as_str());
        }

        let template = match circuit_object {
            CircuitObject::Blank => BLANK,
            CircuitObject::Wire => CLASSICAL_WIRE,
            CircuitObject::WireCross => CLASSICAL_WIRE_CROSS,
            CircuitObject::WireStart => CLASSICAL_WIRE_START,
            CircuitObject::DashedCross => CLASSICAL_WIRE_DASHED_CROSS,
            CircuitObject::Vertical => VERTICAL,
            CircuitObject::VerticalDashed => VERTICAL_DASHED,
            CircuitObject::Object(_) => unreachable!("This case is covered in the early return."),
        };

        self.expand_template(&template)
    }

    fn fmt_qubit_circuit_object(&self, circuit_object: &CircuitObject) -> String {
        if let CircuitObject::Object(label) = circuit_object {
            return self.fmt_on_qubit_wire(label.as_str());
        }

        let template = match circuit_object {
            CircuitObject::WireStart // This should never happen
            | CircuitObject::Blank => BLANK,
            CircuitObject::Wire => QUBIT_WIRE,
            CircuitObject::WireCross => QUBIT_WIRE_CROSS,
            CircuitObject::DashedCross => QUBIT_WIRE_DASHED_CROSS,
            CircuitObject::Vertical => VERTICAL,
            CircuitObject::VerticalDashed => VERTICAL_DASHED,
            CircuitObject::Object(_) => unreachable!("This case is covered in the early return."),
        };

        self.expand_template(&template)
    }
}

impl Display for Circuit {
    /// Formats the circuit into a diagram.
    fn fmt(&self, f: &mut std::fmt::Formatter<'_>) -> std::fmt::Result {
        let mut rows = vec![];

        // Maintain a mapping from from Registers in the Circuit schema
        // to row in the diagram
        let mut register_to_row = FxHashMap::default();

        // Keep track of which qubits have the qubit after them in the same multi-qubit operation,
        // because those qubits need to get a gap row below them.
        let mut qubits_with_gap_row_below = FxHashSet::default();

        // Identify qubits that require gap rows
        self.identify_qubits_with_gap_rows(&mut qubits_with_gap_row_below);

        // Initialize rows for qubits and classical wires
        self.initialize_rows(&mut rows, &mut register_to_row, &qubits_with_gap_row_below);

        // Add operations to the diagram
        Self::add_operations_to_diagram(1, &self.component_grid, &mut rows, &register_to_row);

        // Finalize the diagram by extending wires and formatting columns
        let columns = finalize_columns(&rows);

        // Draw the diagram
        for row in rows {
            row.fmt(f, &columns)?;
        }

        Ok(())
    }
}

impl Circuit {
    /// Identifies qubits that require gap rows for multi-qubit operations.
    fn identify_qubits_with_gap_rows(&self, qubits_with_gap_row_below: &mut FxHashSet<usize>) {
        for col in &self.component_grid {
            for op in &col.components {
                let targets = match op {
                    Operation::Measurement(m) => &m.qubits,
                    Operation::Unitary(u) => &u.targets,
                    Operation::Ket(k) => &k.targets,
                };
                for target in targets {
                    let qubit = target.qubit;

                    if qubits_with_gap_row_below.contains(&qubit) {
                        continue;
                    }

                    let next_qubit = qubit + 1;

                    // Check if the next qubit is also in this operation.
                    if targets.iter().any(|t| t.qubit == next_qubit) {
                        qubits_with_gap_row_below.insert(qubit);
                    }
                }
            }
        }
    }

    /// Initializes rows for qubits and classical wires.
    fn initialize_rows(
        &self,
        rows: &mut Vec<Row>,
        register_to_row: &mut FxHashMap<(usize, Option<usize>), usize>,
        qubits_with_gap_row_below: &FxHashSet<usize>,
    ) {
        for q in &self.qubits {
            rows.push(Row {
                wire: Wire::Qubit { q_id: q.id },
                objects: FxHashMap::default(),
                next_column: 1,
            });

            register_to_row.insert((q.id, None), rows.len() - 1);

            // If this qubit has no children, but it is in a multi-qubit operation with
            // the next qubit, we add an empty row to make room for the vertical connector.
            // We can just use a classical wire type for this row since the wire won't actually be rendered.
            let extra_rows = if qubits_with_gap_row_below.contains(&q.id) {
                cmp::max(1, q.num_results)
            } else {
                q.num_results
            };

            for i in 0..extra_rows {
                rows.push(Row {
                    wire: Wire::Classical { start_column: None },
                    objects: FxHashMap::default(),
                    next_column: 1,
                });

                register_to_row.insert((q.id, Some(i)), rows.len() - 1);
            }
        }
    }

    /// Adds operations to the diagram.
    fn add_operations_to_diagram(
        start_column: usize,
        component_grid: &ComponentGrid,
        rows: &mut [Row],
        register_to_row: &FxHashMap<(usize, Option<usize>), usize>,
    ) {
        let mut column = start_column;
        let mut next_column = start_column;
        for col in component_grid {
            for op in &col.components {
                let targets = get_row_indexes(op, register_to_row, true);
                let controls = get_row_indexes(op, register_to_row, false);

                let mut all_rows = targets.clone();
                all_rows.extend(controls.iter());
                all_rows.sort_unstable();

                // We'll need to know the entire range of rows for this operation so we can
                // figure out the starting column and also so we can draw any
                // vertical lines that cross wires.
                let (begin, end) = all_rows.split_first().map_or((0, 0), |(first, tail)| {
                    (*first, tail.last().unwrap_or(first) + 1)
                });

                let children = op.children();
                if children.is_empty() {
                    add_operation_to_rows(op, rows, &targets, &controls, column, begin, end);
                    next_column = max(next_column, column + 1);
                } else {
                    let mut offset = 0;
                    add_operation_box_start_to_rows(
                        op,
                        rows,
                        &targets,
                        &controls,
                        column + offset,
                        begin,
                        end,
                    );
                    offset += 2;
                    Self::add_operations_to_diagram(
                        column + offset,
                        children,
                        rows,
                        register_to_row,
                    );
                    offset += children.len();
                    add_operation_box_end_to_rows(op, rows, &targets, column + offset);
                    offset += 1;
                    next_column = max(next_column, column + offset);
                }
            }
            column = next_column;
        }
    }
}

/// Adds a single operation to the rows.
fn add_operation_to_rows(
    operation: &Operation,
    rows: &mut [Row],
    targets: &[usize],
    controls: &[usize],
    column: usize,
    begin: usize,
    end: usize,
) {
    for i in targets {
        let row = &mut rows[*i];
        if matches!(row.wire, Wire::Classical { .. })
            && matches!(operation, Operation::Measurement(_))
        {
            row.start_classical(column);
        } else {
            row.add_gate(
                column,
                &operation.gate(),
                &operation.args(),
                operation.is_adjoint(),
            );
        }
    }

    if operation.is_controlled() || operation.is_measurement() {
        for i in controls {
            let row = &mut rows[*i];
            if matches!(row.wire, Wire::Qubit { .. }) && operation.is_measurement() {
                row.add_object(column, "M");
            } else {
                row.add_object(column, "●");
            }
        }

        // If we have a control wire, draw vertical lines spanning all
        // control and target wires and crossing any in between
        // (vertical lines may overlap if there are multiple controls/targets,
        // this is ok in practice)
        for row in &mut rows[begin..end] {
            row.add_vertical(column);
        }
    } else {
        // No control wire. Draw dashed vertical lines to connect
        // target wires if there are multiple targets
        for row in &mut rows[begin..end] {
            row.add_dashed_vertical(column);
        }
    }
}

fn add_operation_box_start_to_rows(
    operation: &Operation,
    rows: &mut [Row],
    targets: &[usize],
    controls: &[usize],
    column: usize,
    begin: usize,
    end: usize,
) {
    assert!(
        !operation.children().is_empty(),
        "must only be called for an operation with children"
    );
    for i in targets {
        let row = &mut rows[*i];
        row.add_object(column, "[[");

        let mut gate_label = String::new();
        gate_label.push('[');
        gate_label.push_str(&operation.gate());
        if operation.is_adjoint() {
            gate_label.push('\'');
        }
        let args = operation.args();
        let args_without_metadata = args
            .iter()
            .filter(|arg| !arg.starts_with("metadata="))
            .cloned()
            .collect::<Vec<_>>();
        if !args_without_metadata.is_empty() {
            let args = args_without_metadata.join(", ");
            let _ = write!(&mut gate_label, "({args})");
        }
        gate_label.push(']');

        row.add_object(column + 1, gate_label.as_str());
    }

    if operation.is_controlled() || operation.is_measurement() {
        for i in controls {
            let row = &mut rows[*i];
            if matches!(row.wire, Wire::Qubit { .. }) && operation.is_measurement() {
                row.add_object(column + 1, "M");
            } else {
                row.add_object(column + 1, "●");
            }
        }

        // If we have a control wire, draw vertical lines spanning all
        // control and target wires and crossing any in between
        // (vertical lines may overlap if there are multiple controls/targets,
        // this is ok in practice)
        for row in &mut rows[begin..end] {
            row.add_vertical(column + 1);
        }
    } else {
        // No control wire. Draw dashed vertical lines to connect
        // target wires if there are multiple targets
        for row in &mut rows[begin..end] {
            row.add_dashed_vertical(column + 1);
        }
    }
}

fn add_operation_box_end_to_rows(
    operation: &Operation,
    rows: &mut [Row],
    targets: &[usize],
    column: usize,
) {
    assert!(
        !operation.children().is_empty(),
        "must only be called for an operation with children"
    );
    for i in targets {
        let row = &mut rows[*i];
        row.add_object(column, "]]");
    }
}

/// Finalizes the columns by calculating their widths.
fn finalize_columns(rows: &[Row]) -> Vec<Column> {
    // Find the end column for the whole circuit so that
    // all qubit wires will extend until the end
    let end_column = rows
        .iter()
        .max_by_key(|r| r.next_column)
        .map_or(1, |r| r.next_column);

    // To be able to fit long-named operations, we calculate the required width for each column,
    // based on the maximum length needed for gates, where a gate X is printed as "- X -".
    (0..end_column)
        .map(|column| {
            Column::new(
                rows.iter()
                    .filter_map(|row| row.objects.get(&column))
                    .filter_map(|object| match object {
                        CircuitObject::Object(string) => Some(string.len() + 4),
                        _ => None,
                    })
                    .chain(std::iter::once(MIN_COLUMN_WIDTH))
                    .max()
                    .expect("Column width should be at least 1"),
            )
        })
        .collect()
}

/// Gets the row indexes for the targets or controls of an operation.
fn get_row_indexes(
    operation: &Operation,
    register_to_row: &FxHashMap<(usize, Option<usize>), usize>,
    is_target: bool,
) -> Vec<usize> {
    let registers = match operation {
        Operation::Measurement(m) => {
            if is_target {
                &m.results
            } else {
                &m.qubits
            }
        }
        Operation::Unitary(u) => {
            if is_target {
                &u.targets
            } else {
                &u.controls
            }
        }
        Operation::Ket(k) => {
            if is_target {
                &k.targets
            } else {
                &vec![]
            }
        }
    };

    registers
        .iter()
        .filter_map(|reg| {
            let reg = (reg.qubit, reg.result);
            register_to_row.get(&reg).copied()
        })
        .collect()
}

/// Converts a list of operations into a 2D grid of operations in col-row format.
/// Operations will be left-justified as much as possible in the resulting grid.
/// Children operations are recursively converted into a grid.
///
/// # Arguments
///
/// * `operations` - A vector of operations to be converted.
/// * `num_qubits` - The number of qubits in the circuit.
///
/// # Returns
///
/// A component grid representing the operations.
<<<<<<< HEAD
#[must_use]
pub fn operation_list_to_grid(mut operations: Vec<Operation>, num_qubits: usize) -> ComponentGrid {
=======
pub fn operation_list_to_grid(operations: &[Operation], num_qubits: usize) -> ComponentGrid {
    let mut operations = collapse_repetition(operations);

>>>>>>> 1e22d919
    for op in &mut operations {
        // The children data structure is a grid, so checking if it is
        // length 1 is actually checking if it has a single column,
        // or in other words, we are checking if its children are in a single list.
        // If the operation has children in a single list, it needs to be converted to a grid.
        // If it was already converted to a grid, but the grid was still a single list,
        // then doing it again won't effect anything.
        if op.children().len() == 1 {
            match op {
                Operation::Measurement(m) => {
                    let child_vec = m.children.remove(0).components; // owns
                    m.children = operation_list_to_grid(&child_vec, num_qubits);
                }
                Operation::Unitary(u) => {
                    let child_vec = u.children.remove(0).components;
                    u.children = operation_list_to_grid(&child_vec, num_qubits);
                }
                Operation::Ket(k) => {
                    let child_vec = k.children.remove(0).components;
                    k.children = operation_list_to_grid(&child_vec, num_qubits);
                }
            }
        }
    }

    // Convert the operations into a component grid
    let mut component_grid = vec![];
    for col in remove_padding(operation_list_to_padded_array(operations, num_qubits)) {
        let column = ComponentColumn { components: col };
        component_grid.push(column);
    }
    component_grid
}

fn make_repeated_parent(base: &Operation, count: usize) -> Operation {
    debug_assert!(count > 1);
    let mut parent = base.clone();
    let child_columns: ComponentGrid = (0..count)
        .map(|_| ComponentColumn {
            components: vec![base.clone()],
        })
        .collect();
    match &mut parent {
        Operation::Measurement(m) => {
            m.children = child_columns;
            m.gate = format!("{}({})", m.gate, count);
        }
        Operation::Unitary(u) => {
            u.children = child_columns;
            u.gate = format!("{}({})", u.gate, count);
            // Merge targets and controls into targets; clear controls
            let mut seen: FxHashSet<(usize, Option<usize>)> = FxHashSet::default();
            let mut merged: Vec<Register> = Vec::new();
            for r in u.targets.iter().chain(u.controls.iter()) {
                let key = (r.qubit, r.result);
                if seen.insert(key) {
                    merged.push(r.clone());
                }
            }
            u.targets = merged;
            u.controls.clear();
        }
        Operation::Ket(k) => {
            k.children = child_columns;
            k.gate = format!("{}({})", k.gate, count);
        }
    }
    parent
}

#[allow(clippy::too_many_lines)]
fn collapse_repetition(operations: &[Operation]) -> Vec<Operation> {
    // Extended: detect repeating motifs of length > 1 as well (e.g. A B A B A B -> (A B)(3)).
    // Strategy: scan list; for each start index find longest total repeated sequence comprising
    // repeats (>1) of a motif whose operations are all the same variant type. Prefer the match
    // with the greatest total collapsed length; tie-breaker smaller motif length.
    let len = operations.len();
    let mut i = 0;
    let mut result: Vec<Operation> = Vec::new();

    while i < len {
        // Determine best motif at position i.
        let remaining = len - i;
        let mut best_motif_len = 1usize; // at least single op repetition handled
        let mut best_repeats = 1usize;
        let max_motif_len = (remaining / 2).max(1); // need at least 2 motifs to repeat

        for motif_len in 1..=max_motif_len {
            // Quick break: if motif_len already larger than remaining/ best potential *2
            if motif_len * 2 > remaining {
                break;
            }

            // Candidate motif slice
            let motif = &operations[i..i + motif_len];
            // Restrict to same variant type for all ops in motif
            let first_discriminant = std::mem::discriminant(&motif[0]);
            if motif
                .iter()
                .any(|op| std::mem::discriminant(op) != first_discriminant)
            {
                continue;
            }

            // Count repeats
            let mut repeats = 1usize;
            'outer: loop {
                let start_next = i + repeats * motif_len;
                let end_next = start_next + motif_len;
                if end_next > len {
                    break;
                }
                for k in 0..motif_len {
                    if operations[i + k] != operations[start_next + k] {
                        break 'outer;
                    }
                }
                repeats += 1;
            }

            if repeats > 1 {
                let total = repeats * motif_len;
                let best_total = best_repeats * best_motif_len;
                if total > best_total || (total == best_total && motif_len < best_motif_len) {
                    best_motif_len = motif_len;
                    best_repeats = repeats;
                }
            }
        }

        if best_repeats > 1 {
            // Build parent from first operation in motif.
            let base = &operations[i];
            if best_motif_len == 1 {
                result.push(make_repeated_parent(base, best_repeats));
            } else {
                // Build child grid: replicate the whole repeated sequence (motif * repeats)
                let repeated_slice = &operations[i..i + best_repeats * best_motif_len];
                let mut parent = base.clone();
                // Gather motif gates for label
                let motif_gates: Vec<String> = operations[i..i + best_motif_len]
                    .iter()
                    .map(|op| match op {
                        Operation::Measurement(m) => m.gate.clone(),
                        Operation::Unitary(u) => u.gate.clone(),
                        Operation::Ket(k) => k.gate.clone(),
                    })
                    .collect();
                let mut label_prefix = motif_gates.join(" ");
                if label_prefix.chars().count() > 5 {
                    let truncated: String = label_prefix.chars().take(5).collect();
                    label_prefix = format!("{truncated}...");
                }
                let mut child_columns: ComponentGrid =
                    Vec::with_capacity(best_repeats * best_motif_len);
                for op in repeated_slice {
                    child_columns.push(ComponentColumn {
                        components: vec![op.clone()],
                    });
                }
                match &mut parent {
                    Operation::Measurement(m) => {
                        m.children = child_columns;
                        m.gate = format!("{label_prefix}({best_repeats})");
                    }
                    Operation::Unitary(u) => {
                        u.children = child_columns;
                        u.gate = format!("{label_prefix}({best_repeats})");
                        // Union of targets and controls across all repeated operations into targets only
                        let mut seen: FxHashSet<(usize, Option<usize>)> = FxHashSet::default();
                        let mut merged = Vec::new();
                        for op in repeated_slice {
                            if let Operation::Unitary(child) = op {
                                for r in child.targets.iter().chain(child.controls.iter()) {
                                    let key = (r.qubit, r.result);
                                    if seen.insert(key) {
                                        merged.push(r.clone());
                                    }
                                }
                            }
                        }
                        u.targets = merged;
                        u.controls.clear();
                    }
                    Operation::Ket(k) => {
                        k.children = child_columns;
                        k.gate = format!("{label_prefix}({best_repeats})");
                        // Union of targets across all repeated operations
                        let mut tgt_seen: FxHashSet<(usize, Option<usize>)> = FxHashSet::default();
                        let mut new_targets = Vec::new();
                        for op in repeated_slice {
                            if let Operation::Ket(child) = op {
                                for r in &child.targets {
                                    let key = (r.qubit, r.result);
                                    if tgt_seen.insert(key) {
                                        new_targets.push(r.clone());
                                    }
                                }
                            }
                        }
                        k.targets = new_targets;
                    }
                }
                result.push(parent);
            }
            i += best_repeats * best_motif_len;
        } else {
            // No pattern; push single op
            result.push(operations[i].clone());
            i += 1;
        }
    }

    result
}

/// Converts a list of operations into a padded 2D array of operations.
///
/// # Arguments
///
/// * `operations` - A vector of operations to be converted.
/// * `num_qubits` - The number of qubits in the circuit.
///
/// # Returns
///
/// A 2D vector of optional operations padded with `None`.
fn operation_list_to_padded_array(
    operations: Vec<Operation>,
    num_qubits: usize,
) -> Vec<Vec<Option<Operation>>> {
    if operations.is_empty() {
        return vec![];
    }

    let grouped_ops = group_operations(&operations, num_qubits);
    let aligned_ops = transform_to_col_row(align_ops(grouped_ops));

    // Need to convert to optional operations so we can
    // take operations out without messing up the indexing
    let mut operations = operations.into_iter().map(Some).collect::<Vec<_>>();
    aligned_ops
        .into_iter()
        .map(|col| {
            col.into_iter()
                .map(|op_idx| op_idx.and_then(|idx| operations[idx].take()))
                .collect()
        })
        .collect()
}

/// Removes padding (`None` values) from a 2D array of operations.
///
/// # Arguments
///
/// * `operations` - A 2D vector of optional operations padded with `None`.
///
/// # Returns
///
/// A 2D vector of operations without `None` values.
fn remove_padding(operations: Vec<Vec<Option<Operation>>>) -> Vec<Vec<Operation>> {
    operations
        .into_iter()
        .map(|col| col.into_iter().flatten().collect())
        .collect()
}

/// Transforms a row-col 2D array into an equivalent col-row 2D array.
///
/// # Arguments
///
/// * `aligned_ops` - A 2D vector of optional usize values in row-col format.
///
/// # Returns
///
/// A 2D vector of optional usize values in col-row format.
fn transform_to_col_row(aligned_ops: Vec<Vec<Option<usize>>>) -> Vec<Vec<Option<usize>>> {
    if aligned_ops.is_empty() {
        return vec![];
    }

    let num_rows = aligned_ops.len();
    let num_cols = aligned_ops
        .iter()
        .map(std::vec::Vec::len)
        .max()
        .unwrap_or(0);

    let mut col_row_array = vec![vec![None; num_rows]; num_cols];

    for (row, row_data) in aligned_ops.into_iter().enumerate() {
        for (col, value) in row_data.into_iter().enumerate() {
            col_row_array[col][row] = value;
        }
    }

    col_row_array
}

/// Groups operations by their respective registers.
///
/// # Arguments
///
/// * `operations` - A slice of operations to be grouped.
/// * `num_qubits` - The number of qubits in the circuit.
///
/// # Returns
///
/// A 2D vector of indices where `groupedOps[i][j]` is the index of the operations
/// at register `i` and column `j` (not yet aligned/padded).
fn group_operations(operations: &[Operation], num_qubits: usize) -> Vec<Vec<usize>> {
    let mut grouped_ops = vec![vec![]; num_qubits];

    let max_q_id = match num_qubits {
        0 => 0,
        _ => num_qubits - 1,
    };

    for (instr_idx, op) in operations.iter().enumerate() {
        let ctrls = match op {
            Operation::Measurement(m) => &m.qubits,
            Operation::Unitary(u) => &u.controls,
            Operation::Ket(_) => &vec![],
        };
        let targets = match op {
            Operation::Measurement(m) => &m.results,
            Operation::Unitary(u) => &u.targets,
            Operation::Ket(k) => &k.targets,
        };
        let q_regs: Vec<_> = ctrls
            .iter()
            .chain(targets)
            .filter(|reg| !reg.is_classical())
            .collect();
        let q_reg_idx_list: Vec<_> = q_regs.iter().map(|reg| reg.qubit).collect();
        let cls_controls: Vec<_> = ctrls.iter().filter(|reg| reg.is_classical()).collect();
        let is_classically_controlled = !cls_controls.is_empty();

        if !is_classically_controlled && q_regs.is_empty() {
            continue;
        }

        let (min_reg_idx, max_reg_idx) = if is_classically_controlled {
            (0, max_q_id)
        } else {
            q_reg_idx_list
                .into_iter()
                .fold(None, |acc, x| match acc {
                    None => Some((x, x)),
                    Some((min, max)) => Some((min.min(x), max.max(x))),
                })
                .unwrap_or((0, max_q_id))
        };

        for reg_ops in grouped_ops
            .iter_mut()
            .take(max_reg_idx + 1)
            .skip(min_reg_idx)
        {
            reg_ops.push(instr_idx);
        }
    }

    grouped_ops
}

/// Aligns operations by padding registers with `None` to make sure that multiqubit
/// gates are in the same column.
///
/// # Arguments
///
/// * `ops` - A 2D vector of usize values representing the operations.
///
/// # Returns
///
/// A 2D vector of optional usize values representing the aligned operations.
fn align_ops(ops: Vec<Vec<usize>>) -> Vec<Vec<Option<usize>>> {
    let mut max_num_ops = ops.iter().map(std::vec::Vec::len).max().unwrap_or(0);
    let mut col = 0;
    let mut padded_ops: Vec<Vec<Option<usize>>> = ops
        .into_iter()
        .map(|reg_ops| reg_ops.into_iter().map(Some).collect())
        .collect();

    while col < max_num_ops {
        for reg_idx in 0..padded_ops.len() {
            if padded_ops[reg_idx].len() <= col {
                continue;
            }

            // Represents the gate at padded_ops[reg_idx][col]
            let op_idx = padded_ops[reg_idx][col];

            // The vec of where in each register the gate appears
            let targets_pos: Vec<_> = padded_ops
                .iter()
                .map(|reg_ops| reg_ops.iter().position(|&x| x == op_idx))
                .collect();
            // The maximum column index of the gate in the target registers
            let gate_max_col = targets_pos
                .iter()
                .filter_map(|&pos| pos)
                .max()
                .unwrap_or(usize::MAX);

            if col < gate_max_col {
                padded_ops[reg_idx].insert(col, None);
                max_num_ops = max_num_ops.max(padded_ops[reg_idx].len());
            }
        }
        col += 1;
    }

    padded_ops
}<|MERGE_RESOLUTION|>--- conflicted
+++ resolved
@@ -816,14 +816,9 @@
 /// # Returns
 ///
 /// A component grid representing the operations.
-<<<<<<< HEAD
 #[must_use]
 pub fn operation_list_to_grid(mut operations: Vec<Operation>, num_qubits: usize) -> ComponentGrid {
-=======
-pub fn operation_list_to_grid(operations: &[Operation], num_qubits: usize) -> ComponentGrid {
-    let mut operations = collapse_repetition(operations);
-
->>>>>>> 1e22d919
+    let mut operations = collapse_repetition(&operations);
     for op in &mut operations {
         // The children data structure is a grid, so checking if it is
         // length 1 is actually checking if it has a single column,
