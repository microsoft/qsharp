// Copyright (c) Microsoft Corporation.
// Licensed under the MIT License.

use crate::circuit::GenerationMethod;

use super::*;
use expect_test::expect;

#[test]
fn exceed_max_operations() {
    let mut builder = Builder::new(Config {
        max_operations: 2,
        loop_detection: false,
        generation_method: GenerationMethod::ClassicalEval,
        group_scopes: false,
<<<<<<< HEAD
=======
        collapse_qubit_registers: false,
>>>>>>> 14ca8ab5
    });

    let q = builder.qubit_allocate();

    builder.x(q);
    builder.x(q);
    builder.x(q);

    builder.qubit_release(q);

    let circuit = builder.finish();

    // The current behavior is to silently truncate the circuit
    // if it exceeds the maximum allowed number of operations.
    expect![[r#"
        q_0    ── X ──── X ──
    "#]]
    .assert_eq(&circuit.to_string());
}

#[test]
fn exceed_max_operations_deferred_measurements() {
    let mut builder = Builder::new(Config {
        max_operations: 2,
        loop_detection: false,
        generation_method: GenerationMethod::ClassicalEval,
        group_scopes: false,
<<<<<<< HEAD
=======
        collapse_qubit_registers: false,
>>>>>>> 14ca8ab5
    });

    let q = builder.qubit_allocate();

    builder.x(q);
    builder.m(q);
    builder.x(q);

    builder.qubit_release(q);

    let circuit = builder.finish();

    // The current behavior is to silently truncate the circuit
    // if it exceeds the maximum allowed number of operations.
    // The second X will be dropped.
    expect![[r#"
        q_0    ── X ──── M ──
                         ╘═══
    "#]]
    .assert_eq(&circuit.to_string());
}<|MERGE_RESOLUTION|>--- conflicted
+++ resolved
@@ -13,10 +13,7 @@
         loop_detection: false,
         generation_method: GenerationMethod::ClassicalEval,
         group_scopes: false,
-<<<<<<< HEAD
-=======
         collapse_qubit_registers: false,
->>>>>>> 14ca8ab5
     });
 
     let q = builder.qubit_allocate();
@@ -44,10 +41,7 @@
         loop_detection: false,
         generation_method: GenerationMethod::ClassicalEval,
         group_scopes: false,
-<<<<<<< HEAD
-=======
         collapse_qubit_registers: false,
->>>>>>> 14ca8ab5
     });
 
     let q = builder.qubit_allocate();
