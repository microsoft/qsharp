// Copyright (c) Microsoft Corporation.
// Licensed under the MIT License.

use num_bigint::BigInt;
use qsc_data_structures::span::Span;
use std::{
    collections::VecDeque,
    fmt::{self, Display, Formatter},
    sync::Arc,
};

use crate::{
    display_utils::{
        write_field, write_header, write_indented_list, write_list_field, write_opt_field,
        writeln_field, writeln_header, writeln_list_field, writeln_opt_field,
    },
    parser::ast::{List, PathKind},
    semantic::{
        symbols::SymbolId,
        types::{ArrayDimensions, Type},
    },
    stdlib::{angle::Angle, complex::Complex, duration::Duration},
};

use crate::parser::ast as syntax;

#[derive(Clone, Debug)]
pub struct Program {
    pub version: Option<Version>,
    pub pragmas: List<Pragma>,
    pub statements: List<Stmt>,
}

impl Display for Program {
    fn fmt(&self, f: &mut Formatter<'_>) -> fmt::Result {
        writeln!(f, "Program:")?;
        writeln_opt_field(f, "version", self.version.as_ref())?;
        writeln_list_field(f, "pragmas", &self.pragmas)?;
        write_list_field(f, "statements", &self.statements)
    }
}

#[derive(Clone, Debug)]
pub struct Stmt {
    pub span: Span,
    pub annotations: List<Annotation>,
    pub kind: Box<StmtKind>,
}

impl Display for Stmt {
    fn fmt(&self, f: &mut Formatter<'_>) -> fmt::Result {
        writeln_header(f, "Stmt", self.span)?;
        writeln_list_field(f, "annotations", &self.annotations)?;
        write_field(f, "kind", &self.kind)
    }
}

#[derive(Clone, Debug)]
pub struct Annotation {
    pub span: Span,
    pub identifier: PathKind,
    pub value: Option<Arc<str>>,
    pub value_span: Option<Span>,
}

impl Display for Annotation {
    fn fmt(&self, f: &mut Formatter<'_>) -> fmt::Result {
        let value = self.value.as_ref().map(|val| format!("\"{val}\""));
        writeln_header(f, "Annotation", self.span)?;
        writeln_field(f, "identifier", &self.identifier.as_string())?;
        writeln_opt_field(f, "value", value.as_ref())?;
        write_opt_field(f, "value_span", self.value_span.as_ref())
    }
}

#[derive(Clone, Debug)]
pub struct MeasureExpr {
    pub span: Span,
    pub measure_token_span: Span,
    pub operand: GateOperand,
}

impl Display for MeasureExpr {
    fn fmt(&self, f: &mut Formatter<'_>) -> fmt::Result {
        writeln_header(f, "MeasureExpr", self.span)?;
        writeln_field(f, "measure_token_span", &self.measure_token_span)?;
        write_field(f, "operand", &self.operand)
    }
}

#[derive(Clone, Debug, Default)]
pub struct GateOperand {
    pub span: Span,
    pub kind: GateOperandKind,
}

impl Display for GateOperand {
    fn fmt(&self, f: &mut Formatter<'_>) -> fmt::Result {
        writeln_header(f, "GateOperand", self.span)?;
        write_field(f, "kind", &self.kind)
    }
}

#[derive(Clone, Debug, Default)]
pub enum GateOperandKind {
    /// `IndexedIdent` and `Ident` get lowered to an `Expr`.
    Expr(Box<Expr>),
    HardwareQubit(HardwareQubit),
    #[default]
    Err,
}

impl Display for GateOperandKind {
    fn fmt(&self, f: &mut Formatter<'_>) -> fmt::Result {
        match self {
            Self::Expr(expr) => write!(f, "{expr}"),
            Self::HardwareQubit(qubit) => write!(f, "{qubit}"),
            Self::Err => write!(f, "Err"),
        }
    }
}

#[derive(Clone, Debug)]
pub struct HardwareQubit {
    pub span: Span,
    pub name: Arc<str>,
}

impl Display for HardwareQubit {
    fn fmt(&self, f: &mut Formatter<'_>) -> fmt::Result {
        write!(f, "HardwareQubit {}: {}", self.span, self.name)
    }
}

/// A statement kind.
#[derive(Clone, Debug, Default)]
pub enum StmtKind {
    Alias(AliasDeclStmt),
    Assign(AssignStmt),
    Barrier(BarrierStmt),
    Box(BoxStmt),
    Block(Box<Block>),
    Break(BreakStmt),
    Calibration(CalibrationStmt),
    CalibrationGrammar(CalibrationGrammarStmt),
    ClassicalDecl(ClassicalDeclarationStmt),
    Continue(ContinueStmt),
    Def(DefStmt),
    DefCal(DefCalStmt),
    Delay(DelayStmt),
    End(EndStmt),
    ExprStmt(ExprStmt),
    ExternDecl(ExternDecl),
    For(ForStmt),
    GateCall(GateCall),
    If(IfStmt),
    Include(IncludeStmt),
    IndexedClassicalTypeAssign(IndexedClassicalTypeAssignStmt),
    InputDeclaration(InputDeclaration),
    OutputDeclaration(OutputDeclaration),
    MeasureArrow(MeasureArrowStmt),
    Pragma(Pragma),
    QuantumGateDefinition(QuantumGateDefinition),
    QubitDecl(QubitDeclaration),
    QubitArrayDecl(QubitArrayDeclaration),
    Reset(ResetStmt),
    Return(ReturnStmt),
    Switch(SwitchStmt),
    WhileLoop(WhileLoop),
    /// An invalid statement.
    #[default]
    Err,
}

impl Display for StmtKind {
    fn fmt(&self, f: &mut Formatter<'_>) -> fmt::Result {
        match self {
            StmtKind::Alias(alias) => write!(f, "{alias}"),
            StmtKind::Assign(stmt) => write!(f, "{stmt}"),
            StmtKind::Barrier(barrier) => write!(f, "{barrier}"),
            StmtKind::Box(box_stmt) => write!(f, "{box_stmt}"),
            StmtKind::Block(block) => write!(f, "{block}"),
            StmtKind::Break(stmt) => write!(f, "{stmt}"),
            StmtKind::Calibration(cal) => write!(f, "{cal}"),
            StmtKind::CalibrationGrammar(grammar) => write!(f, "{grammar}"),
            StmtKind::ClassicalDecl(decl) => write!(f, "{decl}"),
            StmtKind::Continue(stmt) => write!(f, "{stmt}"),
            StmtKind::Def(def) => write!(f, "{def}"),
            StmtKind::DefCal(defcal) => write!(f, "{defcal}"),
            StmtKind::Delay(delay) => write!(f, "{delay}"),
            StmtKind::End(end_stmt) => write!(f, "{end_stmt}"),
            StmtKind::ExprStmt(expr) => write!(f, "{expr}"),
            StmtKind::ExternDecl(decl) => write!(f, "{decl}"),
            StmtKind::For(for_stmt) => write!(f, "{for_stmt}"),
            StmtKind::GateCall(gate_call) => write!(f, "{gate_call}"),
            StmtKind::If(if_stmt) => write!(f, "{if_stmt}"),
            StmtKind::IndexedClassicalTypeAssign(stmt) => write!(f, "{stmt}"),
            StmtKind::Include(include) => write!(f, "{include}"),
            StmtKind::InputDeclaration(io) => write!(f, "{io}"),
            StmtKind::OutputDeclaration(io) => write!(f, "{io}"),
            StmtKind::MeasureArrow(measure) => write!(f, "{measure}"),
            StmtKind::Pragma(pragma) => write!(f, "{pragma}"),
            StmtKind::QuantumGateDefinition(gate) => write!(f, "{gate}"),
            StmtKind::QubitDecl(decl) => write!(f, "{decl}"),
            StmtKind::QubitArrayDecl(decl) => write!(f, "{decl}"),
            StmtKind::Reset(reset_stmt) => write!(f, "{reset_stmt}"),
            StmtKind::Return(return_stmt) => write!(f, "{return_stmt}"),
            StmtKind::Switch(switch_stmt) => write!(f, "{switch_stmt}"),
            StmtKind::WhileLoop(while_loop) => write!(f, "{while_loop}"),
            StmtKind::Err => write!(f, "Err"),
        }
    }
}

#[derive(Clone, Debug)]
pub struct AliasDeclStmt {
    pub symbol_id: SymbolId,
    pub exprs: List<Expr>,
    pub span: Span,
}

impl Display for AliasDeclStmt {
    fn fmt(&self, f: &mut Formatter<'_>) -> fmt::Result {
        writeln_header(f, "AliasDeclStmt", self.span)?;
        writeln_field(f, "symbol_id", &self.symbol_id)?;
        write_list_field(f, "exprs", &self.exprs)
    }
}

#[derive(Clone, Debug)]
pub struct AssignStmt {
    pub span: Span,
    pub lhs: Expr,
    pub rhs: Expr,
}

impl Display for AssignStmt {
    fn fmt(&self, f: &mut Formatter<'_>) -> fmt::Result {
        writeln_header(f, "AssignStmt", self.span)?;
        writeln_field(f, "lhs", &self.lhs)?;
        write_field(f, "rhs", &self.rhs)
    }
}

#[derive(Clone, Debug)]
pub struct BarrierStmt {
    pub span: Span,
    pub qubits: List<GateOperand>,
}

impl Display for BarrierStmt {
    fn fmt(&self, f: &mut Formatter<'_>) -> fmt::Result {
        writeln_header(f, "BarrierStmt", self.span)?;
        write_list_field(f, "operands", &self.qubits)
    }
}

#[derive(Clone, Debug)]
pub struct BoxStmt {
    pub span: Span,
    pub duration: Option<Expr>,
    pub body: List<Stmt>,
}

impl Display for BoxStmt {
    fn fmt(&self, f: &mut Formatter<'_>) -> fmt::Result {
        writeln_header(f, "BoxStmt", self.span)?;
        writeln_opt_field(f, "duration", self.duration.as_ref())?;
        write_list_field(f, "body", &self.body)
    }
}

/// A sequenced block of statements.
#[derive(Clone, Debug, Default)]
pub struct Block {
    /// The span.
    pub span: Span,
    /// The statements in the block.
    pub stmts: List<Stmt>,
}

impl Display for Block {
    fn fmt(&self, f: &mut Formatter<'_>) -> fmt::Result {
        write_header(f, "Block", self.span)?;
        write_indented_list(f, &self.stmts)
    }
}

#[derive(Clone, Debug, Default)]
pub struct BreakStmt {
    pub span: Span,
}

impl Display for BreakStmt {
    fn fmt(&self, f: &mut Formatter<'_>) -> fmt::Result {
        write_header(f, "BreakStmt", self.span)
    }
}

#[derive(Clone, Debug)]
pub struct CalibrationStmt {
    pub span: Span,
    pub content: Arc<str>,
}

impl Display for CalibrationStmt {
    fn fmt(&self, f: &mut Formatter<'_>) -> fmt::Result {
        writeln_header(f, "CalibrationStmt", self.span)?;
        write_field(f, "content", &self.content)
    }
}

#[derive(Clone, Debug)]
pub struct CalibrationGrammarStmt {
    pub span: Span,
    pub name: Arc<str>,
}

impl Display for CalibrationGrammarStmt {
    fn fmt(&self, f: &mut Formatter<'_>) -> fmt::Result {
        writeln_header(f, "CalibrationGrammarStmt", self.span)?;
        write_field(f, "name", &self.name)
    }
}

#[derive(Clone, Debug)]
pub struct ClassicalDeclarationStmt {
    pub span: Span,
    pub ty_span: Span,
    pub symbol_id: SymbolId,
    pub init_expr: Box<Expr>,
}

impl Display for ClassicalDeclarationStmt {
    fn fmt(&self, f: &mut Formatter<'_>) -> fmt::Result {
        writeln_header(f, "ClassicalDeclarationStmt", self.span)?;
        writeln_field(f, "symbol_id", &self.symbol_id)?;
        writeln_field(f, "ty_span", &self.ty_span)?;
        write_field(f, "init_expr", self.init_expr.as_ref())
    }
}

#[derive(Clone, Debug, Default)]
pub struct ContinueStmt {
    pub span: Span,
}

impl Display for ContinueStmt {
    fn fmt(&self, f: &mut Formatter<'_>) -> fmt::Result {
        write_header(f, "ContinueStmt", self.span)
    }
}

#[derive(Clone, Debug)]
pub struct DefStmt {
    pub span: Span,
    pub symbol_id: SymbolId,
    pub has_qubit_params: bool,
    pub params: Box<[SymbolId]>,
    pub body: Block,
    pub return_type_span: Span,
}

impl Display for DefStmt {
    fn fmt(&self, f: &mut Formatter<'_>) -> fmt::Result {
        writeln_header(f, "DefStmt", self.span)?;
        writeln_field(f, "symbol_id", &self.symbol_id)?;
        writeln_field(f, "has_qubit_params", &self.has_qubit_params)?;
        writeln_list_field(f, "parameters", &self.params)?;
        writeln_field(f, "return_type_span", &self.return_type_span)?;
        write_field(f, "body", &self.body)
    }
}

#[derive(Clone, Debug)]
pub struct DefCalStmt {
    pub span: Span,
    pub content: Arc<str>,
}

impl Display for DefCalStmt {
    fn fmt(&self, f: &mut Formatter<'_>) -> fmt::Result {
        writeln_header(f, "DefCalStmt", self.span)?;
        write_field(f, "content", &self.content)
    }
}

#[derive(Clone, Debug)]
pub struct DelayStmt {
    pub span: Span,
    pub duration: Expr,
    pub qubits: List<GateOperand>,
}

impl Display for DelayStmt {
    fn fmt(&self, f: &mut Formatter<'_>) -> fmt::Result {
        writeln_header(f, "DelayStmt", self.span)?;
        writeln_field(f, "duration", &self.duration)?;
        write_list_field(f, "qubits", &self.qubits)
    }
}

#[derive(Clone, Debug)]
pub struct EndStmt {
    pub span: Span,
}

impl Display for EndStmt {
    fn fmt(&self, f: &mut Formatter<'_>) -> fmt::Result {
        write!(f, "End {}", self.span)
    }
}

#[derive(Clone, Debug)]
pub struct ExprStmt {
    pub span: Span,
    pub expr: Expr,
}

impl Display for ExprStmt {
    fn fmt(&self, f: &mut Formatter<'_>) -> fmt::Result {
        writeln_header(f, "ExprStmt", self.span)?;
        write_field(f, "expr", &self.expr)
    }
}

#[derive(Clone, Debug)]
pub struct ExternDecl {
    pub span: Span,
    pub symbol_id: SymbolId,
}

impl Display for ExternDecl {
    fn fmt(&self, f: &mut Formatter<'_>) -> fmt::Result {
        writeln_header(f, "ExternDecl", self.span)?;
        write_field(f, "symbol_id", &self.symbol_id)
    }
}

#[derive(Clone, Debug)]
pub struct ForStmt {
    pub span: Span,
    pub loop_variable: SymbolId,
    pub set_declaration: Box<EnumerableSet>,
    pub body: Stmt,
}

impl Display for ForStmt {
    fn fmt(&self, f: &mut Formatter<'_>) -> fmt::Result {
        writeln_header(f, "ForStmt", self.span)?;
        writeln_field(f, "loop_variable", &self.loop_variable)?;
        writeln_field(f, "iterable", &self.set_declaration)?;
        write_field(f, "body", &self.body)
    }
}

#[derive(Clone, Debug)]
pub struct GateCall {
    pub span: Span,
    pub modifiers: List<QuantumGateModifier>,
    pub symbol_id: SymbolId,
    pub gate_name_span: Span,
    pub args: List<Expr>,
    pub qubits: List<GateOperand>,
    pub duration: Option<Expr>,
    pub classical_arity: u32,
    pub quantum_arity: u32,
}

impl Display for GateCall {
    fn fmt(&self, f: &mut Formatter<'_>) -> fmt::Result {
        writeln_header(f, "GateCall", self.span)?;
        writeln_list_field(f, "modifiers", &self.modifiers)?;
        writeln_field(f, "symbol_id", &self.symbol_id)?;
        writeln_field(f, "gate_name_span", &self.gate_name_span)?;
        writeln_list_field(f, "args", &self.args)?;
        writeln_list_field(f, "qubits", &self.qubits)?;
        writeln_opt_field(f, "duration", self.duration.as_ref())?;
        writeln_field(f, "classical_arity", &self.classical_arity)?;
        write_field(f, "quantum_arity", &self.quantum_arity)
    }
}

#[derive(Clone, Debug)]
pub struct IfStmt {
    pub span: Span,
    pub condition: Expr,
    pub if_body: Stmt,
    pub else_body: Option<Stmt>,
}

impl Display for IfStmt {
    fn fmt(&self, f: &mut Formatter<'_>) -> fmt::Result {
        writeln_header(f, "IfStmt", self.span)?;
        writeln_field(f, "condition", &self.condition)?;
        writeln_field(f, "if_body", &self.if_body)?;
        write_opt_field(f, "else_body", self.else_body.as_ref())
    }
}

#[derive(Clone, Debug)]
pub struct IncludeStmt {
    pub span: Span,
    pub filename: Arc<str>,
}

impl Display for IncludeStmt {
    fn fmt(&self, f: &mut Formatter<'_>) -> fmt::Result {
        writeln_header(f, "IncludeStmt", self.span)?;
        write_field(f, "filename", &self.filename)
    }
}

#[derive(Clone, Debug)]
pub struct IndexedClassicalTypeAssignStmt {
    pub span: Span,
    pub lhs: Expr,
    pub indices: VecDeque<Index>,
    pub rhs: Expr,
}

impl Display for IndexedClassicalTypeAssignStmt {
    fn fmt(&self, f: &mut Formatter<'_>) -> fmt::Result {
        writeln_header(f, "IndexedClassicalTypeAssignStmt", self.span)?;
        writeln_field(f, "lhs", &self.lhs)?;
        writeln_field(f, "rhs", &self.rhs)?;
        write_list_field(f, "indices", &self.indices)
    }
}

#[derive(Clone, Debug)]
pub struct InputDeclaration {
    pub span: Span,
    // We don't have a type span here, because input decls are in
    // the symbol table which tracks the ty span separately.
    pub symbol_id: SymbolId,
}

impl Display for InputDeclaration {
    fn fmt(&self, f: &mut Formatter<'_>) -> fmt::Result {
        writeln_header(f, "InputDeclaration", self.span)?;
        write_field(f, "symbol_id", &self.symbol_id)
    }
}

#[derive(Clone, Debug)]
pub struct OutputDeclaration {
    pub span: Span,
    pub ty_span: Span,
    pub symbol_id: SymbolId,
    pub init_expr: Box<Expr>,
}

impl Display for OutputDeclaration {
    fn fmt(&self, f: &mut Formatter<'_>) -> fmt::Result {
        writeln_header(f, "OutputDeclaration", self.span)?;
        writeln_field(f, "symbol_id", &self.symbol_id)?;
        writeln_field(f, "ty_span", &self.ty_span)?;
        write_field(f, "init_expr", &self.init_expr)
    }
}

#[derive(Clone, Debug)]
pub struct MeasureArrowStmt {
    pub span: Span,
    pub measurement: MeasureExpr,
    pub target: Option<Box<Expr>>,
}

impl Display for MeasureArrowStmt {
    fn fmt(&self, f: &mut Formatter<'_>) -> fmt::Result {
        writeln_header(f, "MeasureArrowStmt", self.span)?;
        writeln_field(f, "measurement", &self.measurement)?;
        write_opt_field(f, "target", self.target.as_ref())
    }
}

#[derive(Clone, Debug)]
pub struct Pragma {
    pub span: Span,
    pub identifier: Option<PathKind>,
    pub value: Option<Arc<str>>,
    pub value_span: Option<Span>,
}

impl Display for Pragma {
    fn fmt(&self, f: &mut Formatter<'_>) -> fmt::Result {
        let value = self.value.as_ref().map(|val| format!("\"{val}\""));
        writeln_header(f, "Pragma", self.span)?;
        writeln_opt_field(
            f,
            "identifier",
            self.identifier.as_ref().map(PathKind::as_string).as_ref(),
        )?;
        writeln_opt_field(f, "value", value.as_ref())?;
        write_opt_field(f, "value_span", self.value_span.as_ref())
    }
}

#[derive(Clone, Debug)]
pub struct QuantumGateDefinition {
    pub span: Span,
    pub name_span: Span,
    pub symbol_id: SymbolId,
    pub params: Box<[SymbolId]>,
    pub qubits: Box<[SymbolId]>,
    pub body: Block,
}

impl Display for QuantumGateDefinition {
    fn fmt(&self, f: &mut Formatter<'_>) -> fmt::Result {
        writeln_header(f, "Gate", self.span)?;
        writeln_field(f, "name_span", &self.name_span)?;
        writeln_field(f, "symbol_id", &self.symbol_id)?;
        writeln_list_field(f, "parameters", &self.params)?;
        writeln_list_field(f, "qubits", &self.qubits)?;
        write_field(f, "body", &self.body)
    }
}

#[derive(Clone, Debug)]
pub struct QubitDeclaration {
    pub span: Span,
    pub symbol_id: SymbolId,
}

impl Display for QubitDeclaration {
    fn fmt(&self, f: &mut Formatter<'_>) -> fmt::Result {
        writeln_header(f, "QubitDeclaration", self.span)?;
        write_field(f, "symbol_id", &self.symbol_id)
    }
}

#[derive(Clone, Debug)]
pub struct QubitArrayDeclaration {
    pub span: Span,
    pub symbol_id: SymbolId,
    /// This `Expr` is const, but we don't substitute by the `LiteralKind` yet
    /// to be able to provide Span and Type information to the Language Service.
    pub size: Expr,
    pub size_span: Span,
}

impl Display for QubitArrayDeclaration {
    fn fmt(&self, f: &mut Formatter<'_>) -> fmt::Result {
        writeln_header(f, "QubitArrayDeclaration", self.span)?;
        writeln_field(f, "symbol_id", &self.symbol_id)?;
        writeln_field(f, "size", &self.size)?;
        write_field(f, "size_span", &self.size_span)
    }
}

#[derive(Clone, Debug)]
pub struct ResetStmt {
    pub span: Span,
    pub reset_token_span: Span,
    pub operand: Box<GateOperand>,
}

impl Display for ResetStmt {
    fn fmt(&self, f: &mut Formatter<'_>) -> fmt::Result {
        writeln_header(f, "ResetStmt", self.span)?;
        writeln_field(f, "reset_token_span", &self.reset_token_span)?;
        write_field(f, "operand", &self.operand)
    }
}

#[derive(Clone, Debug)]
pub struct ReturnStmt {
    pub span: Span,
    pub expr: Option<Box<Expr>>,
}

impl Display for ReturnStmt {
    fn fmt(&self, f: &mut Formatter<'_>) -> fmt::Result {
        writeln_header(f, "ReturnStmt", self.span)?;
        write_opt_field(f, "expr", self.expr.as_ref())
    }
}

#[derive(Clone, Debug)]
pub struct SwitchStmt {
    pub span: Span,
    pub target: Expr,
    pub cases: List<SwitchCase>,
    /// Note that `None` is quite different to `[]` in this case; the latter is
    /// an explicitly empty body, whereas the absence of a default might mean
    /// that the switch is inexhaustive, and a linter might want to complain.
    pub default: Option<Block>,
}

impl Display for SwitchStmt {
    fn fmt(&self, f: &mut Formatter<'_>) -> fmt::Result {
        writeln_header(f, "SwitchStmt", self.span)?;
        writeln_field(f, "target", &self.target)?;
        writeln_list_field(f, "cases", &self.cases)?;
        write_opt_field(f, "default_case", self.default.as_ref())
    }
}

#[derive(Clone, Debug)]
pub struct SwitchCase {
    pub span: Span,
    pub labels: List<Expr>,
    pub block: Block,
}

impl Display for SwitchCase {
    fn fmt(&self, f: &mut Formatter<'_>) -> fmt::Result {
        writeln_header(f, "SwitchCase", self.span)?;
        writeln_list_field(f, "labels", &self.labels)?;
        write_field(f, "block", &self.block)
    }
}

#[derive(Clone, Debug)]
pub struct WhileLoop {
    pub span: Span,
    pub condition: Expr,
    pub body: Stmt,
}

impl Display for WhileLoop {
    fn fmt(&self, f: &mut Formatter<'_>) -> fmt::Result {
        writeln_header(f, "WhileLoop", self.span)?;
        writeln_field(f, "condition", &self.condition)?;
        write_field(f, "body", &self.body)
    }
}

#[derive(Clone, Debug, Default)]
pub struct Expr {
    pub span: Span,
    pub kind: Box<ExprKind>,
    pub const_value: Option<LiteralKind>,
    pub ty: Type,
}

impl Display for Expr {
    fn fmt(&self, f: &mut Formatter<'_>) -> fmt::Result {
        writeln_header(f, "Expr", self.span)?;
        writeln_field(f, "ty", &self.ty)?;
        if self.const_value.is_some() {
            writeln_opt_field(f, "const_value", self.const_value.as_ref())?;
        }
        write_field(f, "kind", &self.kind)
    }
}

impl Expr {
    #[must_use]
    pub fn new(span: Span, kind: ExprKind, ty: super::types::Type) -> Self {
        Self {
            span,
            kind: kind.into(),
            ty,
            const_value: None,
        }
    }

    #[must_use]
    pub fn int(val: i64, span: Span) -> Self {
        let val = LiteralKind::Int(val);
        Expr {
            span,
            kind: Box::new(ExprKind::Lit(val.clone())),
            ty: Type::Int(None, true),
            const_value: Some(val),
        }
    }

    #[must_use]
    pub fn uint(val: i64, span: Span) -> Self {
        let val = LiteralKind::Int(val);
        Expr {
            span,
            kind: Box::new(ExprKind::Lit(val.clone())),
            ty: Type::UInt(None, true),
            const_value: Some(val),
        }
    }

    #[must_use]
    pub fn float(val: f64, span: Span) -> Self {
        let val = LiteralKind::Float(val);
        Expr {
            span,
            kind: Box::new(ExprKind::Lit(val.clone())),
            ty: Type::Float(None, true),
            const_value: Some(val),
        }
    }

    #[must_use]
    pub fn builtin_funcall(
        name: &str,
        span: Span,
        fn_name_span: Span,
        function_ty: Type,
        args: &[Expr],
        output: LiteralKind,
    ) -> Self {
        let Type::Function(_, ty) = &function_ty else {
            unreachable!("if we hit this there is a bug in the builtin functions implementation");
        };

        let ty = ty.as_ref().clone();

        Self {
            span,
            kind: Box::new(ExprKind::BuiltinFunctionCall(BuiltinFunctionCall {
                span,
                fn_name_span,
                name: name.into(),
                args: args.into(),
                function_ty,
            })),
            ty,
            const_value: Some(output),
        }
    }

    #[must_use]
    pub fn bin_op(op: BinOp, lhs: Self, rhs: Self) -> Self {
        let ty = lhs.ty.clone();
        let span = Span {
            lo: lhs.span.lo,
            hi: rhs.span.hi,
        };

        Self {
            span,
            kind: Box::new(ExprKind::BinaryOp(BinaryOpExpr { op, lhs, rhs })),
            const_value: None,
            ty,
        }
    }
}

#[derive(Clone, Debug, Default)]
pub enum ExprKind {
    /// An expression with invalid syntax that can't be parsed.
    #[default]
    Err,
    CapturedIdent(SymbolId),
    Ident(SymbolId),
    UnaryOp(UnaryOpExpr),
    BinaryOp(BinaryOpExpr),
    Lit(LiteralKind),
    FunctionCall(FunctionCall),
    BuiltinFunctionCall(BuiltinFunctionCall),
    Cast(Cast),
    IndexedExpr(IndexedExpr),
    Paren(Expr),
    Measure(MeasureExpr),
    SizeofCall(SizeofCallExpr),
    DurationofCall(DurationofCallExpr),
}

impl Display for ExprKind {
    fn fmt(&self, f: &mut Formatter<'_>) -> fmt::Result {
        match self {
            ExprKind::Err => write!(f, "Err"),
            ExprKind::CapturedIdent(id) => write!(f, "CapturedSymbolId({id})"),
            ExprKind::Ident(id) => write!(f, "SymbolId({id})"),
            ExprKind::UnaryOp(expr) => write!(f, "{expr}"),
            ExprKind::BinaryOp(expr) => write!(f, "{expr}"),
            ExprKind::Lit(lit) => write!(f, "Lit: {lit}"),
            ExprKind::FunctionCall(call) => write!(f, "{call}"),
            ExprKind::BuiltinFunctionCall(call) => write!(f, "{call}"),
            ExprKind::Cast(expr) => write!(f, "{expr}"),
            ExprKind::IndexedExpr(expr) => write!(f, "{expr}"),
            ExprKind::Paren(expr) => write!(f, "Paren {expr}"),
            ExprKind::Measure(expr) => write!(f, "{expr}"),
            ExprKind::SizeofCall(call) => write!(f, "{call}"),
            ExprKind::DurationofCall(call) => write!(f, "{call}"),
        }
    }
}

#[derive(Clone, Debug)]
pub struct Set {
    pub span: Span,
    pub values: List<Expr>,
}

impl Display for Set {
    fn fmt(&self, f: &mut Formatter<'_>) -> fmt::Result {
        writeln_header(f, "Set", self.span)?;
        write_list_field(f, "values", &self.values)
    }
}

#[derive(Clone, Debug)]
pub struct Range {
    pub span: Span,
    pub start: Option<Expr>,
    pub end: Option<Expr>,
    pub step: Option<Expr>,
}

impl Display for Range {
    fn fmt(&self, f: &mut Formatter<'_>) -> fmt::Result {
        writeln_header(f, "Range", self.span)?;
        writeln_opt_field(f, "start", self.start.as_ref())?;
        writeln_opt_field(f, "step", self.step.as_ref())?;
        write_opt_field(f, "end", self.end.as_ref())
    }
}

#[derive(Clone, Debug)]
pub struct QuantumGateModifier {
    pub span: Span,
    pub modifier_keyword_span: Span,
    pub kind: GateModifierKind,
}

impl Display for QuantumGateModifier {
    fn fmt(&self, f: &mut Formatter<'_>) -> fmt::Result {
        writeln_header(f, "QuantumGateModifier", self.span)?;
        writeln_field(f, "modifier_keyword_span", &self.modifier_keyword_span)?;
        write_field(f, "kind", &self.kind)
    }
}

#[derive(Clone, Debug)]
pub enum GateModifierKind {
    Inv,
    Pow(Expr),
    /// This `Expr` is const, but we don't substitute by the `LiteralKind` yet
    /// to be able to provide Span and Type information to the Language Service.
    Ctrl(Expr),
    /// This `Expr` is const, but we don't substitute by the `LiteralKind` yet
    /// to be able to provide Span and Type information to the Language Service.
    NegCtrl(Expr),
}

impl Display for GateModifierKind {
    fn fmt(&self, f: &mut Formatter<'_>) -> fmt::Result {
        match self {
            GateModifierKind::Inv => write!(f, "Inv"),
            GateModifierKind::Pow(expr) => write!(f, "Pow {expr}"),
            GateModifierKind::Ctrl(ctrls) => write!(f, "Ctrl {ctrls:?}"),
            GateModifierKind::NegCtrl(ctrls) => write!(f, "NegCtrl {ctrls:?}"),
        }
    }
}

#[derive(Clone, Debug)]
pub struct IntType {
    pub span: Span,
    pub size: Option<Expr>,
}

impl Display for IntType {
    fn fmt(&self, f: &mut Formatter<'_>) -> fmt::Result {
        writeln_header(f, "IntType", self.span)?;
        write_opt_field(f, "size", self.size.as_ref())
    }
}

#[derive(Clone, Debug)]
pub struct UIntType {
    pub span: Span,
    pub size: Option<Expr>,
}

impl Display for UIntType {
    fn fmt(&self, f: &mut Formatter<'_>) -> fmt::Result {
        writeln_header(f, "UIntType", self.span)?;
        write_opt_field(f, "size", self.size.as_ref())
    }
}

#[derive(Clone, Debug)]
pub struct FloatType {
    pub span: Span,
    pub size: Option<Expr>,
}

impl Display for FloatType {
    fn fmt(&self, f: &mut Formatter<'_>) -> fmt::Result {
        writeln_header(f, "FloatType", self.span)?;
        write_opt_field(f, "size", self.size.as_ref())
    }
}

#[derive(Clone, Debug)]
pub struct ComplexType {
    pub span: Span,
    pub base_size: Option<FloatType>,
}

impl Display for ComplexType {
    fn fmt(&self, f: &mut Formatter<'_>) -> fmt::Result {
        writeln_header(f, "ComplexType", self.span)?;
        write_opt_field(f, "base_size", self.base_size.as_ref())
    }
}

#[derive(Clone, Debug)]
pub struct AngleType {
    pub span: Span,
    pub size: Option<Expr>,
}

impl Display for AngleType {
    fn fmt(&self, f: &mut Formatter<'_>) -> fmt::Result {
        writeln_header(f, "AngleType", self.span)?;
        write_opt_field(f, "size", self.size.as_ref())
    }
}

<<<<<<< HEAD
#[derive(Clone, Debug, Default)]
pub enum ExprKind {
    /// An expression with invalid syntax that can't be parsed.
    #[default]
    Err,
    CapturedIdent(SymbolId),
    Ident(SymbolId),
    UnaryOp(UnaryOpExpr),
    BinaryOp(BinaryOpExpr),
    Lit(LiteralKind),
    FunctionCall(FunctionCall),
    BuiltinFunctionCall(BuiltinFunctionCall),
    Cast(Cast),
    IndexedExpr(IndexedExpr),
    Paren(Expr),
    Measure(MeasureExpr),
    SizeofCall(SizeofCallExpr),
    Concat(ConcatExpr),
=======
#[derive(Clone, Debug)]
pub struct BitType {
    pub span: Span,
    pub size: Option<Expr>,
>>>>>>> 82b4ff84
}

impl Display for BitType {
    fn fmt(&self, f: &mut Formatter<'_>) -> fmt::Result {
<<<<<<< HEAD
        match self {
            ExprKind::Err => write!(f, "Err"),
            ExprKind::CapturedIdent(id) => write!(f, "CapturedSymbolId({id})"),
            ExprKind::Ident(id) => write!(f, "SymbolId({id})"),
            ExprKind::UnaryOp(expr) => write!(f, "{expr}"),
            ExprKind::BinaryOp(expr) => write!(f, "{expr}"),
            ExprKind::Lit(lit) => write!(f, "Lit: {lit}"),
            ExprKind::FunctionCall(call) => write!(f, "{call}"),
            ExprKind::BuiltinFunctionCall(call) => write!(f, "{call}"),
            ExprKind::Cast(expr) => write!(f, "{expr}"),
            ExprKind::IndexedExpr(expr) => write!(f, "{expr}"),
            ExprKind::Paren(expr) => write!(f, "Paren {expr}"),
            ExprKind::Measure(expr) => write!(f, "{expr}"),
            ExprKind::SizeofCall(call) => write!(f, "{call}"),
            ExprKind::Concat(expr) => write!(f, "{expr}"),
        }
=======
        writeln_header(f, "BitType", self.span)?;
        write_opt_field(f, "size", self.size.as_ref())
>>>>>>> 82b4ff84
    }
}

#[derive(Clone, Debug)]
pub struct QuantumArgument {
    pub span: Span,
    pub expr: Option<Expr>,
}

impl Display for QuantumArgument {
    fn fmt(&self, f: &mut Formatter<'_>) -> fmt::Result {
        writeln_header(f, "QuantumArgument", self.span)?;
        write_opt_field(f, "expr", self.expr.as_ref())
    }
}

#[derive(Clone, Debug)]
pub enum EnumerableSet {
    Set(Set),
    Range(Box<Range>),
    Expr(Box<Expr>),
}

impl Display for EnumerableSet {
    fn fmt(&self, f: &mut Formatter<'_>) -> fmt::Result {
        match self {
            EnumerableSet::Set(set) => write!(f, "{set}"),
            EnumerableSet::Range(range) => write!(f, "{range}"),
            EnumerableSet::Expr(expr) => write!(f, "{expr}"),
        }
    }
}

#[derive(Clone, Debug)]
pub struct UnaryOpExpr {
    pub span: Span,
    pub op: UnaryOp,
    pub expr: Expr,
}

impl Display for UnaryOpExpr {
    fn fmt(&self, f: &mut Formatter<'_>) -> fmt::Result {
        writeln_header(f, "UnaryOpExpr", self.span)?;
        writeln_field(f, "op", &self.op)?;
        write_field(f, "expr", &self.expr)
    }
}

#[derive(Clone, Debug)]
pub struct BinaryOpExpr {
    pub op: BinOp,
    pub lhs: Expr,
    pub rhs: Expr,
}

impl BinaryOpExpr {
    #[must_use]
    pub fn span(&self) -> Span {
        Span {
            lo: self.lhs.span.lo,
            hi: self.rhs.span.hi,
        }
    }
}

impl Display for BinaryOpExpr {
    fn fmt(&self, f: &mut Formatter<'_>) -> fmt::Result {
        writeln!(f, "BinaryOpExpr:")?;
        writeln_field(f, "op", &self.op)?;
        writeln_field(f, "lhs", &self.lhs)?;
        write_field(f, "rhs", &self.rhs)
    }
}

#[derive(Clone, Debug)]
pub struct FunctionCall {
    pub span: Span,
    pub fn_name_span: Span,
    pub symbol_id: SymbolId,
    pub args: List<Expr>,
}

impl Display for FunctionCall {
    fn fmt(&self, f: &mut Formatter<'_>) -> fmt::Result {
        writeln_header(f, "FunctionCall", self.span)?;
        writeln_field(f, "fn_name_span", &self.fn_name_span)?;
        writeln_field(f, "symbol_id", &self.symbol_id)?;
        write_list_field(f, "args", &self.args)
    }
}

#[derive(Clone, Debug)]

pub struct SizeofCallExpr {
    pub span: Span,
    pub fn_name_span: Span,
    pub array: Expr,
    pub array_dims: u32,
    pub dim: Expr,
}

impl Display for SizeofCallExpr {
    fn fmt(&self, f: &mut Formatter<'_>) -> fmt::Result {
        writeln_header(f, "SizeofCallExpr", self.span)?;
        writeln_field(f, "fn_name_span", &self.fn_name_span)?;
        writeln_field(f, "array", &self.array)?;
        writeln_field(f, "array_dims", &self.array_dims)?;
        write_field(f, "dim", &self.dim)
    }
}

#[derive(Clone, Debug)]

pub struct DurationofCallExpr {
    pub span: Span,
    pub fn_name_span: Span,
    pub duration: Duration,
    pub scope: Block,
}

impl Display for DurationofCallExpr {
    fn fmt(&self, f: &mut Formatter<'_>) -> fmt::Result {
        writeln_header(f, "DurationofCallExpr", self.span)?;
        writeln_field(f, "fn_name_span", &self.fn_name_span)?;
        writeln_field(f, "duration", &self.duration)?;
        write_field(f, "scope", &self.scope)
    }
}

/// The information in this struct is aimed to be consumed
/// by the language service. The result of the computation
/// is already stored in the [`Expr::const_value`] field by
/// the time the `Expr` is created.
#[derive(Clone, Debug)]
pub struct BuiltinFunctionCall {
    pub span: Span,
    pub fn_name_span: Span,
    pub name: Arc<str>,
    pub function_ty: Type,
    pub args: Box<[Expr]>,
}

impl Display for BuiltinFunctionCall {
    fn fmt(&self, f: &mut Formatter<'_>) -> fmt::Result {
        writeln_header(f, "BuiltinFunctionCall", self.span)?;
        writeln_field(f, "fn_name_span", &self.fn_name_span)?;
        writeln_field(f, "name", &self.name)?;
        writeln_field(f, "function_ty", &self.function_ty)?;
        write_list_field(f, "args", self.args.iter())
    }
}

#[derive(Clone, Copy, Debug, PartialEq, Eq)]
pub enum CastKind {
    Explicit,
    Implicit,
}

impl Display for CastKind {
    fn fmt(&self, f: &mut Formatter<'_>) -> fmt::Result {
        match self {
            CastKind::Explicit => write!(f, "Explicit"),
            CastKind::Implicit => write!(f, "Implicit"),
        }
    }
}

#[derive(Clone, Debug)]
pub struct Cast {
    pub span: Span,
    pub ty: Type,
    pub expr: Expr,
    pub kind: CastKind,
}

impl Display for Cast {
    fn fmt(&self, f: &mut Formatter<'_>) -> fmt::Result {
        writeln_header(f, "Cast", self.span)?;
        writeln_field(f, "ty", &self.ty)?;
        writeln_field(f, "expr", &self.expr)?;
        write_field(f, "kind", &self.kind)
    }
}

#[derive(Clone, Debug)]
pub struct ConcatExpr {
    pub span: Span,
    pub operands: List<Expr>,
}

impl Display for ConcatExpr {
    fn fmt(&self, f: &mut Formatter<'_>) -> fmt::Result {
        writeln_header(f, "ConcatExpr", self.span)?;
        write_list_field(f, "operands", &self.operands)
    }
}

#[derive(Clone, Debug)]
pub struct IndexedExpr {
    pub span: Span,
    pub collection: Box<Expr>,
    pub index: Box<Index>,
}

impl Display for IndexedExpr {
    fn fmt(&self, f: &mut Formatter<'_>) -> fmt::Result {
        writeln_header(f, "IndexedExpr", self.span)?;
        writeln_field(f, "collection", &self.collection)?;
        write_field(f, "index", &self.index)
    }
}

#[derive(Clone, Debug)]
pub enum LiteralKind {
    Angle(Angle),
    Array(Array),
    Bitstring(BigInt, u32),
    Bool(bool),
    Duration(Duration),
    Float(f64),
    Complex(Complex),
    Int(i64),
    BigInt(BigInt),
    Bit(bool),
}

impl Display for LiteralKind {
    fn fmt(&self, f: &mut Formatter<'_>) -> fmt::Result {
        match self {
            LiteralKind::Array(array) => write!(f, "{array}"),
            LiteralKind::Bitstring(value, width) => {
                let width = *width as usize;
                write!(f, "Bitstring(\"{:0>width$}\")", value.to_str_radix(2))
            }
            LiteralKind::Angle(a) => write!(f, "Angle({a})"),
            LiteralKind::Bit(b) => write!(f, "Bit({:?})", u8::from(*b)),
            LiteralKind::Bool(b) => write!(f, "Bool({b:?})"),
            LiteralKind::Complex(value) => write!(f, "Complex({value})"),
            LiteralKind::Duration(value) => {
                write!(f, "Duration({value})")
            }
            LiteralKind::Float(value) => write!(f, "Float({value:?})"),
            LiteralKind::Int(i) => write!(f, "Int({i:?})"),
            LiteralKind::BigInt(i) => write!(f, "BigInt({i:?})"),
        }
    }
}

#[derive(Clone, Debug)]
pub struct Array {
    pub data: Vec<Expr>,
    pub dims: ArrayDimensions,
}

impl Display for Array {
    fn fmt(&self, f: &mut Formatter<'_>) -> fmt::Result {
        write_list_field(f, "array", &self.data)
    }
}

impl Array {
    pub fn from_default(
        dims: ArrayDimensions,
        default: impl FnOnce() -> Expr,
        base_ty: &Type,
    ) -> Self {
        let dims_vec: Vec<_> = dims.clone().into_iter().collect();
        let data = Self::from_default_recursive(&dims_vec, default, base_ty);
        Self { data, dims }
    }

    fn from_default_recursive(
        dims: &[u32],
        default: impl FnOnce() -> Expr,
        base_ty: &Type,
    ) -> Vec<Expr> {
        if dims.is_empty() {
            vec![]
        } else if dims.len() == 1 {
            let size = dims[0] as usize;
            if size >= 1 {
                let default_value = default();
                vec![default_value; size]
            } else {
                vec![]
            }
        } else {
            let data = Self::from_default_recursive(&dims[1..], default, base_ty);
            let array = Self {
                data,
                dims: (&dims[1..]).into(),
            };
            let expr = Expr::new(
                Default::default(),
                ExprKind::Lit(LiteralKind::Array(array)),
                Type::make_array_ty(&dims[1..], base_ty),
            );
            let dim_size = dims[0] as usize;
            vec![expr; dim_size]
        }
    }
}

#[derive(Debug, Clone, Copy)]
pub struct Version {
    pub major: u32,
    pub minor: Option<u32>,
    pub span: Span,
}

impl PartialEq for Version {
    fn eq(&self, other: &Self) -> bool {
        // If the minor versions are missing
        // we assume them to be 0.
        let self_minor = self.minor.unwrap_or_default();
        let other_minor = other.minor.unwrap_or_default();

        // Then we check if the major and minor version are equal.
        self.major == other.major && self_minor == other_minor
    }
}

impl PartialOrd for Version {
    fn partial_cmp(&self, other: &Self) -> Option<std::cmp::Ordering> {
        // If the minor versions are missing
        // we assume them to be 0.
        let self_minor = self.minor.unwrap_or_default();
        let other_minor = other.minor.unwrap_or_default();

        // We compare the major versions.
        match self.major.partial_cmp(&other.major) {
            // If they are equal, we disambiguate
            // using the minor versions.
            Some(core::cmp::Ordering::Equal) => self_minor.partial_cmp(&other_minor),
            // Else, we return their ordering.
            ord => ord,
        }
    }
}

impl fmt::Display for Version {
    fn fmt(&self, f: &mut fmt::Formatter<'_>) -> fmt::Result {
        match self.minor {
            Some(minor) => write!(f, "{}.{}", self.major, minor),
            None => write!(f, "{}", self.major),
        }
    }
}

#[derive(Clone, Debug)]
pub enum Index {
    Expr(Expr),
    Range(Box<Range>),
}

impl Index {
    #[must_use]
    pub fn span(&self) -> Span {
        match self {
            Index::Expr(expr) => expr.span,
            Index::Range(range) => range.span,
        }
    }
}

impl Display for Index {
    fn fmt(&self, f: &mut Formatter<'_>) -> fmt::Result {
        match self {
            Index::Expr(expr) => write!(f, "{expr}"),
            Index::Range(range) => write!(f, "{range}"),
        }
    }
}

#[derive(Clone, Copy, Debug, Default, PartialEq, Eq)]
pub enum TimeUnit {
    Dt,
    /// Nanoseconds.
    Ns,
    /// Microseconds.
    Us,
    /// Milliseconds.
    Ms,
    /// Seconds.
    #[default]
    S,
}

impl Display for TimeUnit {
    fn fmt(&self, f: &mut Formatter<'_>) -> fmt::Result {
        match self {
            TimeUnit::Dt => write!(f, "dt"),
            TimeUnit::Ns => write!(f, "ns"),
            TimeUnit::Us => write!(f, "us"),
            TimeUnit::Ms => write!(f, "ms"),
            TimeUnit::S => write!(f, "s"),
        }
    }
}

impl From<crate::parser::ast::TimeUnit> for TimeUnit {
    fn from(value: crate::parser::ast::TimeUnit) -> Self {
        match value {
            syntax::TimeUnit::Dt => Self::Dt,
            syntax::TimeUnit::Ns => Self::Ns,
            syntax::TimeUnit::Us => Self::Us,
            syntax::TimeUnit::Ms => Self::Ms,
            syntax::TimeUnit::S => Self::S,
        }
    }
}

/// A binary operator.
#[derive(Clone, Copy, Debug, PartialEq, Eq)]
pub enum BinOp {
    /// Addition: `+`.
    Add,
    /// Bitwise AND: `&`.
    AndB,
    /// Logical AND: `&&`.
    AndL,
    /// Division: `/`.
    Div,
    /// Equality: `==`.
    Eq,
    /// Exponentiation: `**`.
    Exp,
    /// Greater than: `>`.
    Gt,
    /// Greater than or equal: `>=`.
    Gte,
    /// Less than: `<`.
    Lt,
    /// Less than or equal: `<=`.
    Lte,
    /// Modulus: `%`.
    Mod,
    /// Multiplication: `*`.
    Mul,
    /// Inequality: `!=`.
    Neq,
    /// Bitwise OR: `|`.
    OrB,
    /// Logical OR: `||`.
    OrL,
    /// Shift left: `<<`.
    Shl,
    /// Shift right: `>>`.
    Shr,
    /// Subtraction: `-`.
    Sub,
    /// Bitwise XOR: `^`.
    XorB,
}

impl Display for BinOp {
    fn fmt(&self, f: &mut Formatter<'_>) -> fmt::Result {
        match self {
            BinOp::Add => write!(f, "Add"),
            BinOp::AndB => write!(f, "AndB"),
            BinOp::AndL => write!(f, "AndL"),
            BinOp::Div => write!(f, "Div"),
            BinOp::Eq => write!(f, "Eq"),
            BinOp::Exp => write!(f, "Exp"),
            BinOp::Gt => write!(f, "Gt"),
            BinOp::Gte => write!(f, "Gte"),
            BinOp::Lt => write!(f, "Lt"),
            BinOp::Lte => write!(f, "Lte"),
            BinOp::Mod => write!(f, "Mod"),
            BinOp::Mul => write!(f, "Mul"),
            BinOp::Neq => write!(f, "Neq"),
            BinOp::OrB => write!(f, "OrB"),
            BinOp::OrL => write!(f, "OrL"),
            BinOp::Shl => write!(f, "Shl"),
            BinOp::Shr => write!(f, "Shr"),
            BinOp::Sub => write!(f, "Sub"),
            BinOp::XorB => write!(f, "XorB"),
        }
    }
}

impl From<syntax::BinOp> for BinOp {
    fn from(value: syntax::BinOp) -> Self {
        match value {
            syntax::BinOp::Add => BinOp::Add,
            syntax::BinOp::AndB => BinOp::AndB,
            syntax::BinOp::AndL => BinOp::AndL,
            syntax::BinOp::Div => BinOp::Div,
            syntax::BinOp::Eq => BinOp::Eq,
            syntax::BinOp::Exp => BinOp::Exp,
            syntax::BinOp::Gt => BinOp::Gt,
            syntax::BinOp::Gte => BinOp::Gte,
            syntax::BinOp::Lt => BinOp::Lt,
            syntax::BinOp::Lte => BinOp::Lte,
            syntax::BinOp::Mod => BinOp::Mod,
            syntax::BinOp::Mul => BinOp::Mul,
            syntax::BinOp::Neq => BinOp::Neq,
            syntax::BinOp::OrB => BinOp::OrB,
            syntax::BinOp::OrL => BinOp::OrL,
            syntax::BinOp::Shl => BinOp::Shl,
            syntax::BinOp::Shr => BinOp::Shr,
            syntax::BinOp::Sub => BinOp::Sub,
            syntax::BinOp::XorB => BinOp::XorB,
        }
    }
}

/// A unary operator.
#[derive(Clone, Copy, Debug, PartialEq, Eq)]
pub enum UnaryOp {
    /// Negation: `-`.
    Neg,
    /// Bitwise NOT: `~`.
    NotB,
    /// Logical NOT: `!`.
    NotL,
}

impl Display for UnaryOp {
    fn fmt(&self, f: &mut Formatter<'_>) -> fmt::Result {
        match self {
            UnaryOp::Neg => write!(f, "Neg"),
            UnaryOp::NotB => write!(f, "NotB"),
            UnaryOp::NotL => write!(f, "NotL"),
        }
    }
}<|MERGE_RESOLUTION|>--- conflicted
+++ resolved
@@ -874,6 +874,7 @@
             ExprKind::Measure(expr) => write!(f, "{expr}"),
             ExprKind::SizeofCall(call) => write!(f, "{call}"),
             ExprKind::DurationofCall(call) => write!(f, "{call}"),
+            ExprKind::Concat(expr) => write!(f, "{expr}"),
         }
     }
 }
@@ -1011,7 +1012,6 @@
     }
 }
 
-<<<<<<< HEAD
 #[derive(Clone, Debug, Default)]
 pub enum ExprKind {
     /// An expression with invalid syntax that can't be parsed.
@@ -1030,37 +1030,18 @@
     Measure(MeasureExpr),
     SizeofCall(SizeofCallExpr),
     Concat(ConcatExpr),
-=======
+}
+
 #[derive(Clone, Debug)]
 pub struct BitType {
     pub span: Span,
     pub size: Option<Expr>,
->>>>>>> 82b4ff84
 }
 
 impl Display for BitType {
     fn fmt(&self, f: &mut Formatter<'_>) -> fmt::Result {
-<<<<<<< HEAD
-        match self {
-            ExprKind::Err => write!(f, "Err"),
-            ExprKind::CapturedIdent(id) => write!(f, "CapturedSymbolId({id})"),
-            ExprKind::Ident(id) => write!(f, "SymbolId({id})"),
-            ExprKind::UnaryOp(expr) => write!(f, "{expr}"),
-            ExprKind::BinaryOp(expr) => write!(f, "{expr}"),
-            ExprKind::Lit(lit) => write!(f, "Lit: {lit}"),
-            ExprKind::FunctionCall(call) => write!(f, "{call}"),
-            ExprKind::BuiltinFunctionCall(call) => write!(f, "{call}"),
-            ExprKind::Cast(expr) => write!(f, "{expr}"),
-            ExprKind::IndexedExpr(expr) => write!(f, "{expr}"),
-            ExprKind::Paren(expr) => write!(f, "Paren {expr}"),
-            ExprKind::Measure(expr) => write!(f, "{expr}"),
-            ExprKind::SizeofCall(call) => write!(f, "{call}"),
-            ExprKind::Concat(expr) => write!(f, "{expr}"),
-        }
-=======
         writeln_header(f, "BitType", self.span)?;
         write_opt_field(f, "size", self.size.as_ref())
->>>>>>> 82b4ff84
     }
 }
 
