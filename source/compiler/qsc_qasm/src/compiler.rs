--- conflicted
+++ resolved
@@ -1534,13 +1534,10 @@
             semast::ExprKind::Paren(pexpr) => self.compile_paren_expr(pexpr, expr.span),
             semast::ExprKind::Measure(mexpr) => self.compile_measure_expr(mexpr, &expr.ty),
             semast::ExprKind::SizeofCall(sizeof_call) => self.compile_sizeof_call_expr(sizeof_call),
-<<<<<<< HEAD
             semast::ExprKind::Concat(concat) => self.compile_concat_expr(concat),
-=======
             semast::ExprKind::DurationofCall(duration_call) => {
                 self.compile_durationof_call_expr(duration_call)
             }
->>>>>>> 82b4ff84
         }
     }
 
