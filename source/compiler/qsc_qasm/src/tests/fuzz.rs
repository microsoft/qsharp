// Copyright (c) Microsoft Corporation.
// Licensed under the MIT License.

use super::compile_qasm_best_effort;

/// We also had an issue where
///   1. naming a gate the same as a qubit parameter of a parent gate,
///   2. and then referencing the qubit parameter of the inner gate.
///
/// was causing a panic in the Q# resolver.
#[test]
fn fuzz_2297_referencing_qubit_parameter() {
    let source = r#"
    gate g q0 {
        gate q0 q1 {}
        q1;
    }
    "#;
    compile_qasm_best_effort(source);
}

/// The same panic happened when referencing an angle parameter.
#[test]
fn fuzz_2297_referencing_angle_parameter() {
    let source = r#"
    gate g q0 {
        gate q0(r) q1 {}
        r;
    }
    "#;
    compile_qasm_best_effort(source);
}

/// Subroutines didn't have this problem, even though they are also
/// compiled to operations when they take qubit arguments.
#[test]
fn fuzz_2297_def() {
    let source = r#"
    def g(qubit q0) {
        def q0(qubit q1) {}
        q1;
    }
    "#;
    compile_qasm_best_effort(source);
}

/// We also had an issue where, in the same conditions as `fuzz_2297`,
/// a missing identifier in a comma separated list of formal paremeters
/// would generate an empty string Identifier and forward it to Q#,
/// which yields an invalid Q# AST.
#[test]
fn fuzz_2297_with_trailing_comma() {
    let source = r#"
        gate g q0 {
            gate q0 ,q1 {}
            q1;
        }
    "#;
    compile_qasm_best_effort(source);
}

#[test]
fn fuzz_2298() {
    let source = r#"gate y()a{gate a,b{}b"#;
    compile_qasm_best_effort(source);
}

#[test]
fn fuzz_2313() {
    let source = r#"ctrl(π/0s)@a"#;
    compile_qasm_best_effort(source);
}

#[test]
fn fuzz_2332() {
    let source = r#"ctrl(0/0)@s"#;
    compile_qasm_best_effort(source);
}

#[test]
fn fuzz_2348() {
    let source = r#"ctrl(0%0)@s"#;
    compile_qasm_best_effort(source);
}

#[test]
fn fuzz_2366() {
    let source = "t[:π";
    compile_qasm_best_effort(source);
}

#[test]
fn fuzz_2368() {
    let source = "c[:0s";
    compile_qasm_best_effort(source);
}

#[test]
fn fuzz_2369() {
    let source = r#"// Ope0 standard gate) mibrary
//
// Notely the set that the intarlenly.  See the
// `source/language/standard_lurcc; }

// four parameter contrloled-U gat pow(0.5) @ s a; }

// sqrt(NOT) gate
gate sx a { pow(0.5)verse of sqrt(S)
gaoooooooote tg  i {adnv @ pow(0.` docume5) @ πtdgpow(0.` documeni )5 tanverx a { po0.5)verse of sqrt(S)
gaoooooooote tg  i {adnv @ pow(0.` docume5) @ pow(0.` docume5) nta inverse of sqrt(S)
g,aoooooootoe i {adnv @WWWWWWWWWWWWWWWWWWWWWWWWWWWWWWWWWWWWWW _lurcc; }

// four parameter contrloled-U gat pow(0.5) @ s a; }

// sqrt(NOT) gate
gate sx a { pow(0.5)verse off sqrt(S)
gaoooooooote tg  i {adnv @ pow(0.` docume5) @ pow(0.` docume5) nta inverse of sqrt(S)
g,aoooooootoe i {adnv @WWWWWWWWWWWWWWWWWWWWWWWWWWWWWWWWWWWWWW _lurcc; }

// four parameter contrloled-U gat pow(0.5) @ s a; }

// sqrt(NOT) gate
gate sx a { pow(0.5)verse of sqrt(S)
gaoooooooote tg  i {adnv @ pow(0.` docume5) @ pow(0.` docume5) nta inverse of sqrt(S)
gaoooooootoe i {adnv @ pow(0.` docume5) @ pow(0.` docume5) ntaoooooote tg  i {adnv @ pow(0.` docume5) @ pow(0.` docume5) nta inverse of sqrt(S)
gaoogaoooooooote tg  i {adnv @ pow(0.` docume5) @ pow(0.` docume5) nta inverse of sqrt(S)
gaoooooootoe i {adnv @ pow(0.` docume5) @ pow(0.` docume5) ntaoooooote tg  i {adnv @ pow(0.` docume5) @ pow(0.` docume5) nta inverse.` docume5) nta inverse of sqrt(S)
gaoooooootoe i {adnv @ pow(0.` docume5) @ pow(0.` docume5) ntaoooooote tg  i {adnv @ pow(0.` docume5) @ pow(0.` docume5) nta inverse of sqrt(S)
gaoogaoooooooote tg  i {adnv @ pow(0.` docume5) @ pow(0.` docume5) nta inverse of sqrt(S)
gaoooooootoe i {adnv @ pow(0.` docume5) @ pow(0.` docume5) ntaoooooote tg  i {adnv @ pow(0.` w(0.` docume5) @ pow(0.` docume5) nta inverse of sqrt(S)
gaoooooootoe i {adnv @ pow(0.` docume5) @ pow(0.` docume5) ntaoooooote tg  i {adnv @ pow(0.` docume5) @ pow(0.` docume5) nta inverse of sqrt(S)
gaoooooootoe i {adnv @ pow(0.` docume5) @ pow(0.` docume5) nta inverse of sqrt(5) @ pow(0.` docume5) nta inverse of sqrt(S)
gaoooooootoe i {adnv @ pow(0.` docume5) @ pow(0.` docume5) nta inver5) @ pow(0.` docume5) nta inverse of sqrt(5) @ pow(0.` docume5) nta inverse of sqrt(S)
gaoooooootoe i {adnv @ pow(0.` docume5) @ pow(0.` docume5) nta inverse of sqrt(S)
gaoooooootoe tg  i {adnv @ pow(0.` docume)5@  pow(0.` docume5) ntation for full @ staildnv @ pow(0.` docume)5@  pow(0.` docume5) ntation for full @ stail."#;
    compile_qasm_best_effort(source);
}

#[test]
fn fuzz_2379() {
    let source = "1[true:";
    compile_qasm_best_effort(source);
}

#[test]
fn fuzz_2391() {
    let source = "c[:0s";
    compile_qasm_best_effort(source);
}

#[test]
fn fuzz_2392() {
    let source = "e[π:";
    compile_qasm_best_effort(source);
}

#[test]
fn fuzz_2397() {
    let source = "creg a[551615";
<<<<<<< HEAD
    compile_qasm_best_effort(source, Profile::Unrestricted);
}

#[test]
fn fuzz_2620() {
    let source = "sqrt(888888888888888888);";
    compile_qasm_best_effort(source, Profile::Unrestricted);
=======
    compile_qasm_best_effort(source);
>>>>>>> 3683f7a4
}<|MERGE_RESOLUTION|>--- conflicted
+++ resolved
@@ -157,15 +157,11 @@
 #[test]
 fn fuzz_2397() {
     let source = "creg a[551615";
-<<<<<<< HEAD
-    compile_qasm_best_effort(source, Profile::Unrestricted);
+    compile_qasm_best_effort(source);
 }
 
 #[test]
 fn fuzz_2620() {
     let source = "sqrt(888888888888888888);";
     compile_qasm_best_effort(source, Profile::Unrestricted);
-=======
-    compile_qasm_best_effort(source);
->>>>>>> 3683f7a4
 }