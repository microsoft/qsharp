// Copyright (c) Microsoft Corporation.
// Licensed under the MIT License.

//! Expression parsing makes use of Pratt parsing (or “top-down operator-precedence parsing”) to handle
//! relative precedence of operators.

#[cfg(test)]
pub(crate) mod tests;

use num_bigint::BigInt;
use num_traits::Num;
use qsc_data_structures::span::Span;

use crate::{
    keyword::Keyword,
    lex::{
        ClosedBinOp, Delim, Radix, Token, TokenKind,
        cooked::{ComparisonOp, Literal, TimingLiteralKind},
    },
<<<<<<< HEAD
    parser::ast::ConcatExpr,
=======
    parser::{ast::DurationofCall, stmt::parse_block},
>>>>>>> 82b4ff84
};

use crate::parser::Result;

use super::{
    ast::{
        BinOp, BinaryOpExpr, Cast, Expr, ExprKind, FunctionCall, GateOperand, GateOperandKind,
        HardwareQubit, Ident, IdentOrIndexedIdent, Index, IndexExpr, IndexList, IndexListItem,
        IndexedIdent, Lit, LiteralKind, MeasureExpr, Range, Set, TimeUnit, TypeDef, UnaryOp,
        UnaryOpExpr, ValueExpr, Version, list_from_iter,
    },
    completion::word_kinds::WordKinds,
    error::{Error, ErrorKind},
    prim::{FinalSep, ident, many, opt, recovering_token, seq, shorten, token},
    scan::ParserContext,
    stmt::scalar_or_array_type,
};

struct PrefixOp {
    kind: UnaryOp,
    precedence: u8,
}

struct InfixOp {
    kind: OpKind,
    precedence: u8,
}

enum OpKind {
    Binary(BinOp, Assoc),
    Funcall,
    Index,
}

#[derive(Clone, Copy)]
enum OpName {
    Token(TokenKind),
    Keyword,
}

#[derive(Clone, Copy)]
enum Assoc {
    Left,
    Right,
}

pub(super) fn expr(s: &mut ParserContext) -> Result<Expr> {
    expr_op(s, 0)
}

pub(super) fn expr_with_lhs(s: &mut ParserContext, lhs: Expr) -> Result<Expr> {
    expr_op_with_lhs(s, 0, lhs)
}

fn expr_op(s: &mut ParserContext, min_precedence: u8) -> Result<Expr> {
    let lo = s.peek().span.lo;
    let lhs = if let Some(op) = prefix_op(op_name(s)) {
        s.advance();
        let rhs = expr_op(s, op.precedence)?;
        Expr {
            span: s.span(lo),
            kind: Box::new(ExprKind::UnaryOp(UnaryOpExpr {
                op: op.kind,
                expr: rhs,
            })),
        }
    } else {
        expr_base(s)?
    };

    expr_op_with_lhs(s, min_precedence, lhs)
}

fn expr_op_with_lhs(s: &mut ParserContext, min_precedence: u8, mut lhs: Expr) -> Result<Expr> {
    let lo = lhs.span.lo;

    while let Some(op) = infix_op(op_name(s)) {
        if op.precedence < min_precedence {
            break;
        }

        s.advance();
        let kind = match op.kind {
            OpKind::Binary(kind, assoc) => {
                let precedence = next_precedence(op.precedence, assoc);
                let rhs = expr_op(s, precedence)?;
                Box::new(ExprKind::BinaryOp(BinaryOpExpr { op: kind, lhs, rhs }))
            }
            OpKind::Funcall => {
                if let ExprKind::Ident(ident) = *lhs.kind {
                    Box::new(funcall(s, ident)?)
                } else {
                    return Err(Error::new(ErrorKind::Convert("identifier", "", lhs.span)));
                }
            }
            OpKind::Index => Box::new(index_expr(s, lhs)?),
        };

        lhs = Expr {
            span: s.span(lo),
            kind,
        };
    }

    Ok(lhs)
}

fn expr_base(s: &mut ParserContext) -> Result<Expr> {
    let lo = s.peek().span.lo;
    if let Some(l) = lit(s)? {
        Ok(Expr {
            span: s.span(lo),
            kind: Box::new(ExprKind::Lit(l)),
        })
    } else if token(s, TokenKind::Open(Delim::Paren)).is_ok() {
        paren_expr(s, lo)
    } else if let Some(expr) = opt(s, duration_of)? {
        Ok(expr)
    } else {
        match opt(s, scalar_or_array_type) {
            Err(err) => Err(err),
            Ok(Some(r#type)) => {
                // If we have a type, we expect to see a
                // parenthesized expression next.
                let kind = Box::new(cast_op(s, r#type)?);
                Ok(Expr {
                    span: s.span(lo),
                    kind,
                })
            }
            Ok(None) => {
                if let Ok(id) = ident(s) {
                    Ok(Expr {
                        span: s.span(lo),
                        kind: Box::new(ExprKind::Ident(id)),
                    })
                } else {
                    Err(Error::new(ErrorKind::Rule(
                        "expression",
                        s.peek().kind,
                        s.peek().span,
                    )))
                }
            }
        }
    }
}

pub(super) fn lit(s: &mut ParserContext) -> Result<Option<Lit>> {
    let lexeme = s.read();

    s.expect(WordKinds::True | WordKinds::False);

    let token = s.peek();
    match lit_token(lexeme, token) {
        Ok(Some(lit)) => {
            s.advance();
            Ok(Some(lit))
        }
        Ok(None) => Ok(None),
        Err(err) => {
            s.advance();
            Err(err)
        }
    }
}

pub(super) fn version(s: &mut ParserContext) -> Result<Version> {
    let lexeme = s.read();
    let token = s.peek();
    match version_token(lexeme, token) {
        Ok(lit) => {
            s.advance();
            Ok(lit)
        }
        Err(err) => {
            // If the peeked token is not a valid version
            // we don't advance the iterator, this allows
            // us to give cleaner error messages to the user.
            Err(err)
        }
    }
}

#[allow(clippy::inline_always)]
#[inline(always)]
fn lit_token(lexeme: &str, token: Token) -> Result<Option<Lit>> {
    match token.kind {
        TokenKind::Literal(literal) => match literal {
            Literal::Integer(radix) => {
                let offset = if radix == Radix::Decimal { 0 } else { 2 };
                let value = lit_int(&lexeme[offset..], radix.into());
                if let Some(value) = value {
                    Ok(Some(Lit {
                        kind: LiteralKind::Int(value),
                        span: token.span,
                    }))
                } else if let Some(value) = lit_bigint(&lexeme[offset..], radix.into()) {
                    Ok(Some(Lit {
                        kind: LiteralKind::BigInt(value),
                        span: token.span,
                    }))
                } else {
                    Err(Error::new(ErrorKind::Lit("integer", token.span)))
                }
            }
            Literal::Float => {
                let lexeme = lexeme.replace('_', "");
                let value: f64 = lexeme
                    .parse()
                    .map_err(|_| Error::new(ErrorKind::Lit("floating-point", token.span)))?;
                // Reject NaN, Infinity, and Neg-Infinity to ensure only finite floating-point literals are accepted.
                if !value.is_finite() {
                    return Err(Error::new(ErrorKind::Lit("floating-point", token.span)));
                }
                Ok(Some(Lit {
                    kind: LiteralKind::Float(value),
                    span: token.span,
                }))
            }
            Literal::String => {
                let lexeme = shorten(1, 1, lexeme);
                let string = unescape(lexeme).map_err(|index| {
                    let ch = lexeme[index + 1..]
                        .chars()
                        .next()
                        .expect("character should be found at index");
                    let index: u32 = index.try_into().expect("index should fit into u32");
                    let lo = token.span.lo + index + 2;
                    let span = Span { lo, hi: lo + 1 };
                    Error::new(ErrorKind::Escape(ch, span))
                })?;
                Ok(Some(Lit {
                    kind: LiteralKind::String(string.into()),
                    span: token.span,
                }))
            }
            Literal::Bitstring => {
                let lexeme = shorten(1, 1, lexeme);
                let width = u32::try_from(
                    lexeme
                        .to_string()
                        .chars()
                        .filter(|c| *c == '0' || *c == '1')
                        .count(),
                )
                .map_err(|_| Error::new(ErrorKind::Lit("bitstring", token.span)))?;

                // parse it to validate the bitstring
                let value = BigInt::from_str_radix(lexeme, 2)
                    .map_err(|_| Error::new(ErrorKind::Lit("bitstring", token.span)))?;

                Ok(Some(Lit {
                    span: token.span,
                    kind: LiteralKind::Bitstring(value, width),
                }))
            }
            Literal::Imaginary => {
                let lexeme = lexeme
                    .chars()
                    .filter(|x| *x != '_')
                    .take_while(|x| x.is_numeric() || *x == '.')
                    .collect::<String>();

                let value = lexeme
                    .parse()
                    .map_err(|_| Error::new(ErrorKind::Lit("imaginary", token.span)))?;
                Ok(Some(Lit {
                    kind: LiteralKind::Imaginary(value),
                    span: token.span,
                }))
            }
            Literal::Timing(kind) => timing_literal(lexeme, token, kind),
        },
        TokenKind::Keyword(Keyword::True) => Ok(Some(Lit {
            kind: LiteralKind::Bool(true),
            span: token.span,
        })),
        TokenKind::Keyword(Keyword::False) => Ok(Some(Lit {
            kind: LiteralKind::Bool(false),
            span: token.span,
        })),
        _ => Ok(None),
    }
}

pub(super) fn version_token(lexeme: &str, token: Token) -> Result<Version> {
    match token.kind {
        TokenKind::Literal(literal) => {
            if let Literal::Float = literal {
                // validate the version number is in the form of `x.y`
                let (major, minor) = split_and_parse_numbers(lexeme, token)?;
                Ok(Version {
                    major,
                    minor: Some(minor),
                    span: token.span,
                })
            } else if let Literal::Integer(radix) = literal {
                if radix != Radix::Decimal {
                    return Err(Error::new(ErrorKind::Lit("version", token.span)));
                }
                let major = lexeme
                    .parse::<u32>()
                    .map_err(|_| Error::new(ErrorKind::Lit("version", token.span)))?;

                Ok(Version {
                    major,
                    minor: None,
                    span: token.span,
                })
            } else {
                Err(Error::new(ErrorKind::Lit("version", token.span)))
            }
        }
        _ => Err(Error::new(ErrorKind::Lit("version", token.span))),
    }
}

fn split_and_parse_numbers(lexeme: &str, token: Token) -> Result<(u32, u32)> {
    let parts: Vec<&str> = lexeme.split('.').collect();
    if parts.len() != 2 {
        return Err(Error::new(ErrorKind::Lit("version", token.span)));
    }

    let left = parts[0]
        .parse::<u32>()
        .map_err(|_| Error::new(ErrorKind::Lit("version major", token.span)))?;
    let right = parts[1]
        .parse::<u32>()
        .map_err(|_| Error::new(ErrorKind::Lit("version minor", token.span)))?;

    Ok((left, right))
}

fn lit_int(lexeme: &str, radix: u32) -> Option<i64> {
    let multiplier = i64::from(radix);
    lexeme
        .chars()
        .filter(|&c| c != '_')
        .try_rfold((0i64, 1i64, false), |(value, place, mut overflow), c| {
            let (increment, over) = i64::from(c.to_digit(radix)?).overflowing_mul(place);
            overflow |= over;

            let (new_value, over) = value.overflowing_add(increment);
            overflow |= over;

            // Only treat as overflow if the value is not i64::MIN, since we need to allow once special
            // case of overflow to allow for minimum value literals.
            if overflow && new_value != i64::MIN {
                return None;
            }

            let (new_place, over) = place.overflowing_mul(multiplier);
            overflow |= over;

            // If the place overflows, we can still accept the value as long as it's the last digit.
            // Pass the overflow forward so that it fails if there are more digits.
            Some((new_value, new_place, overflow))
        })
        .map(|(value, _, _)| value)
}

fn lit_bigint(lexeme: &str, radix: u32) -> Option<BigInt> {
    // from_str_radix does removes underscores as long as the lexeme
    // doesn't start with an underscore.
    BigInt::from_str_radix(lexeme, radix).ok()
}

fn timing_literal(lexeme: &str, token: Token, kind: TimingLiteralKind) -> Result<Option<Lit>> {
    let lexeme = lexeme
        .chars()
        .filter(|x| *x != '_')
        .take_while(|x| x.is_numeric() || *x == '.')
        .collect::<String>();

    let value = lexeme
        .parse()
        .map_err(|_| Error::new(ErrorKind::Lit("timing", token.span)))?;

    let unit = match kind {
        TimingLiteralKind::Dt => TimeUnit::Dt,
        TimingLiteralKind::Ns => TimeUnit::Ns,
        TimingLiteralKind::Us => TimeUnit::Us,
        TimingLiteralKind::Ms => TimeUnit::Ms,
        TimingLiteralKind::S => TimeUnit::S,
    };

    Ok(Some(Lit {
        span: token.span,
        kind: LiteralKind::Duration(value, unit),
    }))
}

pub(crate) fn paren_expr(s: &mut ParserContext, lo: u32) -> Result<Expr> {
    let (mut exprs, final_sep) = seq(s, expr)?;
    token(s, TokenKind::Close(Delim::Paren))?;

    let kind = if final_sep == FinalSep::Missing && exprs.len() == 1 {
        ExprKind::Paren(exprs.pop().expect("vector should have exactly one item"))
    } else {
        return Err(Error::new(ErrorKind::Convert(
            "parenthesized expression",
            "expression list",
            s.span(lo),
        )));
    };

    Ok(Expr {
        span: s.span(lo),
        kind: Box::new(kind),
    })
}

fn funcall(s: &mut ParserContext, ident: Ident) -> Result<ExprKind> {
    let lo = ident.span.lo;
    let (args, _) = seq(s, expr)?;
    token(s, TokenKind::Close(Delim::Paren))?;
    Ok(ExprKind::FunctionCall(FunctionCall {
        span: s.span(lo),
        name: ident,
        args: args.into_iter().map(Box::new).collect(),
    }))
}

fn cast_op(s: &mut ParserContext, r#type: TypeDef) -> Result<ExprKind> {
    let lo = r#type.span().lo;
    token(s, TokenKind::Open(Delim::Paren))?;
    let arg = expr(s)?;
    recovering_token(s, TokenKind::Close(Delim::Paren));
    Ok(ExprKind::Cast(Cast {
        span: s.span(lo),
        ty: r#type,
        arg,
    }))
}

fn index_expr(s: &mut ParserContext, lhs: Expr) -> Result<ExprKind> {
    let lo = lhs.span.lo;
    let index = index_element(s)?;
    recovering_token(s, TokenKind::Close(Delim::Bracket));
    Ok(ExprKind::IndexExpr(IndexExpr {
        span: s.span(lo),
        collection: lhs,
        index,
    }))
}

fn index_element(s: &mut ParserContext) -> Result<Index> {
    let index = match opt(s, set_expr) {
        Ok(Some(v)) => Index::IndexSet(v),
        Err(err) => return Err(err),
        Ok(None) => {
            let lo = s.peek().span.lo;
            let (exprs, _) = seq(s, index_set_item)?;
            let exprs = list_from_iter(exprs);
            Index::IndexList(IndexList {
                span: s.span(lo),
                values: exprs,
            })
        }
    };
    Ok(index)
}

/// QASM3 index set items can either of:
///  1. An expression: arr[2]
///  2. A range with start and end: arr[start : end]
///  3. A range with start, step, and end: arr[start : step : end]
///  4. Additionally, points 2. and 3. can have missing start, step, or step.
///     here are some examples: arr[:], arr[: step :], arr[: step : end]
fn index_set_item(s: &mut ParserContext) -> Result<IndexListItem> {
    let lo = s.peek().span.lo;
    let start = opt(s, expr)?;

    // If no colon, return the expr as a normal index.
    if token(s, TokenKind::Colon).is_err() {
        let expr = start.ok_or(Error::new(ErrorKind::Rule(
            "expression",
            s.peek().kind,
            s.span(lo),
        )))?;
        return Ok(IndexListItem::Expr(expr));
    }

    // We assume the second expr is the `end`.
    let end = opt(s, expr)?;

    // If no colon, return a range with start and end: [start : end].
    if token(s, TokenKind::Colon).is_err() {
        return Ok(IndexListItem::RangeDefinition(Range {
            span: s.span(lo),
            start,
            end,
            step: None,
        }));
    }

    // If there was a second colon, the second expression was the step.
    let step = end;
    let end = opt(s, expr)?;

    Ok(IndexListItem::RangeDefinition(Range {
        span: s.span(lo),
        start,
        end,
        step,
    }))
}

pub(crate) fn set_expr(s: &mut ParserContext) -> Result<Set> {
    let lo = s.peek().span.lo;
    token(s, TokenKind::Open(Delim::Brace))?;
    let exprs = expr_list(s)?;
    recovering_token(s, TokenKind::Close(Delim::Brace));
    Ok(Set {
        span: s.span(lo),
        values: list_from_iter(exprs),
    })
}

fn op_name(s: &ParserContext) -> OpName {
    match s.peek().kind {
        TokenKind::Keyword(_) => OpName::Keyword,
        kind => OpName::Token(kind),
    }
}

fn next_precedence(precedence: u8, assoc: Assoc) -> u8 {
    match assoc {
        Assoc::Left => precedence + 1,
        Assoc::Right => precedence,
    }
}

/// The operation precedence table is at
/// <https://openqasm.com/language/classical.html#evaluation-order>.
fn prefix_op(name: OpName) -> Option<PrefixOp> {
    match name {
        OpName::Token(TokenKind::Bang) => Some(PrefixOp {
            kind: UnaryOp::NotL,
            precedence: 11,
        }),
        OpName::Token(TokenKind::Tilde) => Some(PrefixOp {
            kind: UnaryOp::NotB,
            precedence: 11,
        }),
        OpName::Token(TokenKind::ClosedBinOp(ClosedBinOp::Minus)) => Some(PrefixOp {
            kind: UnaryOp::Neg,
            precedence: 11,
        }),

        _ => None,
    }
}

/// The operation precedence table is at
/// <https://openqasm.com/language/classical.html#evaluation-order>.
fn infix_op(name: OpName) -> Option<InfixOp> {
    fn left_assoc(op: BinOp, precedence: u8) -> Option<InfixOp> {
        Some(InfixOp {
            kind: OpKind::Binary(op, Assoc::Left),
            precedence,
        })
    }

    let OpName::Token(kind) = name else {
        return None;
    };

    match kind {
        TokenKind::ClosedBinOp(token) => match token {
            ClosedBinOp::StarStar => Some(InfixOp {
                kind: OpKind::Binary(BinOp::Exp, Assoc::Right),
                precedence: 12,
            }),
            ClosedBinOp::Star => left_assoc(BinOp::Mul, 10),
            ClosedBinOp::Slash => left_assoc(BinOp::Div, 10),
            ClosedBinOp::Percent => left_assoc(BinOp::Mod, 10),
            ClosedBinOp::Minus => left_assoc(BinOp::Sub, 9),
            ClosedBinOp::Plus => left_assoc(BinOp::Add, 9),
            ClosedBinOp::LtLt => left_assoc(BinOp::Shl, 8),
            ClosedBinOp::GtGt => left_assoc(BinOp::Shr, 8),
            ClosedBinOp::Amp => left_assoc(BinOp::AndB, 5),
            ClosedBinOp::Bar => left_assoc(BinOp::OrB, 4),
            ClosedBinOp::Caret => left_assoc(BinOp::XorB, 3),
            ClosedBinOp::AmpAmp => left_assoc(BinOp::AndL, 2),
            ClosedBinOp::BarBar => left_assoc(BinOp::OrL, 1),
        },
        TokenKind::ComparisonOp(token) => match token {
            ComparisonOp::Gt => left_assoc(BinOp::Gt, 7),
            ComparisonOp::GtEq => left_assoc(BinOp::Gte, 7),
            ComparisonOp::Lt => left_assoc(BinOp::Lt, 7),
            ComparisonOp::LtEq => left_assoc(BinOp::Lte, 7),
            ComparisonOp::BangEq => left_assoc(BinOp::Neq, 6),
            ComparisonOp::EqEq => left_assoc(BinOp::Eq, 6),
        },
        TokenKind::Open(Delim::Paren) => Some(InfixOp {
            kind: OpKind::Funcall,
            precedence: 13,
        }),
        TokenKind::Open(Delim::Bracket) => Some(InfixOp {
            kind: OpKind::Index,
            precedence: 13,
        }),
        _ => None,
    }
}

pub(crate) fn closed_bin_op(op: ClosedBinOp) -> BinOp {
    match op {
        ClosedBinOp::Amp => BinOp::AndB,
        ClosedBinOp::AmpAmp => BinOp::AndL,
        ClosedBinOp::Bar => BinOp::OrB,
        ClosedBinOp::StarStar => BinOp::Exp,
        ClosedBinOp::Caret => BinOp::XorB,
        ClosedBinOp::GtGt => BinOp::Shr,
        ClosedBinOp::LtLt => BinOp::Shl,
        ClosedBinOp::Minus => BinOp::Sub,
        ClosedBinOp::BarBar => BinOp::OrL,
        ClosedBinOp::Percent => BinOp::Mod,
        ClosedBinOp::Plus => BinOp::Add,
        ClosedBinOp::Slash => BinOp::Div,
        ClosedBinOp::Star => BinOp::Mul,
    }
}

fn unescape(s: &str) -> std::result::Result<String, usize> {
    let mut chars = s.char_indices();
    let mut buf = String::with_capacity(s.len());
    while let Some((index, ch)) = chars.next() {
        buf.push(if ch == '\\' {
            let escape = chars.next().expect("escape should not be empty").1;
            match escape {
                '\\' => '\\',
                '\'' => '\'',
                '"' => '"',
                'n' => '\n',
                'r' => '\r',
                't' => '\t',
                _ => return Err(index),
            }
        } else {
            ch
        });
    }

    Ok(buf)
}

/// Grammar: `LBRACKET expression RBRACKET`.
pub(super) fn designator(s: &mut ParserContext) -> Result<Expr> {
    token(s, TokenKind::Open(Delim::Bracket))?;
    let expr = expr(s)?;
    recovering_token(s, TokenKind::Close(Delim::Bracket));
    Ok(expr)
}

/// A literal array is a list of literal array elements.
fn lit_array(s: &mut ParserContext) -> Result<Expr> {
    let lo = s.peek().span.lo;
    token(s, TokenKind::Open(Delim::Brace))?;
    let elements = seq(s, lit_array_element).map(|pair| pair.0)?;
    recovering_token(s, TokenKind::Close(Delim::Brace));
    Ok(Expr {
        span: s.span(lo),
        kind: Box::new(ExprKind::Lit(Lit {
            span: s.span(lo),
            kind: LiteralKind::Array(list_from_iter(elements)),
        })),
    })
}

/// A literal array element can be an expression, or a literal array element.
fn lit_array_element(s: &mut ParserContext) -> Result<Expr> {
    if let Some(elt) = opt(s, expr)? {
        return Ok(elt);
    }
    lit_array(s)
}

/// These are expressions allowed in classical declarations.
/// Grammar: `arrayLiteral | expression | measureExpression`.
pub(super) fn declaration_expr(s: &mut ParserContext) -> Result<ValueExpr> {
    let lo = s.peek().span.lo;

    // 1. Try to parse a measurement expression.
    if let Some(measurement) = opt(s, measure_expr)? {
        return Ok(ValueExpr::Measurement(measurement));
    }

    // Try to parse an expression or a concatenation.
    if let Some(e) = opt(s, expr)? {
        let mut exprs = Vec::new();
        exprs.push(e);

        // Try to parse many expressions separated by the `++` operator.
        while opt(s, |s| token(s, TokenKind::PlusPlus))?.is_some() {
            exprs.push(expr(s)?);
        }

        // If we parsed a single expression, this is just an `Expr`.
        if exprs.len() == 1 {
            return Ok(ValueExpr::Expr(
                exprs.into_iter().next().expect("there is one element"),
            ));
        }

        // If we parsed more than one expression, this is a concatenation.
        let span = s.span(lo);
        let operands = list_from_iter(exprs);
        return Ok(ValueExpr::Concat(ConcatExpr { span, operands }));
    }

    Ok(ValueExpr::Expr(lit_array(s)?))
}

/// These are expressions allowed in constant classical declarations.
/// Note, that the spec doesn't specify that measurements are not allowed
/// here, but this is a spec bug, since measuremnts can't be performed at
/// compile time.
pub(super) fn const_declaration_expr(s: &mut ParserContext) -> Result<ValueExpr> {
    let expr = if let Some(expr) = opt(s, expr)? {
        expr
    } else {
        lit_array(s)?
    };

    Ok(ValueExpr::Expr(expr))
}

/// These are expressions allowed in `Assign`, `AssignOp`, and return stmts.
/// Grammar: `expression | measureExpression`.
pub(super) fn expr_or_measurement(s: &mut ParserContext) -> Result<ValueExpr> {
    if let Some(measurement) = opt(s, measure_expr)? {
        return Ok(ValueExpr::Measurement(measurement));
    }

    Ok(ValueExpr::Expr(expr(s)?))
}

pub(crate) fn expr_list(s: &mut ParserContext) -> Result<Vec<Expr>> {
    seq(s, expr).map(|pair| pair.0)
}

pub(crate) fn measure_expr(s: &mut ParserContext) -> Result<MeasureExpr> {
    let lo = s.peek().span.lo;
    token(s, TokenKind::Keyword(Keyword::Measure))?;
    let measure_token_span = s.span(lo);
    let operand = gate_operand(s)?;

    Ok(MeasureExpr {
        span: s.span(lo),
        measure_token_span,
        operand,
    })
}

pub(crate) fn gate_operand(s: &mut ParserContext) -> Result<GateOperand> {
    let lo = s.peek().span.lo;
    let kind = if let Some(ident_or_indexed_ident) = opt(s, ident_or_indexed_ident)? {
        GateOperandKind::IdentOrIndexedIdent(Box::new(ident_or_indexed_ident))
    } else {
        GateOperandKind::HardwareQubit(Box::new(hardware_qubit(s)?))
    };

    Ok(GateOperand {
        span: s.span(lo),
        kind,
    })
}

fn hardware_qubit(s: &mut ParserContext) -> Result<HardwareQubit> {
    let lo = s.peek().span.lo;
    let hardware_qubit = s.read();
    token(s, TokenKind::HardwareQubit)?;

    Ok(HardwareQubit {
        span: s.span(lo),
        name: hardware_qubit[1..].into(),
    })
}

/// Grammar: `Identifier indexOperator*`.
pub(crate) fn ident_or_indexed_ident(s: &mut ParserContext) -> Result<IdentOrIndexedIdent> {
    let lo = s.peek().span.lo;
    let name: Ident = ident(s)?;
    let index_lo = s.peek().span.lo;
    let indices = list_from_iter(many(s, index_operand)?);

    if indices.is_empty() {
        Ok(IdentOrIndexedIdent::Ident(name))
    } else {
        let index_span = s.span(index_lo);
        Ok(IdentOrIndexedIdent::IndexedIdent(IndexedIdent {
            span: s.span(lo),
            index_span,
            ident: name,
            indices,
        }))
    }
}

/// Grammar:
/// ```g4
/// LBRACKET
/// (
///     setExpression
///     | (expression | rangeExpression) (COMMA (expression | rangeExpression))* COMMA?
/// )
/// RBRACKET
/// ```
fn index_operand(s: &mut ParserContext) -> Result<Index> {
    token(s, TokenKind::Open(Delim::Bracket))?;
    let index = index_element(s)?;
    recovering_token(s, TokenKind::Close(Delim::Bracket));
    Ok(index)
}

/// This expression is not part of the expression tree
/// and is only used as rhs of alias, classical declaration,
/// and assignment statements.
/// Grammar: `expression (DOUBLE_PLUS expression)*`.
pub fn concat_expr(s: &mut ParserContext) -> Result<ConcatExpr> {
    let lo = s.peek().span.lo;
    let mut exprs = Vec::new();
    exprs.push(expr(s)?);
    while opt(s, |s| token(s, TokenKind::PlusPlus))?.is_some() {
        exprs.push(expr(s)?);
    }
<<<<<<< HEAD
    let span = s.span(lo);
    let operands = list_from_iter(exprs);

    Ok(ConcatExpr { span, operands })
=======
    Ok(list_from_iter(exprs))
}

/// Grammar: `DURATIONOF LPAREN scope RPAREN`
fn duration_of(s: &mut ParserContext) -> Result<Expr> {
    let lo = s.peek().span.lo;
    s.expect(WordKinds::Durationof);
    token(s, TokenKind::DurationOf)?;
    let name_span = s.span(lo);
    token(s, TokenKind::Open(Delim::Paren))?;
    let scope = parse_block(s)?;
    recovering_token(s, TokenKind::Close(Delim::Paren));
    let duration = DurationofCall {
        span: s.span(lo),
        name_span,
        scope,
    };
    let expr = Expr {
        span: s.span(lo),
        kind: Box::new(ExprKind::DurationOf(duration)),
    };
    Ok(expr)
>>>>>>> 82b4ff84
}<|MERGE_RESOLUTION|>--- conflicted
+++ resolved
@@ -17,11 +17,8 @@
         ClosedBinOp, Delim, Radix, Token, TokenKind,
         cooked::{ComparisonOp, Literal, TimingLiteralKind},
     },
-<<<<<<< HEAD
     parser::ast::ConcatExpr,
-=======
     parser::{ast::DurationofCall, stmt::parse_block},
->>>>>>> 82b4ff84
 };
 
 use crate::parser::Result;
@@ -851,13 +848,10 @@
     while opt(s, |s| token(s, TokenKind::PlusPlus))?.is_some() {
         exprs.push(expr(s)?);
     }
-<<<<<<< HEAD
     let span = s.span(lo);
     let operands = list_from_iter(exprs);
 
     Ok(ConcatExpr { span, operands })
-=======
-    Ok(list_from_iter(exprs))
 }
 
 /// Grammar: `DURATIONOF LPAREN scope RPAREN`
@@ -879,5 +873,4 @@
         kind: Box::new(ExprKind::DurationOf(duration)),
     };
     Ok(expr)
->>>>>>> 82b4ff84
 }