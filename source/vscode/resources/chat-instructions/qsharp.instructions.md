---
applyTo: "**/*.{qs,qsc,ipynb}"
---

# Q# coding instructions

Follow these instructions when generating Q# code in .qs files,
and Q# project folders that include a `qsharp.json` file.

## Syntax

When writing Q#, the `for (i in 1..100)` syntax is invalid, use `for i in 1..100` or
`for element in array[2...]`.

While many Q# operators are C-like, it uses `or` instead of `||` and `and` instead of `&&`.

To extract values from a tuple, use destructuring via the `let (item0, item1) = tupleValue;` syntax.

## Project structure

### Single-file projects

Q# files don't always need to exist in a project. A single `.qs` file can be compiled and
run without a `qsharp.json` file. Prefer a single `.qs` file for simple programs.

### Multi-file projects

When Q# source files need to to reference each other, a `qsharp.json` file must be
created. Source files must exist under the `src` folder.

Example layout:

```
project_root
|--qsharp.json
|--src
|--|--Main.qs
|--|--Tests.qs
```

A typical `qsharp.json` will be a JSON file with an empty JSON object in it.

```json
{}
```

Modern Q# does not use `namespace` blocks to enclose code.
Each function or operation is in a namespace which is the name of the containing file.
For example, if `Main.qs` has an operation `Foo`, then `Tests.qs` could reference the
operation as `Main.Foo`, or bring `Foo` into scope by adding `import Main.Foo;` in the file.

## Testing

The Q# language supports unit testing in VS Code. To write a test, use the `@Test()`
attribute on an operation, and `fail` with a message on test failure, e.g.,

```qsharp
@Test()
operation MyTestCase() : Unit {
    let result = DoOp();
    if (result != Expected) {
        fail $"DoOp returned {result}"
    }
}
```

Note: Prefer using a conditional `fail` statement to `Fact` calls, as `fail` gives a better error location.

## Libraries

A Q# project can reference a library from GitHub by updating the `dependencies` entry of
the `qsharp.json` file. For example, to reference the `chemistry` library, the `qsharp.json`
file might appear as:

```json
{
  "dependencies": {
    "Chemistry": {
      "github": {
        "ref": "v1.15.0",
        "owner": "microsoft",
        "repo": "qsharp",
        "path": "library/chemistry"
      }
    }
  }
}
```

## Jupyter Notebooks

Q# has first-class support for Jupyter notebooks. Typically the first cell will contain `import qsharp`.

Jupyter cells can contain Q# code directly by using the `%%qsharp` magic command at the beginning of the cell. For example:

```python
%%qsharp

operation GHZSample(n: Int) : Result[] {
    use qs = Qubit[n];

    H(qs[0]);
    ApplyToEach(CNOT(qs[0], _), qs[1...]);

    let results = MeasureEachZ(qs);
    ResetAll(qs);
    return results;
}
```

The `qsharp_widgets` package provides viewers for circuits and histograms, e.g.

```python
from qsharp_widgets import Circuit, Histogram
Circuit(qsharp.circuit("GHZSample(3)"))
```

Note that the latest Q# and QDK releases don't require or use the old IQ# kernel. It just needs to the `qsharp` PyPI package,
and maybe `qsharp_widgets` for visuals.

## Setup and tools

The Quantum Development Kit (QDK) was re-written at the start of 2024 and no longer uses
the IQ# Jupyter kernel, or the `dotnet` command line tools. Job management is best handled
now via tool calls integration into GitHub Copilot, or via Python code using the `qsharp`
and `azure-quantum` packages.

<<<<<<< HEAD
To execute Q# code, use the provided tools.
=======
To execute Q# code, use the provided tools.

Whenever the user asks about Q# standard libraries, their contents, or any Q# library function, you **must** call the `qsharpGetLibraryDescriptions` tool to retrieve the authoritative list of available Q# library items. When generating Q# code, always use the `qsharpGetLibraryDescriptions` tool to determine which library functions are available and to ensure you use them correctly in your code suggestions. Do not attempt to answer questions about Q# library APIs, functions, or operations without first consulting this tool.

## Response formatting

Avoid using LaTeX in your responses to the user.
>>>>>>> 87d136a2
<|MERGE_RESOLUTION|>--- conflicted
+++ resolved
@@ -125,14 +125,6 @@
 now via tool calls integration into GitHub Copilot, or via Python code using the `qsharp`
 and `azure-quantum` packages.
 
-<<<<<<< HEAD
-To execute Q# code, use the provided tools.
-=======
 To execute Q# code, use the provided tools.
 
-Whenever the user asks about Q# standard libraries, their contents, or any Q# library function, you **must** call the `qsharpGetLibraryDescriptions` tool to retrieve the authoritative list of available Q# library items. When generating Q# code, always use the `qsharpGetLibraryDescriptions` tool to determine which library functions are available and to ensure you use them correctly in your code suggestions. Do not attempt to answer questions about Q# library APIs, functions, or operations without first consulting this tool.
-
-## Response formatting
-
-Avoid using LaTeX in your responses to the user.
->>>>>>> 87d136a2
+Whenever the user asks about Q# standard libraries, their contents, or any Q# library function, you **must** call the `qsharpGetLibraryDescriptions` tool to retrieve the authoritative list of available Q# library items. When generating Q# code, always use the `qsharpGetLibraryDescriptions` tool to determine which library functions are available and to ensure you use them correctly in your code suggestions. Do not attempt to answer questions about Q# library APIs, functions, or operations without first consulting this tool.