// Copyright (c) Microsoft Corporation.
// Licensed under the MIT License.

// expect-test updates these strings automatically
#![allow(clippy::needless_raw_string_hashes, clippy::too_many_lines)]

use super::{CompilationState, CompilationStateUpdater};
use crate::{
    protocol::{DiagnosticUpdate, NotebookMetadata, TestCallables, WorkspaceConfigurationUpdate},
    tests::test_fs::{FsNode, TestProjectHost, dir, file},
};
use expect_test::{Expect, expect};
use miette::Diagnostic;
<<<<<<< HEAD
use qsc::{line_column::Encoding, LanguageFeatures, PackageType};
=======
use qsc::{LanguageFeatures, PackageType, line_column::Encoding, target::Profile};
>>>>>>> ce21e681
use qsc_linter::{AstLint, LintConfig, LintKind, LintLevel, LintOrGroupConfig};
use serde_json::Value;
use std::{
    cell::RefCell,
    fmt::{Display, Write},
    rc::Rc,
    str::from_utf8,
};

#[tokio::test]
async fn no_error() {
    let errors = RefCell::new(Vec::new());
    let test_cases = RefCell::new(Vec::new());
    let mut updater = new_updater(&errors, &test_cases);

    updater
        .update_document(
            "single/foo.qs",
            1,
            "namespace Foo { @EntryPoint() operation Main() : Unit {} }",
            "qsharp",
        )
        .await;

    expect_errors(&errors, &expect!["[]"]);
}

#[tokio::test]
async fn clear_error() {
    let errors = RefCell::new(Vec::new());
    let test_cases = RefCell::new(Vec::new());
    let mut updater = new_updater(&errors, &test_cases);

    updater
        .update_document("single/foo.qs", 1, "namespace {", "qsharp")
        .await;

    expect_errors(
        &errors,
        &expect![[r#"
            [
              uri: "single/foo.qs" version: Some(1) errors: [
                syntax error
                  [single/foo.qs] [{]
              ],
            ]"#]],
    );

    updater
        .update_document(
            "single/foo.qs",
            2,
            "namespace Foo { @EntryPoint() operation Main() : Unit {} }",
            "qsharp",
        )
        .await;

    expect_errors(
        &errors,
        &expect![[r#"
            [
              uri: "single/foo.qs" version: Some(2) errors: [],
            ]"#]],
    );
}

#[tokio::test]
async fn close_last_doc_in_project() {
    let received_errors = RefCell::new(Vec::new());
    let test_cases = RefCell::new(Vec::new());
    let mut updater = new_updater(&received_errors, &test_cases);

    updater
        .update_document(
            "project/src/other_file.qs",
            1,
            "namespace Foo { @EntryPoint() operation Main() : Unit {} }",
            "qsharp",
        )
        .await;
    updater
        .update_document(
            "project/src/this_file.qs",
            1,
            "/* this should not show up in the final state */ we should not see compile errors",
            "qsharp",
        )
        .await;

    updater
        .close_document("project/src/this_file.qs", "qsharp")
        .await;
    // now there should be one compilation and one open document

    check_state_and_errors(
        &updater,
        &received_errors,
        &expect![[r#"
            {
                "project/src/other_file.qs": OpenDocument {
                    version: 1,
                    compilation: "project/qsharp.json",
                    latest_str_content: "namespace Foo { @EntryPoint() operation Main() : Unit {} }",
                },
            }
        "#]],
        &expect![[r#"
            project/qsharp.json: [
              "project/src/other_file.qs": "namespace Foo { @EntryPoint() operation Main() : Unit {} }",
              "project/src/this_file.qs": "// DISK CONTENTS\n namespace Foo { }",
            ],
        "#]],
        &expect![[r#"
            [
              uri: "project/src/this_file.qs" version: Some(1) errors: [
                syntax error
                  [project/src/this_file.qs] [/]
              ],

              uri: "project/src/this_file.qs" version: None errors: [],
            ]"#]],
    );
    updater
        .close_document("project/src/other_file.qs", "qsharp")
        .await;

    // now there should be no file and no compilation
    check_state_and_errors(
        &updater,
        &received_errors,
        &expect![[r#"
            {}
        "#]],
        &expect![""],
        &expect!["[]"],
    );
}

#[tokio::test]
async fn close_last_doc_in_openqasm_project() {
    let received_errors = RefCell::new(Vec::new());
    let test_cases = RefCell::new(Vec::new());
    let mut updater = new_updater(&received_errors, &test_cases);

    updater
        .update_document(
            "openqasm_files/self-contained.qasm",
            1,
            "include \"stdgates.inc\";\nqubit q;\nreset q;\nx q;\nh q;\nbit c = measure q;\n",
            "openqasm",
        )
        .await;

    check_state_and_errors(
        &updater,
        &received_errors,
        &expect![[r#"
            {
                "openqasm_files/self-contained.qasm": OpenDocument {
                    version: 1,
                    compilation: "openqasm_files/self-contained.qasm",
                    latest_str_content: "include \"stdgates.inc\";\nqubit q;\nreset q;\nx q;\nh q;\nbit c = measure q;\n",
                },
            }
        "#]],
        &expect![[r#"
            openqasm_files/self-contained.qasm: [
              "openqasm_files/self-contained.qasm": "include \"stdgates.inc\";\nqubit q;\nreset q;\nx q;\nh q;\nbit c = measure q;\n",
            ],
        "#]],
        &expect!["[]"],
    );

    updater
        .close_document("openqasm_files/self-contained.qasm", "openqasm")
        .await;

    // now there should be no file and no compilation
    check_state_and_errors(
        &updater,
        &received_errors,
        &expect![[r#"
            {}
        "#]],
        &expect![""],
        &expect!["[]"],
    );
}

#[tokio::test]
async fn clear_on_document_close() {
    let errors = RefCell::new(Vec::new());
    let test_cases = RefCell::new(Vec::new());

    let mut updater = new_updater(&errors, &test_cases);

    updater
        .update_document("single/foo.qs", 1, "namespace {", "qsharp")
        .await;

    expect_errors(
        &errors,
        &expect![[r#"
            [
              uri: "single/foo.qs" version: Some(1) errors: [
                syntax error
                  [single/foo.qs] [{]
              ],
            ]"#]],
    );

    updater.close_document("single/foo.qs", "qsharp").await;

    expect_errors(
        &errors,
        &expect![[r#"
            [
              uri: "single/foo.qs" version: None errors: [],
            ]"#]],
    );
}

#[tokio::test]
async fn compile_error() {
    let errors = RefCell::new(Vec::new());
    let test_cases = RefCell::new(Vec::new());
    let mut updater = new_updater(&errors, &test_cases);

    updater
        .update_document("single/foo.qs", 1, "badsyntax", "qsharp")
        .await;

    expect_errors(
        &errors,
        &expect![[r#"
            [
              uri: "single/foo.qs" version: Some(1) errors: [
                syntax error
                  [single/foo.qs] [badsyntax]
              ],
            ]"#]],
    );
}

#[tokio::test]
async fn rca_errors_are_reported_when_compilation_succeeds() {
    use crate::tests::test_fs::{dir, file, FsNode};
    let fs = FsNode::Dir(
        [dir(
            "parent",
            [
                file("qsharp.json", r#"{}"#),
                dir(
                    "src",
                    [file(
                        "main.qs",
                        r#"namespace Test { operation RcaCheck() : Double { use q = Qubit(); mutable x = 1.0; if MResetZ(q) == One { set x = 2.0; } x } }"#,
                    )],
                ),
            ],
        )]
        .into_iter()
        .collect(),
    );

    let fs = std::rc::Rc::new(std::cell::RefCell::new(fs));
    let errors = std::cell::RefCell::new(Vec::new());
    let test_cases = std::cell::RefCell::new(Vec::new());
    let mut updater = new_updater_with_file_system(&errors, &test_cases, &fs);

    let manifest_path = "parent/qsharp.json";
    let success = update_manifest_field(
        &fs,
        manifest_path,
        "targetProfile",
        serde_json::Value::String("adaptive_ri".to_string()),
    );
    assert!(success, "Failed to update manifest profile");

    // Trigger a document update to re-read the manifest
    updater
        .update_document(
            "parent/src/main.qs",
            1,
            r#"namespace Test { operation RcaCheck() : Double { use q = Qubit(); mutable x = 1.0; if MResetZ(q) == One { set x = 2.0; } x } }"#,
            "qsharp",
        )
        .await;

    // we expect two errors, one for `set x = 2.0` and one for `x`
    expect_errors(
        &errors,
        &expect![[r#"
            [
              uri: "parent/src/main.qs" version: Some(1) errors: [
                cannot use a dynamic double value
                  [parent/src/main.qs] [set x = 2.0]
                cannot use a dynamic double value
                  [parent/src/main.qs] [x]
              ],
            ]"#]],
    );
}

#[tokio::test]
async fn base_profile_rca_errors_are_reported_when_compilation_succeeds() {
    use crate::tests::test_fs::{dir, file, FsNode};
    let fs = FsNode::Dir(
        [dir(
            "parent",
            [
                file("qsharp.json", r#"{}"#),
                dir(
                    "src",
                    [file(
                        "main.qs",
                        r#"namespace Test { operation RcaCheck() : Double { use q = Qubit(); mutable x = 1.0; if MResetZ(q) == One { set x = 2.0; } x } }"#,
                    )],
                ),
            ],
        )]
        .into_iter()
        .collect(),
    );
    let fs = std::rc::Rc::new(std::cell::RefCell::new(fs));
    let errors = std::cell::RefCell::new(Vec::new());
    let test_cases = std::cell::RefCell::new(Vec::new());
    let mut updater = new_updater_with_file_system(&errors, &test_cases, &fs);

    let manifest_path = "parent/qsharp.json";
    let success = update_manifest_field(
        &fs,
        manifest_path,
        "targetProfile",
        serde_json::Value::String("base".to_string()),
    );
    assert!(success, "Failed to update manifest profile");

    // Trigger a document update to re-read the manifest
    updater
        .update_document(
            "parent/src/main.qs",
            1,
            r#"namespace Test { operation RcaCheck() : Double { use q = Qubit(); mutable x = 1.0; if MResetZ(q) == One { set x = 2.0; } x } }"#,
            "qsharp",
        )
        .await;

    // we expect three errors: one for `MResetZ(q) == One`, one for `set x = 2.0`, and one for `x`
    expect_errors(
        &errors,
        &expect![[r#"
            [
              uri: "parent/src/main.qs" version: Some(1) errors: [
                cannot use a dynamic bool value
                  [parent/src/main.qs] [MResetZ(q) == One]
                cannot use a dynamic double value
                  [parent/src/main.qs] [set x = 2.0]
                cannot use a dynamic double value
                  [parent/src/main.qs] [x]
              ],
            ]"#]],
    );
}

#[tokio::test]
async fn package_type_update_causes_error() {
    let errors = RefCell::new(Vec::new());
    let test_cases = RefCell::new(Vec::new());
    let mut updater = new_updater(&errors, &test_cases);

    updater.update_configuration(WorkspaceConfigurationUpdate {
        package_type: Some(PackageType::Lib),
        ..WorkspaceConfigurationUpdate::default()
    });

    updater
        .update_document(
            "single/foo.qs",
            1,
            "namespace Foo { operation Test() : Unit {} }",
            "qsharp",
        )
        .await;

    expect_errors(&errors, &expect!["[]"]);

    updater.update_configuration(WorkspaceConfigurationUpdate {
        package_type: Some(PackageType::Exe),
        ..WorkspaceConfigurationUpdate::default()
    });

    expect_errors(
        &errors,
        &expect![[r#"
            [
              uri: "single/foo.qs" version: Some(1) errors: [
                entry point not found
              ],
            ]"#]],
    );
}

#[tokio::test]
async fn target_profile_update_fixes_error() {
    use crate::tests::test_fs::{dir, file, FsNode};
    let fs = FsNode::Dir(
        [dir(
            "parent",
            [
                file("qsharp.json", r#"{}"#),
                dir(
                    "src",
                    [file(
                        "main.qs",
                        r#"namespace Foo { operation Main() : Unit { use q = Qubit(); if M(q) == Zero { Message("hi") } } }"#,
                    )],
                ),
            ],
        )]
        .into_iter()
        .collect(),
    );
    let fs = Rc::new(RefCell::new(fs));
    let errors = RefCell::new(Vec::new());
    let test_cases = RefCell::new(Vec::new());
    let mut updater = new_updater_with_file_system(&errors, &test_cases, &fs);

    let manifest_path = "parent/qsharp.json";
    let success = update_manifest_field(
        &fs,
        manifest_path,
        "targetProfile",
        Value::String("base".to_string()),
    );
    assert!(success, "Failed to update manifest profile");

    // Trigger a document update to re-read the manifest
    updater
        .update_document(
            "parent/src/main.qs",
            1,
            r#"namespace Foo { operation Main() : Unit { use q = Qubit(); if M(q) == Zero { Message("hi") } } }"#,
            "qsharp",
        )
        .await;

    expect_errors(
        &errors,
        &expect![[r#"
            [
              uri: "parent/src/main.qs" version: Some(1) errors: [
                cannot use a dynamic bool value
                  [parent/src/main.qs] [M(q) == Zero]
              ],
            ]"#]],
    );

    let success = update_manifest_field(
        &fs,
        manifest_path,
        "targetProfile",
        Value::String("unrestricted".to_string()),
    );
    assert!(success, "Failed to update manifest profile");

    // Trigger a document update to re-read the manifest
    updater
        .update_document(
            "parent/src/main.qs",
            2,
            r#"namespace Foo { operation Main() : Unit { use q = Qubit(); if M(q) == Zero { Message("hi") } } }"#,
            "qsharp",
        )
        .await;

    expect_errors(
        &errors,
        &expect![[r#"
            [
              uri: "parent/src/main.qs" version: Some(2) errors: [],
            ]"#]],
    );
}

#[tokio::test]
async fn target_profile_update_updates_test_cases() {
    use crate::tests::test_fs::{dir, file, FsNode};
    let fs = FsNode::Dir(
        [dir(
            "parent",
            [
                file("qsharp.json", r#"{}"#),
                dir(
                    "src",
                    [file(
                        "main.qs",
                        r#"@Config(Base) @Test() operation BaseTest() : Unit {}"#,
                    )],
                ),
            ],
        )]
        .into_iter()
        .collect(),
    );
    let fs = Rc::new(RefCell::new(fs));
    let errors = RefCell::new(Vec::new());
    let test_cases = RefCell::new(Vec::new());
    let mut updater = new_updater_with_file_system(&errors, &test_cases, &fs);

    // Set profile to unrestricted, expect test case to NOT appear
    assert!(update_manifest_field(
        &fs,
        "parent/qsharp.json",
        "targetProfile",
        Value::String("unrestricted".to_string())
    ));

    updater
        .update_document(
            "parent/src/main.qs",
            1,
            r#"@Config(Base) @Test() operation BaseTest() : Unit {}"#,
            "qsharp",
        )
        .await;

    expect![[r#"
        [
            TestCallables {
                callables: [],
            },
        ]
    "#]]
    .assert_debug_eq(&test_cases.borrow());

    // reset accumulated test cases after each check
    test_cases.borrow_mut().clear();

    // Set profile to base, expect test case to appear
    assert!(update_manifest_field(
        &fs,
        "parent/qsharp.json",
        "targetProfile",
        Value::String("base".to_string())
    ));

    // Trigger a document update to re-read the manifest
    updater
        .update_document(
            "parent/src/main.qs",
            2,
            r#"@Config(Base) @Test() operation BaseTest() : Unit {}"#,
            "qsharp",
        )
        .await;

    expect![[r#"
        [
            TestCallables {
                callables: [
                    TestCallable {
                        callable_name: "main.BaseTest",
                        compilation_uri: "parent/qsharp.json",
                        location: Location {
                            source: "parent/src/main.qs",
                            range: Range {
                                start: Position {
                                    line: 0,
                                    column: 32,
                                },
                                end: Position {
                                    line: 0,
                                    column: 40,
                                },
                            },
                        },
                        friendly_name: "parent",
                    },
                ],
            },
        ]
    "#]]
    .assert_debug_eq(&test_cases.borrow());
}

#[tokio::test]
async fn target_profile_update_causes_error_in_stdlib() {
    use crate::tests::test_fs::{dir, file, FsNode};
    let fs = FsNode::Dir(
        [dir(
            "parent",
            [
                file("qsharp.json", r#"{}"#),
                dir(
                    "src",
                    [file(
                        "main.qs",
                        r#"namespace Foo { @EntryPoint() operation Main() : Unit { use q = Qubit(); let r = M(q); let b = Microsoft.Quantum.Convert.ResultAsBool(r); } }"#,
                    )],
                ),
            ],
        )]
        .into_iter()
        .collect(),
    );
    let fs = Rc::new(RefCell::new(fs));
    let errors = RefCell::new(Vec::new());
    let test_cases = RefCell::new(Vec::new());
    let mut updater = new_updater_with_file_system(&errors, &test_cases, &fs);

    updater.update_document(
        "parent/src/main.qs",
        1,
        r#"namespace Foo { @EntryPoint() operation Main() : Unit { use q = Qubit(); let r = M(q); let b = Microsoft.Quantum.Convert.ResultAsBool(r); } }"#,
        "qsharp",
    ).await;

    expect_errors(&errors, &expect!["[]"]);

    let manifest_path = "parent/qsharp.json";
    let success = update_manifest_field(
        &fs,
        manifest_path,
        "targetProfile",
        Value::String("base".to_string()),
    );
    assert!(success, "Failed to update manifest profile");

    // Trigger a document update to re-read the manifest
    updater
        .update_document(
            "parent/src/main.qs",
            2,
            r#"namespace Foo { @EntryPoint() operation Main() : Unit { use q = Qubit(); let r = M(q); let b = Microsoft.Quantum.Convert.ResultAsBool(r); } }"#,
            "qsharp",
        )
        .await;

    expect_errors(
        &errors,
        &expect![[r#"
            [
              uri: "parent/src/main.qs" version: Some(2) errors: [
                cannot use a dynamic bool value
                  [parent/src/main.qs] [Microsoft.Quantum.Convert.ResultAsBool(r)]
              ],
            ]"#]],
    );
}

#[tokio::test]
async fn notebook_document_no_errors() {
    let errors = RefCell::new(Vec::new());
    let test_cases = RefCell::new(Vec::new());
    let mut updater = new_updater(&errors, &test_cases);

    updater
        .update_notebook_document(
            "notebook.ipynb",
            &NotebookMetadata::default(),
            [
                ("cell1", 1, "operation Main() : Unit {}"),
                ("cell2", 1, "Main()"),
            ]
            .into_iter(),
        )
        .await;

    expect_errors(&errors, &expect!["[]"]);
}

#[tokio::test]
async fn notebook_document_errors() {
    let errors = RefCell::new(Vec::new());
    let test_cases = RefCell::new(Vec::new());
    let mut updater = new_updater(&errors, &test_cases);

    updater
        .update_notebook_document(
            "notebook.ipynb",
            &NotebookMetadata::default(),
            [
                ("cell1", 1, "operation Main() : Unit {}"),
                ("cell2", 1, "Foo()"),
            ]
            .into_iter(),
        )
        .await;

    expect_errors(
        &errors,
        &expect![[r#"
            [
              uri: "cell2" version: Some(1) errors: [
                name error
                  [cell2] [Foo]
                type error
                  [cell2] [Foo()]
              ],
            ]"#]],
    );
}

#[tokio::test]
async fn notebook_document_lints() {
    let errors = RefCell::new(Vec::new());
    let test_cases = RefCell::new(Vec::new());
    let mut updater = new_updater(&errors, &test_cases);

    updater
        .update_notebook_document(
            "notebook.ipynb",
            &NotebookMetadata::default(),
            [
                ("cell1", 1, "function Foo() : Unit { let x = 4;;;; }"),
                ("cell2", 1, "function Bar() : Unit { let y = 5 / 0; }"),
            ]
            .into_iter(),
        )
        .await;

    expect_errors(
        &errors,
        &expect![[r#"
            [
              uri: "cell1" version: Some(1) errors: [
                redundant semicolons
                  [cell1] [;;;]
              ],

              uri: "cell2" version: Some(1) errors: [
                attempt to divide by zero
                  [cell2] [5 / 0]
              ],
            ]"#]],
    );
}

#[tokio::test]
async fn notebook_update_remove_cell_clears_errors() {
    let errors = RefCell::new(Vec::new());
    let test_cases = RefCell::new(Vec::new());
    let mut updater = new_updater(&errors, &test_cases);

    updater
        .update_notebook_document(
            "notebook.ipynb",
            &NotebookMetadata::default(),
            [
                ("cell1", 1, "operation Main() : Unit {}"),
                ("cell2", 1, "Foo()"),
            ]
            .into_iter(),
        )
        .await;

    expect_errors(
        &errors,
        &expect![[r#"
            [
              uri: "cell2" version: Some(1) errors: [
                name error
                  [cell2] [Foo]
                type error
                  [cell2] [Foo()]
              ],
            ]"#]],
    );

    updater
        .update_notebook_document(
            "notebook.ipynb",
            &NotebookMetadata::default(),
            [("cell1", 1, "operation Main() : Unit {}")].into_iter(),
        )
        .await;

    expect_errors(
        &errors,
        &expect![[r#"
            [
              uri: "cell2" version: None errors: [],
            ]"#]],
    );
}

#[tokio::test]
async fn close_notebook_clears_errors() {
    let errors = RefCell::new(Vec::new());
    let test_cases = RefCell::new(Vec::new());
    let mut updater = new_updater(&errors, &test_cases);

    updater
        .update_notebook_document(
            "notebook.ipynb",
            &NotebookMetadata::default(),
            [
                ("cell1", 1, "operation Main() : Unit {}"),
                ("cell2", 1, "Foo()"),
            ]
            .into_iter(),
        )
        .await;

    expect_errors(
        &errors,
        &expect![[r#"
            [
              uri: "cell2" version: Some(1) errors: [
                name error
                  [cell2] [Foo]
                type error
                  [cell2] [Foo()]
              ],
            ]"#]],
    );

    updater.close_notebook_document("notebook.ipynb");

    expect_errors(
        &errors,
        &expect![[r#"
            [
              uri: "cell2" version: None errors: [],
            ]"#]],
    );
}

#[tokio::test]
async fn update_notebook_with_valid_dependencies() {
    let fs = FsNode::Dir(
        [dir(
            "project",
            [
                file("qsharp.json", r#"{ }"#),
                dir(
                    "src",
                    [file(
                        "file.qs",
                        r#"namespace Foo { function Bar() : Unit { } }"#,
                    )],
                ),
            ],
        )]
        .into_iter()
        .collect(),
    );

    let fs = Rc::new(RefCell::new(fs));
    let errors = RefCell::new(Vec::new());
    let test_cases = RefCell::new(Vec::new());

    let mut updater = new_updater_with_file_system(&errors, &test_cases, &fs);

    updater
        .update_notebook_document(
            "notebook.ipynb",
            &NotebookMetadata {
                target_profile: None,
                language_features: LanguageFeatures::default(),
                manifest: None,
                project_root: Some("project".to_string()),
            },
            [("cell1", 1, "open Foo;Bar();")].into_iter(),
        )
        .await;

    expect_errors(&errors, &expect!["[]"]);
}

#[tokio::test]
async fn update_notebook_reports_errors_from_dependencies() {
    let fs = FsNode::Dir(
        [dir(
            "project",
            [
                file("qsharp.json", r#"{ }"#),
                dir(
                    "src",
                    [file(
                        "file.qs",
                        r#"namespace Foo { function Bar() : Int { } }"#,
                    )],
                ),
            ],
        )]
        .into_iter()
        .collect(),
    );

    let fs = Rc::new(RefCell::new(fs));
    let errors = RefCell::new(Vec::new());
    let test_cases = RefCell::new(Vec::new());

    let mut updater = new_updater_with_file_system(&errors, &test_cases, &fs);

    updater
        .update_notebook_document(
            "notebook.ipynb",
            &NotebookMetadata {
                target_profile: None,
                language_features: LanguageFeatures::default(),
                manifest: None,
                project_root: Some("project".to_string()),
            },
            [("cell1", 1, "open Foo;Bar();")].into_iter(),
        )
        .await;

    expect_errors(
        &errors,
        &expect![[r#"
            [
              uri: "cell1" version: Some(1) errors: [
                name error
                  [cell1] [Foo]
                name error
                  [cell1] [Foo]
                name error
                  [cell1] [Bar]
                type error
                  [cell1] [Bar()]
              ],

              uri: "project/src/file.qs" version: None errors: [
                type error
                  [project/src/file.qs] [Int]
              ],
            ]"#]],
    );
}

#[tokio::test]
async fn update_notebook_reports_errors_from_dependency_of_dependencies() {
    let fs = FsNode::Dir(
        [
            dir(
                "project",
                [
                    file(
                        "qsharp.json",
                        r#"{ "dependencies" : { "MyDep" : { "path" : "../project2" } } }"#,
                    ),
                    dir(
                        "src",
                        [file(
                            "file.qs",
                            r#"namespace Foo { function Bar() : Unit { } }"#,
                        )],
                    ),
                ],
            ),
            dir(
                "project2",
                [
                    file("qsharp.json", r#"{ }"#),
                    dir(
                        "src",
                        [file(
                            "file.qs",
                            r#"namespace Foo { function Baz() : Int { } }"#,
                        )],
                    ),
                ],
            ),
        ]
        .into_iter()
        .collect(),
    );

    let fs = Rc::new(RefCell::new(fs));
    let errors = RefCell::new(Vec::new());
    let test_cases = RefCell::new(Vec::new());

    let mut updater = new_updater_with_file_system(&errors, &test_cases, &fs);

    updater
        .update_notebook_document(
            "notebook.ipynb",
            &NotebookMetadata {
                target_profile: None,
                language_features: LanguageFeatures::default(),
                manifest: None,
                project_root: Some("project".to_string()),
            },
            [("cell1", 1, "open Foo;Bar();")].into_iter(),
        )
        .await;

    expect_errors(
        &errors,
        &expect![[r#"
            [
              uri: "project2/src/file.qs" version: None errors: [
                type error
                  [project2/src/file.qs] [Int]
              ],
            ]"#]],
    );
}

#[tokio::test]
async fn update_doc_updates_project() {
    let received_errors = RefCell::new(Vec::new());
    let test_cases = RefCell::new(Vec::new());
    let mut updater = new_updater(&received_errors, &test_cases);

    updater
        .update_document(
            "project/src/other_file.qs",
            1,
            "namespace Foo { @EntryPoint() operation Main() : Unit {} }",
            "qsharp",
        )
        .await;
    updater
        .update_document(
            "project/src/this_file.qs",
            1,
            "namespace Foo { we should see this in the source }",
            "qsharp",
        )
        .await;

    check_state_and_errors(
        &updater,
        &received_errors,
        &expect![[r#"
            {
                "project/src/this_file.qs": OpenDocument {
                    version: 1,
                    compilation: "project/qsharp.json",
                    latest_str_content: "namespace Foo { we should see this in the source }",
                },
                "project/src/other_file.qs": OpenDocument {
                    version: 1,
                    compilation: "project/qsharp.json",
                    latest_str_content: "namespace Foo { @EntryPoint() operation Main() : Unit {} }",
                },
            }
        "#]],
        &expect![[r#"
            project/qsharp.json: [
              "project/src/other_file.qs": "namespace Foo { @EntryPoint() operation Main() : Unit {} }",
              "project/src/this_file.qs": "namespace Foo { we should see this in the source }",
            ],
        "#]],
        &expect![[r#"
            [
              uri: "project/src/this_file.qs" version: Some(1) errors: [
                syntax error
                  [project/src/this_file.qs] [we]
              ],
            ]"#]],
    );
}

#[tokio::test]
async fn file_not_in_files_list() {
    let received_errors = RefCell::new(Vec::new());
    let test_cases = RefCell::new(Vec::new());

    // Manifest has a "files" field.
    // One file is listed in it, the other is not.
    // This shouldn't block project load, but should generate an error.
    let fs = FsNode::Dir(
        [dir(
            "project",
            [
                file(
                    "qsharp.json",
                    r#"{
                        "files" : [
                            "src/explicitly_listed.qs"
                        ]
                    }"#,
                ),
                dir(
                    "src",
                    [
                        file("explicitly_listed.qs", "// CONTENTS"),
                        file("unlisted.qs", "// CONTENTS"),
                    ],
                ),
            ],
        )]
        .into_iter()
        .collect(),
    );

    let fs = Rc::new(RefCell::new(fs));
    let mut updater = new_updater_with_file_system(&received_errors, &test_cases, &fs);

    // Open the file that is listed in the files list
    updater
        .update_document(
            "project/src/explicitly_listed.qs",
            1,
            "// CONTENTS",
            "qsharp",
        )
        .await;

    // The whole project should be loaded, which should generate
    // an error about the other file that's unlisted.
    // They are both in the compilation.
    check_state_and_errors(
        &updater,
        &received_errors,
        &expect![[r#"
            {
                "project/src/explicitly_listed.qs": OpenDocument {
                    version: 1,
                    compilation: "project/qsharp.json",
                    latest_str_content: "// CONTENTS",
                },
            }
        "#]],
        &expect![[r#"
            project/qsharp.json: [
              "project/src/explicitly_listed.qs": "// CONTENTS",
              "project/src/unlisted.qs": "// CONTENTS",
            ],
        "#]],
        &expect![[r#"
            [
              uri: "project/src/unlisted.qs" version: None errors: [
                File src/unlisted.qs is not listed in the `files` field of the manifest
              ],
            ]"#]],
    );

    // Open the unlisted file as well.
    updater
        .update_document("project/src/unlisted.qs", 1, "// CONTENTS", "qsharp")
        .await;

    // Documents are both open and correctly associated with the project.
    // The error about the unlisted file persists.
    check_state_and_errors(
        &updater,
        &received_errors,
        &expect![[r#"
            {
                "project/src/explicitly_listed.qs": OpenDocument {
                    version: 1,
                    compilation: "project/qsharp.json",
                    latest_str_content: "// CONTENTS",
                },
                "project/src/unlisted.qs": OpenDocument {
                    version: 1,
                    compilation: "project/qsharp.json",
                    latest_str_content: "// CONTENTS",
                },
            }
        "#]],
        &expect![[r#"
            project/qsharp.json: [
              "project/src/explicitly_listed.qs": "// CONTENTS",
              "project/src/unlisted.qs": "// CONTENTS",
            ],
        "#]],
        &expect![[r#"
            [
              uri: "project/src/unlisted.qs" version: Some(1) errors: [
                File src/unlisted.qs is not listed in the `files` field of the manifest
              ],
            ]"#]],
    );
}

#[tokio::test]
async fn file_not_under_src() {
    let received_errors = RefCell::new(Vec::new());
    let test_cases = RefCell::new(Vec::new());

    // One file lives under the 'src' directory, the other does not.
    // The one that isn't under 'src' should not be associated with the project.
    let fs = FsNode::Dir(
        [dir(
            "project",
            [
                file(
                    "qsharp.json",
                    r#"{
                        "files" : [
                            "src/under_src.qs"
                        ]
                    }"#,
                ),
                file("not_under_src.qs", "// CONTENTS"),
                dir("src", [file("under_src.qs", "// CONTENTS")]),
            ],
        )]
        .into_iter()
        .collect(),
    );

    let fs = Rc::new(RefCell::new(fs));
    let mut updater = new_updater_with_file_system(&received_errors, &test_cases, &fs);

    // Open the file that is not under src.
    updater
        .update_document("project/not_under_src.qs", 1, "// CONTENTS", "qsharp")
        .await;

    // This document is not associated with the manifest,
    // didn't cause the manifest to be loaded,
    // and lives in its own project by itself.
    check_state_and_errors(
        &updater,
        &received_errors,
        &expect![[r#"
            {
                "project/not_under_src.qs": OpenDocument {
                    version: 1,
                    compilation: "project/not_under_src.qs",
                    latest_str_content: "// CONTENTS",
                },
            }
        "#]],
        &expect![[r#"
            project/not_under_src.qs: [
              "project/not_under_src.qs": "// CONTENTS",
            ],
        "#]],
        &expect!["[]"],
    );

    // Open the file that's properly under the "src" directory.
    updater
        .update_document("project/src/under_src.qs", 1, "// CONTENTS", "qsharp")
        .await;

    // The manifest is loaded, `not_under_src.qs` is still not associated with it.
    check_state_and_errors(
        &updater,
        &received_errors,
        &expect![[r#"
            {
                "project/not_under_src.qs": OpenDocument {
                    version: 1,
                    compilation: "project/not_under_src.qs",
                    latest_str_content: "// CONTENTS",
                },
                "project/src/under_src.qs": OpenDocument {
                    version: 1,
                    compilation: "project/qsharp.json",
                    latest_str_content: "// CONTENTS",
                },
            }
        "#]],
        &expect![[r#"
            project/not_under_src.qs: [
              "project/not_under_src.qs": "// CONTENTS",
            ],
            project/qsharp.json: [
              "project/src/under_src.qs": "// CONTENTS",
            ],
        "#]],
        &expect!["[]"],
    );
}

/// In this test, we:
/// open a project
/// update a buffer in the LS
/// close that buffer
/// assert that the LS no longer prioritizes that open buffer
/// over the FS
#[tokio::test]
async fn close_doc_prioritizes_fs() {
    let received_errors = RefCell::new(Vec::new());
    let test_cases = RefCell::new(Vec::new());
    let mut updater = new_updater(&received_errors, &test_cases);

    updater
        .update_document(
            "project/src/other_file.qs",
            1,
            "namespace Foo { @EntryPoint() operation Main() : Unit {} }",
            "qsharp",
        )
        .await;
    updater
        .update_document(
            "project/src/this_file.qs",
            1,
            "/* this should not show up in the final state */ we should not see compile errors",
            "qsharp",
        )
        .await;

    updater
        .close_document("project/src/this_file.qs", "qsharp")
        .await;

    check_state_and_errors(
        &updater,
        &received_errors,
        &expect![[r#"
            {
                "project/src/other_file.qs": OpenDocument {
                    version: 1,
                    compilation: "project/qsharp.json",
                    latest_str_content: "namespace Foo { @EntryPoint() operation Main() : Unit {} }",
                },
            }
        "#]],
        &expect![[r#"
            project/qsharp.json: [
              "project/src/other_file.qs": "namespace Foo { @EntryPoint() operation Main() : Unit {} }",
              "project/src/this_file.qs": "// DISK CONTENTS\n namespace Foo { }",
            ],
        "#]],
        &expect![[r#"
            [
              uri: "project/src/this_file.qs" version: Some(1) errors: [
                syntax error
                  [project/src/this_file.qs] [/]
              ],

              uri: "project/src/this_file.qs" version: None errors: [],
            ]"#]],
    );
}

#[tokio::test]
async fn delete_manifest() {
    let received_errors = RefCell::new(Vec::new());
    let test_cases = RefCell::new(Vec::new());
    let mut updater = new_updater(&received_errors, &test_cases);

    updater
        .update_document(
            "project/src/this_file.qs",
            1,
            "// DISK CONTENTS\n namespace Foo { }",
            "qsharp",
        )
        .await;

    check_state(
        &updater,
        &expect![[r#"
            {
                "project/src/this_file.qs": OpenDocument {
                    version: 1,
                    compilation: "project/qsharp.json",
                    latest_str_content: "// DISK CONTENTS\n namespace Foo { }",
                },
            }
        "#]],
        &expect![[r#"
            project/qsharp.json: [
              "project/src/other_file.qs": "// DISK CONTENTS\n namespace OtherFile { operation Other() : Unit { } }",
              "project/src/this_file.qs": "// DISK CONTENTS\n namespace Foo { }",
            ],
        "#]],
    );

    TEST_FS.with(|fs| fs.borrow_mut().remove("project/qsharp.json"));

    updater
        .update_document(
            "project/src/this_file.qs",
            2,
            "// DISK CONTENTS\n namespace Foo { }",
            "qsharp",
        )
        .await;

    check_state(
        &updater,
        &expect![[r#"
            {
                "project/src/this_file.qs": OpenDocument {
                    version: 2,
                    compilation: "project/src/this_file.qs",
                    latest_str_content: "// DISK CONTENTS\n namespace Foo { }",
                },
            }
        "#]],
        &expect![[r#"
            project/src/this_file.qs: [
              "project/src/this_file.qs": "// DISK CONTENTS\n namespace Foo { }",
            ],
        "#]],
    );
}

#[tokio::test]
async fn delete_manifest_then_close() {
    let received_errors = RefCell::new(Vec::new());
    let test_cases = RefCell::new(Vec::new());
    let mut updater = new_updater(&received_errors, &test_cases);

    updater
        .update_document(
            "project/src/this_file.qs",
            1,
            "// DISK CONTENTS\n namespace Foo { }",
            "qsharp",
        )
        .await;

    check_state(
        &updater,
        &expect![[r#"
            {
                "project/src/this_file.qs": OpenDocument {
                    version: 1,
                    compilation: "project/qsharp.json",
                    latest_str_content: "// DISK CONTENTS\n namespace Foo { }",
                },
            }
        "#]],
        &expect![[r#"
            project/qsharp.json: [
              "project/src/other_file.qs": "// DISK CONTENTS\n namespace OtherFile { operation Other() : Unit { } }",
              "project/src/this_file.qs": "// DISK CONTENTS\n namespace Foo { }",
            ],
        "#]],
    );

    TEST_FS.with(|fs| fs.borrow_mut().remove("project/qsharp.json"));

    updater
        .close_document("project/src/this_file.qs", "qsharp")
        .await;

    check_state(
        &updater,
        &expect![[r#"
            {}
        "#]],
        &expect![""],
    );
}

#[tokio::test]
async fn doc_switches_project() {
    let received_errors = RefCell::new(Vec::new());
    let test_cases = RefCell::new(Vec::new());
    let mut updater = new_updater(&received_errors, &test_cases);

    updater
        .update_document(
            "nested_projects/src/subdir/src/a.qs",
            1,
            "namespace A {}",
            "qsharp",
        )
        .await;

    updater
        .update_document(
            "nested_projects/src/subdir/src/b.qs",
            1,
            "namespace B {}",
            "qsharp",
        )
        .await;

    check_state(
        &updater,
        &expect![[r#"
            {
                "nested_projects/src/subdir/src/a.qs": OpenDocument {
                    version: 1,
                    compilation: "nested_projects/src/subdir/qsharp.json",
                    latest_str_content: "namespace A {}",
                },
                "nested_projects/src/subdir/src/b.qs": OpenDocument {
                    version: 1,
                    compilation: "nested_projects/src/subdir/qsharp.json",
                    latest_str_content: "namespace B {}",
                },
            }
        "#]],
        &expect![[r#"
            nested_projects/src/subdir/qsharp.json: [
              "nested_projects/src/subdir/src/a.qs": "namespace A {}",
              "nested_projects/src/subdir/src/b.qs": "namespace B {}",
            ],
        "#]],
    );

    // This is just a trick to cause the file to move between projects.
    // Deleting subdir/qsharp.json will cause subdir/a.qs to be picked up
    // by the parent directory's qsharp.json
    TEST_FS.with(|fs| {
        fs.borrow_mut()
            .remove("nested_projects/src/subdir/qsharp.json");
    });

    updater
        .update_document(
            "nested_projects/src/subdir/src/a.qs",
            2,
            "namespace A {}",
            "qsharp",
        )
        .await;

    updater
        .update_document(
            "nested_projects/src/subdir/src/b.qs",
            2,
            "namespace B {}",
            "qsharp",
        )
        .await;

    // the error should now be coming from the parent qsharp.json? But the document
    // is closed........
    check_state(
        &updater,
        &expect![[r#"
            {
                "nested_projects/src/subdir/src/a.qs": OpenDocument {
                    version: 2,
                    compilation: "nested_projects/qsharp.json",
                    latest_str_content: "namespace A {}",
                },
                "nested_projects/src/subdir/src/b.qs": OpenDocument {
                    version: 2,
                    compilation: "nested_projects/qsharp.json",
                    latest_str_content: "namespace B {}",
                },
            }
        "#]],
        &expect![[r#"
            nested_projects/qsharp.json: [
              "nested_projects/src/subdir/src/a.qs": "namespace A {}",
              "nested_projects/src/subdir/src/b.qs": "namespace B {}",
            ],
        "#]],
    );
}

#[tokio::test]
async fn doc_switches_project_on_close() {
    let received_errors = RefCell::new(Vec::new());
    let test_cases = RefCell::new(Vec::new());
    let mut updater = new_updater(&received_errors, &test_cases);

    updater
        .update_document(
            "nested_projects/src/subdir/src/a.qs",
            1,
            "namespace A {}",
            "qsharp",
        )
        .await;

    updater
        .update_document(
            "nested_projects/src/subdir/src/b.qs",
            1,
            "namespace B {}",
            "qsharp",
        )
        .await;

    check_state(
        &updater,
        &expect![[r#"
            {
                "nested_projects/src/subdir/src/a.qs": OpenDocument {
                    version: 1,
                    compilation: "nested_projects/src/subdir/qsharp.json",
                    latest_str_content: "namespace A {}",
                },
                "nested_projects/src/subdir/src/b.qs": OpenDocument {
                    version: 1,
                    compilation: "nested_projects/src/subdir/qsharp.json",
                    latest_str_content: "namespace B {}",
                },
            }
        "#]],
        &expect![[r#"
            nested_projects/src/subdir/qsharp.json: [
              "nested_projects/src/subdir/src/a.qs": "namespace A {}",
              "nested_projects/src/subdir/src/b.qs": "namespace B {}",
            ],
        "#]],
    );

    // This is just a trick to cause the file to move between projects.
    // Deleting subdir/qsharp.json will cause subdir/src/a.qs to be picked up
    // by the parent directory's qsharp.json
    TEST_FS.with(|fs| {
        fs.borrow_mut()
            .remove("nested_projects/src/subdir/qsharp.json");
    });

    updater
        .close_document("nested_projects/src/subdir/src/a.qs", "qsharp")
        .await;

    updater
        .update_document(
            "nested_projects/src/subdir/src/b.qs",
            2,
            "namespace B {}",
            "qsharp",
        )
        .await;

    check_state(
        &updater,
        &expect![[r#"
            {
                "nested_projects/src/subdir/src/b.qs": OpenDocument {
                    version: 2,
                    compilation: "nested_projects/qsharp.json",
                    latest_str_content: "namespace B {}",
                },
            }
        "#]],
        &expect![[r#"
            nested_projects/qsharp.json: [
              "nested_projects/src/subdir/src/a.qs": "namespace A {}",
              "nested_projects/src/subdir/src/b.qs": "namespace B {}",
            ],
        "#]],
    );
}

#[tokio::test]
async fn loading_lints_config_from_manifest() {
    let this_file_qs = "namespace Foo { operation Main() : Unit { let x = 5 / 0 + (2 ^ 4); } }";
    let fs = FsNode::Dir(
        [dir(
            "project",
            [
                file(
                    "qsharp.json",
                    r#"{ "lints": [{ "lint": "divisionByZero", "level": "error" }, { "lint": "needlessParens", "level": "error" }] }"#,
                ),
                dir(
                    "src",
                    [file(
                        "this_file.qs",
                        this_file_qs,
                    )],
                ),
            ],
        )]
        .into_iter()
        .collect(),
    );

    let fs = Rc::new(RefCell::new(fs));
    let received_errors = RefCell::new(Vec::new());
    let test_cases = RefCell::new(Vec::new());

    let updater = new_updater_with_file_system(&received_errors, &test_cases, &fs);

    // Check the LintConfig.
    check_lints_config(
        &updater,
        &expect![[r#"
            [
                Lint(
                    LintConfig {
                        kind: Ast(
                            DivisionByZero,
                        ),
                        level: Error,
                    },
                ),
                Lint(
                    LintConfig {
                        kind: Ast(
                            NeedlessParens,
                        ),
                        level: Error,
                    },
                ),
            ]"#]],
    )
    .await;
}

#[allow(clippy::too_many_lines)]
#[tokio::test]
async fn lints_update_after_manifest_change() {
    let this_file_qs =
        "namespace Foo { @EntryPoint() function Main() : Unit { let x = 5 / 0 + (2 ^ 4); } }";
    let fs = FsNode::Dir(
        [dir(
            "project",
            [
                file(
                    "qsharp.json",
                    r#"{ "lints": [{ "lint": "divisionByZero", "level": "error" }, { "lint": "needlessParens", "level": "error" }] }"#,
                ),
                dir(
                    "src",
                    [file(
                        "this_file.qs",
                        this_file_qs,
                    )],
                ),
            ],
        )]
        .into_iter()
        .collect(),
    );

    let fs = Rc::new(RefCell::new(fs));
    let received_errors = RefCell::new(Vec::new());
    let test_cases = RefCell::new(Vec::new());

    let mut updater = new_updater_with_file_system(&received_errors, &test_cases, &fs);

    // Trigger a document update.
    updater
        .update_document("project/src/this_file.qs", 1, this_file_qs, "qsharp")
        .await;

    // Check generated lints.
    expect_errors(
        &received_errors,
        &expect![[r#"
        [
          uri: "project/src/this_file.qs" version: Some(1) errors: [
            unnecessary parentheses
              [project/src/this_file.qs] [(2 ^ 4)]
            attempt to divide by zero
              [project/src/this_file.qs] [5 / 0]
          ],
        ]"#]],
    );

    // Modify the manifest.
    fs
        .borrow_mut()
        .write_file("project/qsharp.json", r#"{ "lints": [{ "lint": "divisionByZero", "level": "warn" }, { "lint": "needlessParens", "level": "warn" }] }"#)
        .expect("qsharp.json should exist");

    // Trigger a document update
    updater
        .update_document("project/src/this_file.qs", 1, this_file_qs, "qsharp")
        .await;

    // Check lints again
    expect_errors(
        &received_errors,
        &expect![[r#"
            [
              uri: "project/src/this_file.qs" version: Some(1) errors: [
                unnecessary parentheses
                  [project/src/this_file.qs] [(2 ^ 4)]
                attempt to divide by zero
                  [project/src/this_file.qs] [5 / 0]
              ],
            ]"#]],
    );
}

#[tokio::test]
async fn lints_prefer_workspace_over_defaults() {
    let this_file_qs =
        "namespace Foo { @EntryPoint() function Main() : Unit { let x = 5 / 0 + (2 ^ 4); } }";

    let received_errors = RefCell::new(Vec::new());
    let test_cases = RefCell::new(Vec::new());
    let mut updater = new_updater(&received_errors, &test_cases);
    updater.update_configuration(WorkspaceConfigurationUpdate {
        lints_config: Some(vec![LintOrGroupConfig::Lint(LintConfig {
            kind: LintKind::Ast(AstLint::DivisionByZero),
            level: LintLevel::Warn,
        })]),
        ..WorkspaceConfigurationUpdate::default()
    });

    // Trigger a document update.
    updater
        .update_document("project/src/this_file.qs", 1, this_file_qs, "qsharp")
        .await;

    // Check generated lints.
    expect_errors(
        &received_errors,
        &expect![[r#"
            [
              uri: "project/src/this_file.qs" version: Some(1) errors: [
                attempt to divide by zero
                  [project/src/this_file.qs] [5 / 0]
              ],
            ]"#]],
    );
}

#[tokio::test]
async fn lints_prefer_manifest_over_workspace() {
    let this_file_qs =
        "namespace Foo { @EntryPoint() function Main() : Unit { let x = 5 / 0 + (2 ^ 4); } }";
    let fs = FsNode::Dir(
        [dir(
            "project",
            [
                file(
                    "qsharp.json",
                    r#"{ "lints": [{ "lint": "divisionByZero", "level": "allow" }] }"#,
                ),
                dir("src", [file("this_file.qs", this_file_qs)]),
            ],
        )]
        .into_iter()
        .collect(),
    );

    let fs = Rc::new(RefCell::new(fs));
    let received_errors = RefCell::new(Vec::new());
    let test_cases = RefCell::new(Vec::new());
    let mut updater = new_updater_with_file_system(&received_errors, &test_cases, &fs);
    updater.update_configuration(WorkspaceConfigurationUpdate {
        lints_config: Some(vec![LintOrGroupConfig::Lint(LintConfig {
            kind: LintKind::Ast(AstLint::DivisionByZero),
            level: LintLevel::Warn,
        })]),
        ..WorkspaceConfigurationUpdate::default()
    });

    // Trigger a document update.
    updater
        .update_document("project/src/this_file.qs", 1, this_file_qs, "qsharp")
        .await;

    // No lints expected ("allow" wins over "warn")
    assert_eq!(received_errors.borrow().len(), 0);
}

#[tokio::test]
async fn missing_dependency_reported() {
    let fs = FsNode::Dir(
        [dir(
            "parent",
            [
                file(
                    "qsharp.json",
                    r#"{ "dependencies" : { "MyDep" : { "path" : "../child" } } }"#,
                ),
                dir("src", [file("main.qs", "function Main() : Unit {}")]),
            ],
        )]
        .into_iter()
        .collect(),
    );

    let fs = Rc::new(RefCell::new(fs));
    let received_errors = RefCell::new(Vec::new());
    let test_cases = RefCell::new(Vec::new());
    let mut updater = new_updater_with_file_system(&received_errors, &test_cases, &fs);

    // Trigger a document update.
    updater
        .update_document(
            "parent/src/main.qs",
            1,
            "function Main() : Unit {}",
            "qsharp",
        )
        .await;

    expect_errors(
        &received_errors,
        &expect![[r#"
            [
              uri: "parent/qsharp.json" version: None errors: [
                File system error: child/qsharp.json: file not found
              ],
            ]"#]],
    );
}

#[tokio::test]
async fn error_from_dependency_reported() {
    let fs = FsNode::Dir(
        [
            dir(
                "parent",
                [
                    file(
                        "qsharp.json",
                        r#"{ "dependencies" : { "MyDep" : { "path" : "../child" } } }"#,
                    ),
                    dir("src", [file("main.qs", "function Main() : Unit {}")]),
                ],
            ),
            dir(
                "child",
                [
                    file("qsharp.json", "{}"),
                    dir("src", [file("main.qs", "broken_syntax")]),
                ],
            ),
        ]
        .into_iter()
        .collect(),
    );

    let fs = Rc::new(RefCell::new(fs));
    let received_errors = RefCell::new(Vec::new());
    let test_cases = RefCell::new(Vec::new());
    let mut updater = new_updater_with_file_system(&received_errors, &test_cases, &fs);

    // Trigger a document update.
    updater
        .update_document(
            "parent/src/main.qs",
            1,
            "function Main() : Unit {}",
            "qsharp",
        )
        .await;

    expect_errors(
        &received_errors,
        &expect![[r#"
            [
              uri: "child/src/main.qs" version: None errors: [
                syntax error
                  [child/src/main.qs] [broken_syntax]
              ],
            ]"#]],
    );
}

#[tokio::test]
async fn single_github_source_no_errors() {
    let received_errors = RefCell::new(Vec::new());
    let test_cases = RefCell::new(Vec::new());
    let mut updater = new_updater(&received_errors, &test_cases);

    updater
        .update_document(
            "qsharp-github-source:foo/bar/Main.qs",
            1,
            "badsyntax",
            "qsharp",
        )
        .await;

    updater
        .update_document("/foo/bar/Main.qs", 1, "badsyntax", "qsharp")
        .await;

    // Same error exists in both files, but the github one should not be reported

    check_state_and_errors(
        &updater,
        &received_errors,
        &expect![[r#"
            {
                "qsharp-github-source:foo/bar/Main.qs": OpenDocument {
                    version: 1,
                    compilation: "qsharp-github-source:foo/bar/Main.qs",
                    latest_str_content: "badsyntax",
                },
                "/foo/bar/Main.qs": OpenDocument {
                    version: 1,
                    compilation: "/foo/bar/Main.qs",
                    latest_str_content: "badsyntax",
                },
            }
        "#]],
        &expect![[r#"
            qsharp-github-source:foo/bar/Main.qs: [
              "qsharp-github-source:foo/bar/Main.qs": "badsyntax",
            ],
            /foo/bar/Main.qs: [
              "/foo/bar/Main.qs": "badsyntax",
            ],
        "#]],
        &expect![[r#"
            [
              uri: "/foo/bar/Main.qs" version: Some(1) errors: [
                syntax error
                  [/foo/bar/Main.qs] [badsyntax]
              ],
            ]"#]],
    );
}

#[tokio::test]
async fn test_case_detected() {
    let fs = FsNode::Dir(
        [dir(
            "parent",
            [
                file("qsharp.json", r#"{}"#),
                dir("src", [file("main.qs", "function MyTestCase() : Unit {}")]),
            ],
        )]
        .into_iter()
        .collect(),
    );

    let fs = Rc::new(RefCell::new(fs));
    let received_errors = RefCell::new(Vec::new());
    let test_cases = RefCell::new(Vec::new());
    let mut updater = new_updater_with_file_system(&received_errors, &test_cases, &fs);

    // Trigger a document update.
    updater
        .update_document(
            "parent/src/main.qs",
            1,
            "@Test() function MyTestCase() : Unit {}",
            "qsharp",
        )
        .await;

    expect![[r#"
        [
            TestCallables {
                callables: [
                    TestCallable {
                        callable_name: "main.MyTestCase",
                        compilation_uri: "parent/qsharp.json",
                        location: Location {
                            source: "parent/src/main.qs",
                            range: Range {
                                start: Position {
                                    line: 0,
                                    column: 17,
                                },
                                end: Position {
                                    line: 0,
                                    column: 27,
                                },
                            },
                        },
                        friendly_name: "parent",
                    },
                ],
            },
        ]
    "#]]
    .assert_debug_eq(&test_cases.borrow());
}

#[tokio::test]
async fn test_case_removed() {
    let fs = FsNode::Dir(
        [dir(
            "parent",
            [
                file("qsharp.json", r#"{}"#),
                dir(
                    "src",
                    [file("main.qs", "@Test() function MyTestCase() : Unit {}")],
                ),
            ],
        )]
        .into_iter()
        .collect(),
    );

    let fs = Rc::new(RefCell::new(fs));
    let received_errors = RefCell::new(Vec::new());
    let test_cases = RefCell::new(Vec::new());
    let mut updater = new_updater_with_file_system(&received_errors, &test_cases, &fs);

    // Trigger a document update.
    updater
        .update_document(
            "parent/src/main.qs",
            1,
            "function MyTestCase() : Unit {}",
            "qsharp",
        )
        .await;

    expect![[r#"
        [
            TestCallables {
                callables: [],
            },
        ]
    "#]]
    .assert_debug_eq(&test_cases.borrow());
}

#[tokio::test]
async fn test_case_modified() {
    let fs = FsNode::Dir(
        [dir(
            "parent",
            [
                file("qsharp.json", r#"{}"#),
                dir(
                    "src",
                    [file("main.qs", "@Test() function MyTestCase() : Unit {}")],
                ),
            ],
        )]
        .into_iter()
        .collect(),
    );

    let fs = Rc::new(RefCell::new(fs));
    let received_errors = RefCell::new(Vec::new());
    let test_cases = RefCell::new(Vec::new());
    let mut updater = new_updater_with_file_system(&received_errors, &test_cases, &fs);

    // Trigger a document update.
    updater
        .update_document(
            "parent/src/main.qs",
            1,
            "@Test() function MyTestCase() : Unit {}",
            "qsharp",
        )
        .await;

    updater
        .update_document(
            "parent/src/main.qs",
            2,
            "@Test() function MyTestCase2() : Unit { }",
            "qsharp",
        )
        .await;

    expect![[r#"
        [
            TestCallables {
                callables: [
                    TestCallable {
                        callable_name: "main.MyTestCase",
                        compilation_uri: "parent/qsharp.json",
                        location: Location {
                            source: "parent/src/main.qs",
                            range: Range {
                                start: Position {
                                    line: 0,
                                    column: 17,
                                },
                                end: Position {
                                    line: 0,
                                    column: 27,
                                },
                            },
                        },
                        friendly_name: "parent",
                    },
                ],
            },
            TestCallables {
                callables: [
                    TestCallable {
                        callable_name: "main.MyTestCase2",
                        compilation_uri: "parent/qsharp.json",
                        location: Location {
                            source: "parent/src/main.qs",
                            range: Range {
                                start: Position {
                                    line: 0,
                                    column: 17,
                                },
                                end: Position {
                                    line: 0,
                                    column: 28,
                                },
                            },
                        },
                        friendly_name: "parent",
                    },
                ],
            },
        ]
    "#]]
    .assert_debug_eq(&test_cases.borrow());
}

#[tokio::test]
async fn test_annotation_removed() {
    let fs = FsNode::Dir(
        [dir(
            "parent",
            [
                file("qsharp.json", r#"{}"#),
                dir(
                    "src",
                    [file("main.qs", "@Test() function MyTestCase() : Unit {}")],
                ),
            ],
        )]
        .into_iter()
        .collect(),
    );

    let fs = Rc::new(RefCell::new(fs));
    let received_errors = RefCell::new(Vec::new());
    let test_cases = RefCell::new(Vec::new());
    let mut updater = new_updater_with_file_system(&received_errors, &test_cases, &fs);

    // Trigger a document update.
    updater
        .update_document(
            "parent/src/main.qs",
            1,
            "@Test() function MyTestCase() : Unit {}",
            "qsharp",
        )
        .await;

    updater
        .update_document(
            "parent/src/main.qs",
            2,
            "function MyTestCase() : Unit {}",
            "qsharp",
        )
        .await;

    expect![[r#"
        [
            TestCallables {
                callables: [
                    TestCallable {
                        callable_name: "main.MyTestCase",
                        compilation_uri: "parent/qsharp.json",
                        location: Location {
                            source: "parent/src/main.qs",
                            range: Range {
                                start: Position {
                                    line: 0,
                                    column: 17,
                                },
                                end: Position {
                                    line: 0,
                                    column: 27,
                                },
                            },
                        },
                        friendly_name: "parent",
                    },
                ],
            },
            TestCallables {
                callables: [],
            },
        ]
    "#]]
    .assert_debug_eq(&test_cases.borrow());
}

#[tokio::test]
async fn multiple_tests() {
    let fs = FsNode::Dir(
        [dir(
            "parent",
            [
                file("qsharp.json", r#"{}"#),
                dir(
                    "src",
                    [file(
                        "main.qs",
                        "@Test() function Test1() : Unit {} @Test() function Test2() : Unit {}",
                    )],
                ),
            ],
        )]
        .into_iter()
        .collect(),
    );

    let fs = Rc::new(RefCell::new(fs));
    let received_errors = RefCell::new(Vec::new());
    let test_cases = RefCell::new(Vec::new());
    let mut updater = new_updater_with_file_system(&received_errors, &test_cases, &fs);

    // Trigger a document update.
    updater
        .update_document(
            "parent/src/main.qs",
            1,
            "@Test() function Test1() : Unit {} @Test() function Test2() : Unit {}",
            "qsharp",
        )
        .await;

    expect![[r#"
        [
            TestCallables {
                callables: [
                    TestCallable {
                        callable_name: "main.Test1",
                        compilation_uri: "parent/qsharp.json",
                        location: Location {
                            source: "parent/src/main.qs",
                            range: Range {
                                start: Position {
                                    line: 0,
                                    column: 17,
                                },
                                end: Position {
                                    line: 0,
                                    column: 22,
                                },
                            },
                        },
                        friendly_name: "parent",
                    },
                    TestCallable {
                        callable_name: "main.Test2",
                        compilation_uri: "parent/qsharp.json",
                        location: Location {
                            source: "parent/src/main.qs",
                            range: Range {
                                start: Position {
                                    line: 0,
                                    column: 52,
                                },
                                end: Position {
                                    line: 0,
                                    column: 57,
                                },
                            },
                        },
                        friendly_name: "parent",
                    },
                ],
            },
        ]
    "#]]
    .assert_debug_eq(&test_cases.borrow());
}

#[tokio::test]
async fn test_case_in_different_files() {
    let fs = FsNode::Dir(
        [dir(
            "parent",
            [
                file("qsharp.json", r#"{}"#),
                dir(
                    "src",
                    [
                        file("test1.qs", "@Test() function Test1() : Unit {}"),
                        file("test2.qs", "@Test() function Test2() : Unit {}"),
                    ],
                ),
            ],
        )]
        .into_iter()
        .collect(),
    );

    let fs = Rc::new(RefCell::new(fs));
    let received_errors = RefCell::new(Vec::new());
    let test_cases = RefCell::new(Vec::new());
    let mut updater = new_updater_with_file_system(&received_errors, &test_cases, &fs);

    // Trigger a document update for the first test file.
    updater
        .update_document(
            "parent/src/test1.qs",
            1,
            "@Test() function Test1() : Unit {}",
            "qsharp",
        )
        .await;

    expect![[r#"
        [
            TestCallables {
                callables: [
                    TestCallable {
                        callable_name: "test1.Test1",
                        compilation_uri: "parent/qsharp.json",
                        location: Location {
                            source: "parent/src/test1.qs",
                            range: Range {
                                start: Position {
                                    line: 0,
                                    column: 17,
                                },
                                end: Position {
                                    line: 0,
                                    column: 22,
                                },
                            },
                        },
                        friendly_name: "parent",
                    },
                    TestCallable {
                        callable_name: "test2.Test2",
                        compilation_uri: "parent/qsharp.json",
                        location: Location {
                            source: "parent/src/test2.qs",
                            range: Range {
                                start: Position {
                                    line: 0,
                                    column: 17,
                                },
                                end: Position {
                                    line: 0,
                                    column: 22,
                                },
                            },
                        },
                        friendly_name: "parent",
                    },
                ],
            },
        ]
    "#]]
    .assert_debug_eq(&test_cases.borrow());
}

#[tokio::test]
async fn test_dev_diagnostics_configuration() {
    let errors = RefCell::new(Vec::new());
    let test_cases = RefCell::new(Vec::new());
    let mut updater = new_updater(&errors, &test_cases);

    // First, enable test diagnostics before updating any document
    updater.update_configuration(WorkspaceConfigurationUpdate {
        dev_diagnostics: Some(true),
        ..WorkspaceConfigurationUpdate::default()
    });

    // Now update a document with test diagnostics enabled
    updater
        .update_document(
            "test/sample.qs",
            1,
            "namespace Test { @EntryPoint() operation Main() : Unit {} }",
            "qsharp",
        )
        .await;

    // Should have test diagnostic
    expect_errors(
        &errors,
        &expect![[r#"
            [
              uri: "test/sample.qs" version: Some(1) errors: [
                [qdk-status] compilation=test/sample.qs, version=1
              ],
            ]"#]],
    );

    // Clear errors and disable test diagnostics
    updater.update_configuration(WorkspaceConfigurationUpdate {
        dev_diagnostics: Some(false),
        ..WorkspaceConfigurationUpdate::default()
    });

    // Should have no diagnostics after disabling
    expect_errors(
        &errors,
        &expect![[r#"
        [
          uri: "test/sample.qs" version: Some(1) errors: [],
        ]"#]],
    );
}

#[tokio::test]
async fn test_show_test_diagnostics_with_real_errors() {
    let errors = RefCell::new(Vec::new());
    let test_cases = RefCell::new(Vec::new());
    let mut updater = new_updater(&errors, &test_cases);

    // Enable test diagnostics
    updater.update_configuration(WorkspaceConfigurationUpdate {
        dev_diagnostics: Some(true),
        ..WorkspaceConfigurationUpdate::default()
    });

    // Update document with syntax error
    updater
        .update_document(
            "test/error.qs",
            1,
            "namespace Test { operation Main() : Unit { invalidcode } }",
            "qsharp",
        )
        .await;

    // Should have diagnostics with test diagnostic first, followed by actual errors
    expect_errors(
        &errors,
        &expect![[r#"
            [
              uri: "test/error.qs" version: Some(1) errors: [
                name error
                  [test/error.qs] [invalidcode]
                [qdk-status] compilation=test/error.qs, version=1
              ],
            ]"#]],
    );
}

#[tokio::test]
async fn test_show_test_diagnostics_multi_file_project() {
    let errors = RefCell::new(Vec::new());
    let test_cases = RefCell::new(Vec::new());

    // Create a multi-file project structure
    let fs = FsNode::Dir(
        [dir(
            "project",
            [
                file("qsharp.json", r#"{ }"#),
                dir(
                    "src",
                    [
                        file(
                            "main.qs",
                            "namespace Main { @EntryPoint() operation Main() : Unit {} }",
                        ),
                        file(
                            "helper.qs",
                            "namespace Helper { operation HelperOp() : Unit {} }",
                        ),
                    ],
                ),
            ],
        )]
        .into_iter()
        .collect(),
    );

    let fs = Rc::new(RefCell::new(fs));
    let mut updater = new_updater_with_file_system(&errors, &test_cases, &fs);

    // Enable test diagnostics
    updater.update_configuration(WorkspaceConfigurationUpdate {
        dev_diagnostics: Some(true),
        ..WorkspaceConfigurationUpdate::default()
    });

    // Open both files in the project
    updater
        .update_document(
            "project/src/main.qs",
            1,
            "namespace Main { @EntryPoint() operation Main() : Unit {} }",
            "qsharp",
        )
        .await;

    updater
        .update_document(
            "project/src/helper.qs",
            1,
            "namespace Helper { operation HelperOp() : Unit {} }",
            "qsharp",
        )
        .await;

    // Both files should have test diagnostics with the same compilation name
    expect_errors(
        &errors,
        &expect![[r#"
            [
              uri: "project/src/main.qs" version: Some(1) errors: [
                [qdk-status] compilation=project/qsharp.json, version=1
              ],

              uri: "project/src/main.qs" version: Some(1) errors: [
                [qdk-status] compilation=project/qsharp.json, version=1
              ],

              uri: "project/src/helper.qs" version: Some(1) errors: [
                [qdk-status] compilation=project/qsharp.json, version=1
              ],
            ]"#]],
    );

    // Close one of the files
    updater
        .close_document("project/src/main.qs", "qsharp")
        .await;

    // The remaining file should still have the test diagnostic
    expect_errors(
        &errors,
        &expect![[r#"
            [
              uri: "project/src/helper.qs" version: Some(1) errors: [
                [qdk-status] compilation=project/qsharp.json, version=1
              ],

              uri: "project/src/main.qs" version: None errors: [],
            ]"#]],
    );
}

#[tokio::test]
async fn test_show_test_diagnostics_in_notebook() {
    let errors = RefCell::new(Vec::new());
    let test_cases = RefCell::new(Vec::new());
    let mut updater = new_updater(&errors, &test_cases);

    // First, enable test diagnostics before updating any notebook document
    updater.update_configuration(WorkspaceConfigurationUpdate {
        dev_diagnostics: Some(true),
        ..WorkspaceConfigurationUpdate::default()
    });

    // Now update a notebook document with test diagnostics enabled
    updater
        .update_notebook_document(
            "notebook.ipynb",
            &NotebookMetadata::default(),
            [
                ("cell1", 1, "operation Main() : Unit {}"),
                ("cell2", 1, "Main()"),
            ]
            .into_iter(),
        )
        .await;

    // Should have test diagnostics for both cells
    expect_errors(
        &errors,
        &expect![[r#"
            [
              uri: "cell1" version: Some(1) errors: [
                [qdk-status] compilation=notebook.ipynb, version=1
              ],

              uri: "cell2" version: Some(1) errors: [
                [qdk-status] compilation=notebook.ipynb, version=1
              ],
            ]"#]],
    );
}

/// Standalone helper to update a field in a manifest JSON file in the virtual file system.
/// `fs` is the root `FsNode`, `manifest_path` is the path to the manifest (e.g., "project/qsharp.json").
/// `field` is the key to update, and `value` is the new value (as a `serde_json::Value`).
/// Returns true if the update was successful.
fn update_manifest_field(
    fs: &Rc<RefCell<FsNode>>,
    manifest_path: &str,
    field: &str,
    value: serde_json::Value,
) -> bool {
    let mut fs = fs.borrow_mut();
    let components: Vec<&str> = manifest_path.split('/').collect();
    let mut node = &mut *fs;
    for (i, comp) in components.iter().enumerate() {
        match node {
            crate::tests::test_fs::FsNode::Dir(ref mut entries) => {
                if let Some(next) = entries.get_mut(*comp) {
                    node = next;
                } else {
                    return false;
                }
            }
            crate::tests::test_fs::FsNode::File(_) => {
                if i == components.len() - 1 {
                    break;
                }
                return false;
            }
        }
    }
    if let crate::tests::test_fs::FsNode::File(ref mut contents) = node {
        let mut json: serde_json::Value = match serde_json::from_str(&*contents) {
            Ok(j) => j,
            Err(_) => return false,
        };
        if let Some(obj) = json.as_object_mut() {
            obj.insert(field.to_string(), value);
        } else {
            return false;
        }
        let Ok(new_contents) = serde_json::to_string_pretty(&json) else {
            return false;
        };
        *contents = new_contents.into();
        true
    } else {
        false
    }
}

impl Display for DiagnosticUpdate {
    fn fmt(&self, f: &mut std::fmt::Formatter<'_>) -> std::fmt::Result {
        let DiagnosticUpdate {
            uri,
            version,
            errors,
        } = self;

        write!(f, "uri: {uri:?} version: {version:?} errors: [",)?;
        // Formatting loosely taken from compiler/qsc/src/interpret/tests.rs
        for error in errors {
            write!(f, "\n    {error}")?;
            for label in error.labels().into_iter().flatten() {
                let span = error
                    .source_code()
                    .expect("expected valid source code")
                    .read_span(label.inner(), 0, 0)
                    .expect("expected to be able to read span");

                write!(
                    f,
                    "\n     {} [{}] [{}]",
                    label.label().unwrap_or(""),
                    span.name().expect("expected source file name"),
                    from_utf8(span.data()).expect("expected valid utf-8 string"),
                )?;
            }
        }
        if !errors.is_empty() {
            write!(f, "\n  ")?;
        }
        writeln!(f, "],")?;

        Ok(())
    }
}

fn new_updater<'a>(
    received_errors: &'a RefCell<Vec<DiagnosticUpdate>>,
    received_test_cases: &'a RefCell<Vec<TestCallables>>,
) -> CompilationStateUpdater<'a> {
    let diagnostic_receiver = move |update: DiagnosticUpdate| {
        let mut v = received_errors.borrow_mut();
        v.push(update);
    };

    let test_callable_receiver = move |update: TestCallables| {
        let mut v = received_test_cases.borrow_mut();
        v.push(update);
    };

    CompilationStateUpdater::new(
        Rc::new(RefCell::new(CompilationState::default())),
        diagnostic_receiver,
        test_callable_receiver,
        TestProjectHost {
            fs: TEST_FS.with(Clone::clone),
        },
        Encoding::Utf8,
    )
}

fn new_updater_with_file_system<'a>(
    received_errors: &'a RefCell<Vec<DiagnosticUpdate>>,
    received_test_cases: &'a RefCell<Vec<TestCallables>>,
    fs: &Rc<RefCell<FsNode>>,
) -> CompilationStateUpdater<'a> {
    let diagnostic_receiver = move |update: DiagnosticUpdate| {
        let mut v = received_errors.borrow_mut();
        v.push(update);
    };

    let test_callable_receiver = move |update: TestCallables| {
        let mut v = received_test_cases.borrow_mut();
        v.push(update);
    };

    CompilationStateUpdater::new(
        Rc::new(RefCell::new(CompilationState::default())),
        diagnostic_receiver,
        test_callable_receiver,
        TestProjectHost { fs: fs.clone() },
        Encoding::Utf8,
    )
}

fn expect_errors(updates: &RefCell<Vec<DiagnosticUpdate>>, expected: &Expect) {
    let mut buf = String::new();
    let _ = buf.write_str("[");
    for update in updates.borrow().iter() {
        let _ = write!(buf, "\n  {update}");
    }
    let _ = buf.write_str("]");

    expected.assert_eq(&buf);

    // reset accumulated errors after each check
    updates.borrow_mut().clear();
}

fn assert_compilation_sources(updater: &CompilationStateUpdater<'_>, expected: &Expect) {
    let state = updater.state.try_borrow().expect("borrow should succeed");

    let compilation_sources =
        state
            .compilations
            .iter()
            .fold(String::new(), |mut output, (name, compilation)| {
                let _ = writeln!(output, "{name}: [");
                for source in compilation.0.user_unit().sources.iter() {
                    let _ = writeln!(output, "  {:?}: {:?},", source.name, source.contents);
                }
                let _ = writeln!(output, "],");
                output
            });
    expected.assert_eq(&compilation_sources);
}

fn assert_open_documents(updater: &CompilationStateUpdater<'_>, expected: &Expect) {
    let state = updater.state.try_borrow().expect("borrow should succeed");
    expected.assert_debug_eq(&state.open_documents);
}

fn check_state_and_errors(
    updater: &CompilationStateUpdater<'_>,
    received_diag_updates: &RefCell<Vec<DiagnosticUpdate>>,
    expected_open_documents: &Expect,
    expected_compilation_sources: &Expect,
    expected_errors: &Expect,
) {
    assert_open_documents(updater, expected_open_documents);
    assert_compilation_sources(updater, expected_compilation_sources);
    expect_errors(received_diag_updates, expected_errors);
}

fn check_state(
    updater: &CompilationStateUpdater<'_>,
    expected_open_documents: &Expect,
    expected_compilation_sources: &Expect,
) {
    assert_open_documents(updater, expected_open_documents);
    assert_compilation_sources(updater, expected_compilation_sources);
}

/// Checks that the lints config is being loaded from the qsharp.json manifest
async fn check_lints_config(updater: &CompilationStateUpdater<'_>, expected_config: &Expect) {
    let manifest = updater
        .load_manifest(&"project/src/this_file.qs".into())
        .await
        .expect("manifest should load successfully")
        .expect("manifest should exist");

    let lints_config = manifest.lints;

    expected_config.assert_eq(&format!("{lints_config:#?}"));
}

thread_local! { static TEST_FS: Rc<RefCell<FsNode>> = Rc::new(RefCell::new(test_fs()))}

fn test_fs() -> FsNode {
    FsNode::Dir(
        [
            dir(
                "project",
                [
                    file("qsharp.json", "{}"),
                    dir(
                        "src",
                        [
                            file(
                                "other_file.qs",
                                "// DISK CONTENTS\n namespace OtherFile { operation Other() : Unit { } }",
                            ),
                            file("this_file.qs", "// DISK CONTENTS\n namespace Foo { }"),
                        ],
                    ),
                ],
            ),
            dir(
                "nested_projects",
                [
                    file("qsharp.json", "{}"),
                    dir(
                        "src",
                        [dir(
                            "subdir",
                            [
                                file("qsharp.json", "{}"),
                                dir(
                                    "src",
                                    [
                                        file("a.qs", "namespace A {}"),
                                        file("b.qs", "namespace B {}"),
                                    ],
                                ),
                            ],
                        )],
                    ),
                ],
            ),
            dir(
                "openqasm_files",
                [
                    file(
                        "self-contained.qasm",
                        "include \"stdgates.inc\";\nqubit q;\nreset q;\nx q;\nh q;\nbit c = measure q;\n",
                    ),
                    file("multifile.qasm", "include \"stdgates.inc\";\ninclude \"imports.inc\";\nBar();\nBar();\nqubit q;\nh q;\nreset q;\n"),
                    file("imports.inc", "\ndef Bar() {\n\nint c = 42;\n}\n"),
                ],
            ),
        ]
        .into_iter()
        .collect(),
    )
}<|MERGE_RESOLUTION|>--- conflicted
+++ resolved
@@ -7,15 +7,11 @@
 use super::{CompilationState, CompilationStateUpdater};
 use crate::{
     protocol::{DiagnosticUpdate, NotebookMetadata, TestCallables, WorkspaceConfigurationUpdate},
-    tests::test_fs::{FsNode, TestProjectHost, dir, file},
+    tests::test_fs::{dir, file, FsNode, TestProjectHost},
 };
-use expect_test::{Expect, expect};
+use expect_test::{expect, Expect};
 use miette::Diagnostic;
-<<<<<<< HEAD
 use qsc::{line_column::Encoding, LanguageFeatures, PackageType};
-=======
-use qsc::{LanguageFeatures, PackageType, line_column::Encoding, target::Profile};
->>>>>>> ce21e681
 use qsc_linter::{AstLint, LintConfig, LintKind, LintLevel, LintOrGroupConfig};
 use serde_json::Value;
 use std::{
@@ -2672,7 +2668,7 @@
     let mut node = &mut *fs;
     for (i, comp) in components.iter().enumerate() {
         match node {
-            crate::tests::test_fs::FsNode::Dir(ref mut entries) => {
+            crate::tests::test_fs::FsNode::Dir(entries) => {
                 if let Some(next) = entries.get_mut(*comp) {
                     node = next;
                 } else {
@@ -2687,7 +2683,7 @@
             }
         }
     }
-    if let crate::tests::test_fs::FsNode::File(ref mut contents) = node {
+    if let crate::tests::test_fs::FsNode::File(contents) = node {
         let mut json: serde_json::Value = match serde_json::from_str(&*contents) {
             Ok(j) => j,
             Err(_) => return false,
