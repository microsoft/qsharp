--- conflicted
+++ resolved
@@ -57,15 +57,12 @@
     assert result == 4
 
 
-<<<<<<< HEAD
-=======
 def test_project_circular_dependency_error(qsharp) -> None:
     with pytest.raises(Exception) as excinfo:
         qsharp.init(project_root="/circular")
     assert str(excinfo.value).find("Circular dependency detected between") != -1
 
 
->>>>>>> 06d089fa
 memfs = {
     "": {
         "good": {
@@ -92,13 +89,7 @@
         },
         "with_deps": {
             "src": {
-<<<<<<< HEAD
                 "test.qs": "namespace Test { operation CallsDependency() : Int { return Foo.Test.ReturnsFour(); } }",
-=======
-                # TODO(packages) When package aliases are taken into account,
-                # the below call should become: `Foo.Test.ReturnsFour()`
-                "test.qs": "namespace Test { operation CallsDependency() : Int { return Test.ReturnsFour(); } }",
->>>>>>> 06d089fa
             },
             "qsharp.json": """
                 {
@@ -109,8 +100,6 @@
                     }
                 }""",
         },
-<<<<<<< HEAD
-=======
         "circular": {
             "src": {
                 "test.qs": "namespace Test {}",
@@ -124,7 +113,6 @@
                     }
                 }""",
         },
->>>>>>> 06d089fa
     }
 }
 
