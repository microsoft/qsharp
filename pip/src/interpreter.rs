// Copyright (c) Microsoft Corporation.
// Licensed under the MIT License.

use crate::{
    displayable_output::{DisplayableOutput, DisplayableState},
    fs::file_system,
};
use miette::Report;
use num_bigint::BigUint;
use num_complex::Complex64;
use pyo3::{
    create_exception,
    exceptions::PyException,
    prelude::*,
    pyclass::CompareOp,
    types::{PyComplex, PyDict, PyList, PyString, PyTuple},
};
use qsc::{
    fir,
    interpret::{
        self,
        output::{Error, Receiver},
        CircuitEntryPoint, Value,
    },
    packages::BuildableProgram,
    project::{FileSystem, Manifest, ManifestDescriptor, PackageCache, PackageGraphSources},
    target::Profile,
    LanguageFeatures, PackageType, SourceMap,
};
use resource_estimator::{self as re, estimate_expr};
use std::{cell::RefCell, fmt::Write, rc::Rc};

#[pymodule]
fn _native(py: Python, m: &PyModule) -> PyResult<()> {
    m.add_class::<TargetProfile>()?;
    m.add_class::<Interpreter>()?;
    m.add_class::<Result>()?;
    m.add_class::<Pauli>()?;
    m.add_class::<Output>()?;
    m.add_class::<StateDumpData>()?;
    m.add_class::<Circuit>()?;
    m.add_function(wrap_pyfunction!(physical_estimates, m)?)?;
    m.add("QSharpError", py.get_type::<QSharpError>())?;

    Ok(())
}

// This ordering must match the _native.pyi file.
#[derive(Clone, Copy)]
#[pyclass(unsendable)]
#[allow(non_camel_case_types)]
/// A Q# target profile.
///
/// A target profile describes the capabilities of the hardware or simulator
/// which will be used to run the Q# program.
pub(crate) enum TargetProfile {
    /// Target supports the minimal set of capabilities required to run a quantum program.
    ///
    /// This option maps to the Base Profile as defined by the QIR specification.
    Base,
    /// Target supports the Adaptive profile with integer computation and qubit reset capabilities.
    ///
    /// This profile includes all of the required Adaptive Profile
    /// capabilities, as well as the optional integer computation and qubit
    /// reset capabilities, as defined by the QIR specification.
    Adaptive_RI,
    /// Target supports the full set of capabilities required to run any Q# program.
    ///
    /// This option maps to the Full Profile as defined by the QIR specification.
    Unrestricted,
}

#[pyclass(unsendable)]
pub(crate) struct Interpreter {
    pub(crate) interpreter: interpret::Interpreter,
}

pub(crate) struct PyManifestDescriptor(ManifestDescriptor);

impl FromPyObject<'_> for PyManifestDescriptor {
    fn extract(ob: &PyAny) -> PyResult<Self> {
        let dict = ob.downcast::<PyDict>()?;
        let manifest_dir = get_dict_opt_string(dict, "manifest_dir")?.ok_or(
            PyException::new_err("missing key `manifest_dir` in manifest descriptor"),
        )?;

        let manifest = get_dict_opt_string(dict, "manifest")?.ok_or(PyException::new_err(
            "missing key `manifest` in manifest descriptor",
        ))?;

        let manifest = serde_json::from_str::<Manifest>(&manifest).map_err(|_| {
            PyErr::new::<PyException, _>(format!(
                "Error parsing {manifest_dir}/qsharp.json . Manifest should be a valid JSON file."
            ))
        })?;

        Ok(Self(ManifestDescriptor {
            manifest,
            manifest_dir: manifest_dir.into(),
        }))
    }
}

thread_local! { static PACKAGE_CACHE: Rc<RefCell<PackageCache>> = Rc::default(); }

#[pymethods]
/// A Q# interpreter.
impl Interpreter {
    #[allow(clippy::too_many_arguments)]
    #[allow(clippy::needless_pass_by_value)]
    #[new]
    /// Initializes a new Q# interpreter.
    pub(crate) fn new(
        py: Python,
        target: TargetProfile,
        language_features: Option<Vec<String>>,
        manifest_descriptor: Option<PyManifestDescriptor>,
        read_file: Option<PyObject>,
        list_directory: Option<PyObject>,
        resolve_path: Option<PyObject>,
        fetch_github: Option<PyObject>,
    ) -> PyResult<Self> {
        let target = match target {
            TargetProfile::Adaptive_RI => Profile::AdaptiveRI,
            TargetProfile::Base => Profile::Base,
            TargetProfile::Unrestricted => Profile::Unrestricted,
        };
        // If no features were passed in as an argument, use the features from the manifest.
        // this way we prefer the features from the argument over those from the manifest.
        let language_features: Vec<String> = match (language_features, &manifest_descriptor) {
            (Some(language_features), _) => language_features,
            (_, Some(manifest_descriptor)) => {
                manifest_descriptor.0.manifest.language_features.clone()
            }
            (None, None) => vec![],
        };

<<<<<<< HEAD
        let package_cache = PACKAGE_CACHE.with(Clone::clone);

        let buildable_program = if let Some(manifest_descriptor) = manifest_descriptor {
            let mut project = file_system(
                py,
                read_file.expect(
                    "file system hooks should have been passed in with a manifest descriptor",
                ),
                list_directory.expect(
                    "file system hooks should have been passed in with a manifest descriptor",
                ),
                resolve_path.expect(
                    "file system hooks should have been passed in with a manifest descriptor",
                ),
                fetch_github.expect(
                    "file system hooks should have been passed in with a manifest descriptor",
                ),
            )
            .load_project_with_deps(&manifest_descriptor.0.manifest_dir, Some(&package_cache))
            .map_py_err()?;

            // TODO: this is a bit too aggressive? Should be a warning instead?
            if !project.errors.is_empty() {
                let first_err = project.errors.remove(0);
                return Err(first_err.into_py_err());
            }

            BuildableProgram::new(target.to_str(), project.package_graph_sources)
=======
        let sources = if let Some(manifest_descriptor) = manifest_descriptor {
            if let (Some(read_file), Some(list_directory), Some(resolve_path)) =
                (read_file, list_directory, resolve_path)
            {
                let project = file_system(py, read_file, list_directory, resolve_path)
                    .load_project(&manifest_descriptor.0)
                    .map_py_err()?;
                SourceMap::new(project.sources, None)
            } else {
                panic!("file system hooks should have been passed in with a manifest descriptor")
            }
>>>>>>> a631ccd1
        } else {
            let graph = PackageGraphSources::with_no_dependencies(
                Vec::default(),
                LanguageFeatures::from_iter(language_features),
            );
            BuildableProgram::new(target.to_str(), graph)
        };

        match interpret::Interpreter::new(
            SourceMap::new(buildable_program.user_code.sources, None),
            PackageType::Lib,
            target.into(),
            buildable_program.user_code.language_features,
            buildable_program.store,
            &buildable_program.user_code_dependencies,
        ) {
            Ok(interpreter) => Ok(Self { interpreter }),
            Err(errors) => Err(QSharpError::new_err(format_errors(errors))),
        }
    }

    /// Interprets Q# source code.
    ///
    /// :param input: The Q# source code to interpret.
    /// :param output_fn: A callback function that will be called with each output.
    ///
    /// :returns value: The value returned by the last statement in the input.
    ///
    /// :raises QSharpError: If there is an error interpreting the input.
    fn interpret(
        &mut self,
        py: Python,
        input: &str,
        callback: Option<PyObject>,
    ) -> PyResult<PyObject> {
        let mut receiver = OptionalCallbackReceiver { callback, py };
        match self.interpreter.eval_fragments(&mut receiver, input) {
            Ok(value) => Ok(ValueWrapper(value).into_py(py)),
            Err(errors) => Err(QSharpError::new_err(format_errors(errors))),
        }
    }

    /// Sets the quantum seed for the interpreter.
    fn set_quantum_seed(&mut self, seed: Option<u64>) {
        self.interpreter.set_quantum_seed(seed);
    }

    /// Sets the classical seed for the interpreter.
    fn set_classical_seed(&mut self, seed: Option<u64>) {
        self.interpreter.set_classical_seed(seed);
    }

    /// Dumps the quantum state of the interpreter.
    /// Returns a tuple of (amplitudes, num_qubits), where amplitudes is a dictionary from integer indices to
    /// pairs of real and imaginary amplitudes.
    fn dump_machine(&mut self) -> StateDumpData {
        let (state, qubit_count) = self.interpreter.get_quantum_state();
        StateDumpData(DisplayableState(state, qubit_count))
    }

    /// Dumps the current circuit state of the interpreter.
    ///
    /// This circuit will contain the gates that have been applied
    /// in the simulator up to the current point.
    fn dump_circuit(&mut self, py: Python) -> PyObject {
        Circuit(self.interpreter.get_circuit()).into_py(py)
    }

    fn run(
        &mut self,
        py: Python,
        entry_expr: &str,
        callback: Option<PyObject>,
    ) -> PyResult<PyObject> {
        let mut receiver = OptionalCallbackReceiver { callback, py };
        match self.interpreter.run(&mut receiver, entry_expr) {
            Ok(result) => match result {
                Ok(v) => Ok(ValueWrapper(v).into_py(py)),
                Err(errors) => Err(QSharpError::new_err(format_errors(errors))),
            },
            Err(errors) => Err(QSharpError::new_err(format_errors(errors))),
        }
    }

    fn qir(&mut self, _py: Python, entry_expr: &str) -> PyResult<String> {
        match self.interpreter.qirgen(entry_expr) {
            Ok(qir) => Ok(qir),
            Err(errors) => Err(QSharpError::new_err(format_errors(errors))),
        }
    }

    /// Synthesizes a circuit for a Q# program. Either an entry
    /// expression or an operation must be provided.
    ///
    /// :param entry_expr: An entry expression.
    ///
    /// :param operation: The operation to synthesize. This can be a name of
    /// an operation of a lambda expression. The operation must take only
    /// qubits or arrays of qubits as parameters.
    ///
    /// :raises QSharpError: If there is an error synthesizing the circuit.
    fn circuit(
        &mut self,
        py: Python,
        entry_expr: Option<String>,
        operation: Option<String>,
    ) -> PyResult<PyObject> {
        let entrypoint = match (entry_expr, operation) {
            (Some(entry_expr), None) => CircuitEntryPoint::EntryExpr(entry_expr),
            (None, Some(operation)) => CircuitEntryPoint::Operation(operation),
            _ => {
                return Err(PyException::new_err(
                    "either entry_expr or operation must be specified",
                ))
            }
        };

        match self.interpreter.circuit(entrypoint, false) {
            Ok(circuit) => Ok(Circuit(circuit).into_py(py)),
            Err(errors) => Err(QSharpError::new_err(format_errors(errors))),
        }
    }

    fn estimate(&mut self, _py: Python, entry_expr: &str, job_params: &str) -> PyResult<String> {
        match estimate_expr(&mut self.interpreter, entry_expr, job_params) {
            Ok(estimate) => Ok(estimate),
            Err(errors) if matches!(errors[0], re::Error::Interpreter(_)) => {
                Err(QSharpError::new_err(format_errors(
                    errors
                        .into_iter()
                        .map(|e| match e {
                            re::Error::Interpreter(e) => e,
                            re::Error::Estimation(_) => unreachable!(),
                        })
                        .collect::<Vec<_>>(),
                )))
            }
            Err(errors) => Err(QSharpError::new_err(
                errors
                    .into_iter()
                    .map(|e| match e {
                        re::Error::Estimation(e) => e.to_string(),
                        re::Error::Interpreter(_) => unreachable!(),
                    })
                    .collect::<Vec<_>>()
                    .join("\n"),
            )),
        }
    }
}

#[pyfunction]
pub fn physical_estimates(logical_resources: &str, job_params: &str) -> PyResult<String> {
    match re::estimate_physical_resources_from_json(logical_resources, job_params) {
        Ok(estimates) => Ok(estimates),
        Err(error) => Err(QSharpError::new_err(error.to_string())),
    }
}

create_exception!(
    module,
    QSharpError,
    pyo3::exceptions::PyException,
    "An error returned from the Q# interpreter."
);

fn format_errors(errors: Vec<interpret::Error>) -> String {
    errors
        .into_iter()
        .map(|e| {
            let mut message = String::new();
            if let Some(stack_trace) = e.stack_trace() {
                write!(message, "{stack_trace}").unwrap();
            }
            let additional_help = python_help(&e);
            let report = Report::new(e.clone());
            // TODO: There's a weird panic here when we call DumpMachine_() from the
            // GitHub package, most likely a preexisting bug, but marking to investigate
            // later.
            write!(message, "{report:?}")
                .unwrap_or_else(|err| panic!("writing error failed: {err} error was: {e:?}"));
            if let Some(additional_help) = additional_help {
                writeln!(message, "{additional_help}").unwrap();
            }
            message
        })
        .collect::<String>()
}

/// Additional help text for an error specific to the Python module
fn python_help(error: &interpret::Error) -> Option<String> {
    if matches!(error, interpret::Error::UnsupportedRuntimeCapabilities) {
        Some("Unsupported target profile. Initialize Q# by running `qsharp.init(target_profile=qsharp.TargetProfile.Base)` before performing code generation.".into())
    } else {
        None
    }
}

#[pyclass(unsendable)]
pub(crate) struct Output(DisplayableOutput);

#[pymethods]
/// An output returned from the Q# interpreter.
/// Outputs can be a state dumps or messages. These are normally printed to the console.
impl Output {
    fn __repr__(&self) -> String {
        match &self.0 {
            DisplayableOutput::State(state) => state.to_plain(),
            DisplayableOutput::Message(msg) => msg.clone(),
        }
    }

    fn __str__(&self) -> String {
        self.__repr__()
    }

    fn _repr_html_(&self) -> String {
        match &self.0 {
            DisplayableOutput::State(state) => state.to_html(),
            DisplayableOutput::Message(msg) => format!("<p>{msg}</p>"),
        }
    }

    fn _repr_latex_(&self) -> Option<String> {
        match &self.0 {
            DisplayableOutput::State(state) => state.to_latex(),
            DisplayableOutput::Message(_) => None,
        }
    }

    fn state_dump(&self) -> Option<StateDumpData> {
        match &self.0 {
            DisplayableOutput::State(state) => Some(StateDumpData(state.clone())),
            DisplayableOutput::Message(_) => None,
        }
    }
}

#[pyclass(unsendable)]
/// Captured simlation state dump.
pub(crate) struct StateDumpData(pub(crate) DisplayableState);

#[pymethods]
impl StateDumpData {
    fn get_dict(&self, py: Python) -> PyResult<Py<PyDict>> {
        Ok(PyDict::from_sequence(
            py,
            PyList::new(
                py,
                self.0
                     .0
                    .iter()
                    .map(|(k, v)| {
                        PyTuple::new(
                            py,
                            &[
                                k.clone().into_py(py),
                                PyComplex::from_doubles(py, v.re, v.im).into(),
                            ],
                        )
                    })
                    .collect::<Vec<_>>(),
            )
            .into_py(py),
        )?
        .into_py(py))
    }

    #[getter]
    fn get_qubit_count(&self) -> usize {
        self.0 .1
    }

    fn __len__(&self) -> usize {
        self.0 .0.len()
    }

    fn __repr__(&self) -> String {
        self.0.to_plain()
    }

    fn __str__(&self) -> String {
        self.__repr__()
    }

    fn _repr_html_(&self) -> String {
        self.0.to_html()
    }

    fn _repr_latex_(&self) -> Option<String> {
        self.0.to_latex()
    }
}

#[pyclass(unsendable)]
#[derive(PartialEq)]
/// A Q# measurement result.
pub(crate) enum Result {
    Zero,
    One,
}

#[pymethods]
impl Result {
    fn __repr__(&self) -> String {
        match self {
            Result::Zero => "Zero".to_owned(),
            Result::One => "One".to_owned(),
        }
    }

    fn __str__(&self) -> String {
        self.__repr__()
    }

    fn __hash__(&self) -> u32 {
        match self {
            Result::Zero => 0,
            Result::One => 1,
        }
    }

    fn __richcmp__(&self, other: &Self, op: CompareOp) -> bool {
        let this = i32::from(*self == Result::One);
        let other = i32::from(*other == Result::One);
        match op {
            CompareOp::Lt => this < other,
            CompareOp::Le => this <= other,
            CompareOp::Eq => this == other,
            CompareOp::Ne => this != other,
            CompareOp::Gt => this > other,
            CompareOp::Ge => this >= other,
        }
    }
}

#[pyclass(unsendable)]
/// A Q# Pauli operator.
pub(crate) enum Pauli {
    I,
    X,
    Y,
    Z,
}

// Mapping of Q# value types to Python value types.
struct ValueWrapper(Value);

impl IntoPy<PyObject> for ValueWrapper {
    fn into_py(self, py: Python) -> PyObject {
        match self.0 {
            Value::BigInt(val) => val.into_py(py),
            Value::Int(val) => val.into_py(py),
            Value::Double(val) => val.into_py(py),
            Value::Bool(val) => val.into_py(py),
            Value::String(val) => val.into_py(py),
            Value::Result(val) => if val.unwrap_bool() {
                Result::One
            } else {
                Result::Zero
            }
            .into_py(py),
            Value::Pauli(val) => match val {
                fir::Pauli::I => Pauli::I.into_py(py),
                fir::Pauli::X => Pauli::X.into_py(py),
                fir::Pauli::Y => Pauli::Y.into_py(py),
                fir::Pauli::Z => Pauli::Z.into_py(py),
            },
            Value::Tuple(val) => {
                if val.is_empty() {
                    // Special case Value::unit as None
                    py.None()
                } else {
                    PyTuple::new(py, val.iter().map(|v| ValueWrapper(v.clone()).into_py(py)))
                        .into_py(py)
                }
            }
            Value::Array(val) => {
                PyList::new(py, val.iter().map(|v| ValueWrapper(v.clone()).into_py(py))).into_py(py)
            }
            _ => format!("<{}> {}", Value::type_name(&self.0), &self.0).into_py(py),
        }
    }
}

struct OptionalCallbackReceiver<'a> {
    callback: Option<PyObject>,
    py: Python<'a>,
}

impl Receiver for OptionalCallbackReceiver<'_> {
    fn state(
        &mut self,
        state: Vec<(BigUint, Complex64)>,
        qubit_count: usize,
    ) -> core::result::Result<(), Error> {
        if let Some(callback) = &self.callback {
            let out = DisplayableOutput::State(DisplayableState(state, qubit_count));
            callback
                .call1(
                    self.py,
                    PyTuple::new(
                        self.py,
                        &[Py::new(self.py, Output(out)).expect("should be able to create output")],
                    ),
                )
                .map_err(|_| Error)?;
        }
        Ok(())
    }

    fn message(&mut self, msg: &str) -> core::result::Result<(), Error> {
        if let Some(callback) = &self.callback {
            let out = DisplayableOutput::Message(msg.to_owned());
            callback
                .call1(
                    self.py,
                    PyTuple::new(
                        self.py,
                        &[Py::new(self.py, Output(out)).expect("should be able to create output")],
                    ),
                )
                .map_err(|_| Error)?;
        }
        Ok(())
    }
}

#[pyclass(unsendable)]
struct Circuit(pub qsc::circuit::Circuit);

#[pymethods]
impl Circuit {
    fn __repr__(&self) -> String {
        self.0.to_string()
    }

    fn __str__(&self) -> String {
        self.__repr__()
    }

    fn json(&self, _py: Python) -> PyResult<String> {
        serde_json::to_string(&self.0).map_err(|e| PyException::new_err(e.to_string()))
    }
}

trait MapPyErr<T, E> {
    fn map_py_err(self) -> core::result::Result<T, PyErr>;
}

impl<T, E> MapPyErr<T, E> for core::result::Result<T, E>
where
    E: IntoPyErr,
{
    fn map_py_err(self) -> core::result::Result<T, PyErr>
    where
        E: IntoPyErr,
    {
        self.map_err(IntoPyErr::into_py_err)
    }
}

trait IntoPyErr {
    fn into_py_err(self) -> PyErr;
}

impl IntoPyErr for Report {
    fn into_py_err(self) -> PyErr {
        PyException::new_err(format!("{self:?}"))
    }
}

impl IntoPyErr for Vec<interpret::Error> {
    fn into_py_err(self) -> PyErr {
        let mut message = String::new();
        for error in self {
            writeln!(message, "{error}").expect("string should be writable");
        }
        PyException::new_err(message)
    }
}

fn get_dict_opt_string(dict: &PyDict, key: &str) -> PyResult<Option<String>> {
    let value = dict.get_item(key)?;
    Ok(match value {
        Some(item) => Some(item.downcast::<PyString>()?.to_string_lossy().into()),
        None => None,
    })
}<|MERGE_RESOLUTION|>--- conflicted
+++ resolved
@@ -135,48 +135,30 @@
             (None, None) => vec![],
         };
 
-<<<<<<< HEAD
         let package_cache = PACKAGE_CACHE.with(Clone::clone);
 
         let buildable_program = if let Some(manifest_descriptor) = manifest_descriptor {
-            let mut project = file_system(
-                py,
-                read_file.expect(
-                    "file system hooks should have been passed in with a manifest descriptor",
-                ),
-                list_directory.expect(
-                    "file system hooks should have been passed in with a manifest descriptor",
-                ),
-                resolve_path.expect(
-                    "file system hooks should have been passed in with a manifest descriptor",
-                ),
-                fetch_github.expect(
-                    "file system hooks should have been passed in with a manifest descriptor",
-                ),
-            )
-            .load_project_with_deps(&manifest_descriptor.0.manifest_dir, Some(&package_cache))
-            .map_py_err()?;
-
-            // TODO: this is a bit too aggressive? Should be a warning instead?
-            if !project.errors.is_empty() {
-                let first_err = project.errors.remove(0);
-                return Err(first_err.into_py_err());
-            }
-
-            BuildableProgram::new(target.to_str(), project.package_graph_sources)
-=======
-        let sources = if let Some(manifest_descriptor) = manifest_descriptor {
-            if let (Some(read_file), Some(list_directory), Some(resolve_path)) =
-                (read_file, list_directory, resolve_path)
+            if let (Some(read_file), Some(list_directory), Some(resolve_path), Some(fetch_github)) =
+                (read_file, list_directory, resolve_path, fetch_github)
             {
-                let project = file_system(py, read_file, list_directory, resolve_path)
-                    .load_project(&manifest_descriptor.0)
-                    .map_py_err()?;
-                SourceMap::new(project.sources, None)
+                let mut project =
+                    file_system(py, read_file, list_directory, resolve_path, fetch_github)
+                        .load_project_with_deps(
+                            &manifest_descriptor.0.manifest_dir,
+                            Some(&package_cache),
+                        )
+                        .map_py_err()?;
+
+                // TODO: this is a bit too aggressive? Should be a warning instead?
+                if !project.errors.is_empty() {
+                    let first_err = project.errors.remove(0);
+                    return Err(first_err.into_py_err());
+                }
+
+                BuildableProgram::new(target.to_str(), project.package_graph_sources)
             } else {
                 panic!("file system hooks should have been passed in with a manifest descriptor")
             }
->>>>>>> a631ccd1
         } else {
             let graph = PackageGraphSources::with_no_dependencies(
                 Vec::default(),
