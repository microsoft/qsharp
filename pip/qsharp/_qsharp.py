# Copyright (c) Microsoft Corporation.
# Licensed under the MIT License.

from ._native import (
    Interpreter,
    TargetProfile,
    StateDumpData,
    QSharpError,
    Output,
    Circuit,
)
from warnings import warn
from typing import Any, Callable, Dict, Optional, TypedDict, Union, List
from .estimator._estimator import EstimatorResult, EstimatorParams
import json

_interpreter = None


class Config:
    _config: Dict[str, str]
    """
    Configuration hints for the language service.
    """

<<<<<<< HEAD
    def __init__(
        self,
        target_profile: TargetProfile,
        language_features: Optional[List[str]],
        manifest: Optional[str],
    ):
        if target_profile == TargetProfile.Adaptive:
            self._config = {"targetProfile": "adaptive"}
            warn("The adaptive target profile is a preview feature.")
=======
    def __init__(self, target_profile: TargetProfile, language_features: List[str]):
        if target_profile == TargetProfile.Quantinuum:
            self._config = {"targetProfile": "quantinuum"}
            warn("The Quantinuum target profile is a preview feature.")
>>>>>>> 4d891c1e
            warn("Functionality may be incomplete or incorrect.")
        elif target_profile == TargetProfile.Base:
            self._config = {"targetProfile": "base"}
        elif target_profile == TargetProfile.Unrestricted:
            self._config = {"targetProfile": "unrestricted"}

        self._config["languageFeatures"] = language_features
        self._config["manifest"] = manifest

    def __repr__(self) -> str:
        return "Q# initialized with configuration: " + str(self._config)

    # See https://ipython.readthedocs.io/en/stable/config/integrating.html#rich-display
    # See https://ipython.org/ipython-doc/3/notebook/nbformat.html#display-data
    # This returns a custom MIME-type representation of the Q# configuration.
    # This data will be available in the cell output, but will not be displayed
    # to the user, as frontends would not know how to render the custom MIME type.
    # Editor services that interact with the notebook frontend
    # (i.e. the language service) can read and interpret the data.
    def _repr_mimebundle_(
        self, include: Union[Any, None] = None, exclude: Union[Any, None] = None
    ) -> Dict[str, Dict[str, str]]:
        return {"application/x.qsharp-config": self._config}


def init(
    *,
    target_profile: TargetProfile = TargetProfile.Unrestricted,
    project_root: Optional[str] = None,
    language_features: Optional[List[str]] = None,
) -> Config:
    """
    Initializes the Q# interpreter.

    :param target_profile: Setting the target profile allows the Q#
        interpreter to generate programs that are compatible
        with a specific target. See :py:class: `qsharp.TargetProfile`.

    :param project_root: An optional path to a root directory with a Q# project to include.
        It must contain a qsharp.json project manifest.
    """
    from ._fs import read_file, list_directory, exists, join

    global _interpreter

    manifest_contents = None
    manifest_descriptor = None
    if project_root is not None:
        qsharp_json = join(project_root, "qsharp.json")
        if not exists(qsharp_json):
            raise QSharpError(
                f"{qsharp_json} not found. qsharp.json should exist at the project root and be a valid JSON file."
            )

        manifest_descriptor = {}
        manifest_descriptor["manifest_dir"] = project_root

        try:
            (_, manifest_contents) = read_file(qsharp_json)
            manifest_descriptor["manifest"] = manifest_contents
        except Exception as e:
            raise QSharpError(
                f"Error reading {qsharp_json}. qsharp.json should exist at the project root and be a valid JSON file."
            ) from e

    _interpreter = Interpreter(
        target_profile,
        language_features,
        manifest_descriptor,
        read_file,
        list_directory,
    )

    # Return the configuration information to provide a hint to the
    # language service through the cell output.
    return Config(target_profile, language_features, manifest_contents)


def get_interpreter() -> Interpreter:
    """
    Returns the Q# interpreter.

    :returns: The Q# interpreter.
    """
    global _interpreter
    if _interpreter is None:
        init()
        assert _interpreter is not None, "Failed to initialize the Q# interpreter."
    return _interpreter


def eval(source: str) -> Any:
    """
    Evaluates Q# source code.

    Output is printed to console.

    :param source: The Q# source code to evaluate.
    :returns value: The value returned by the last statement in the source code.
    :raises QSharpError: If there is an error evaluating the source code.
    """

    def callback(output: Output) -> None:
        print(output)

    return get_interpreter().interpret(source, callback)


class ShotResult(TypedDict):
    """
    A single result of a shot.
    """

    events: List[Output]
    result: Any


def run(
    entry_expr: str,
    shots: int,
    *,
    on_result: Optional[Callable[[ShotResult], None]] = None,
    save_events: bool = False,
) -> List[Any]:
    """
    Runs the given Q# expression for the given number of shots.
    Each shot uses an independent instance of the simulator.

    :param entry_expr: The entry expression.
    :param shots: The number of shots to run.
    :param on_result: A callback function that will be called with each result.
    :param save_events: If true, the output of each shot will be saved. If false, they will be printed.

    :returns values: A list of results or runtime errors. If `save_events` is true,
    a List of ShotResults is returned.

    :raises QSharpError: If there is an error interpreting the input.
    """

    results: List[ShotResult] = []

    def print_output(output: Output) -> None:
        print(output)

    def on_save_events(output: Output) -> None:
        # Append the output to the last shot's output list
        results[-1]["events"].append(output)

    for _ in range(shots):
        results.append({"result": None, "events": []})
        run_results = get_interpreter().run(
            entry_expr, on_save_events if save_events else print_output
        )
        results[-1]["result"] = run_results
        if on_result:
            on_result(results[-1])

    if save_events:
        return results
    else:
        return [shot["result"] for shot in results]


# Class that wraps generated QIR, which can be used by
# azure-quantum as input data.
#
# This class must implement the QirRepresentable protocol
# that is defined by the azure-quantum package.
# See: https://github.com/microsoft/qdk-python/blob/fcd63c04aa871e49206703bbaa792329ffed13c4/azure-quantum/azure/quantum/target/target.py#L21
class QirInputData:
    # The name of this variable is defined
    # by the protocol and must remain unchanged.
    _name: str

    def __init__(self, name: str, ll_str: str):
        self._name = name
        self._ll_str = ll_str

    # The name of this method is defined
    # by the protocol and must remain unchanged.
    def _repr_qir_(self, **kwargs) -> bytes:
        return self._ll_str.encode("utf-8")

    def __str__(self) -> str:
        return self._ll_str


def compile(entry_expr: str) -> QirInputData:
    """
    Compiles the Q# source code into a program that can be submitted to a target.

    :param entry_expr: The Q# expression that will be used as the entrypoint
        for the program.

    :returns QirInputData: The compiled program.

    To get the QIR string from the compiled program, use `str()`.

    Example:

    .. code-block:: python
        program = qsharp.compile("...")
        with open('myfile.ll', 'w') as file:
            file.write(str(program))
    """
    ll_str = get_interpreter().qir(entry_expr)
    return QirInputData("main", ll_str)


def circuit(
    entry_expr: Optional[str] = None, *, operation: Optional[str] = None
) -> Circuit:
    """
    Synthesizes a circuit for a Q# program. Either an entry
    expression or an operation must be provided.

    :param entry_expr: An entry expression.

    :param operation: The operation to synthesize. This can be a name of
    an operation of a lambda expression. The operation must take only
    qubits or arrays of qubits as parameters.

    :raises QSharpError: If there is an error synthesizing the circuit.
    """
    return get_interpreter().circuit(entry_expr, operation)


def estimate(
    entry_expr, params: Optional[Union[Dict[str, Any], List, EstimatorParams]] = None
) -> EstimatorResult:
    """
    Estimates resources for Q# source code.

    :param entry_expr: The entry expression.
    :param params: The parameters to configure physical estimation.

    :returns resources: The estimated resources.
    """
    if params is None:
        params = [{}]
    elif isinstance(params, EstimatorParams):
        if params.has_items:
            params = params.as_dict()["items"]
        else:
            params = [params.as_dict()]
    elif isinstance(params, dict):
        params = [params]
    return EstimatorResult(
        json.loads(get_interpreter().estimate(entry_expr, json.dumps(params)))
    )


def set_quantum_seed(seed: Optional[int]) -> None:
    """
    Sets the seed for the random number generator used for quantum measurements.
    This applies to all Q# code executed, compiled, or estimated.

    :param seed: The seed to use for the quantum random number generator.
        If None, the seed will be generated from entropy.
    """
    get_interpreter().set_quantum_seed(seed)


def set_classical_seed(seed: Optional[int]) -> None:
    """
    Sets the seed for the random number generator used for standard
    library classical random number operations.
    This applies to all Q# code executed, compiled, or estimated.

    :param seed: The seed to use for the classical random number generator.
        If None, the seed will be generated from entropy.
    """
    get_interpreter().set_classical_seed(seed)


class StateDump:
    """
    A state dump returned from the Q# interpreter.
    """

    """
    The number of allocated qubits at the time of the dump.
    """
    qubit_count: int

    __inner: dict
    __data: StateDumpData

    def __init__(self, data: StateDumpData):
        self.__data = data
        self.__inner = data.get_dict()
        self.qubit_count = data.qubit_count

    def __getitem__(self, index: int) -> complex:
        return self.__inner.__getitem__(index)

    def __iter__(self):
        return self.__inner.__iter__()

    def __len__(self) -> int:
        return len(self.__inner)

    def __repr__(self) -> str:
        return self.__data.__repr__()

    def __str__(self) -> str:
        return self.__data.__str__()

    def _repr_html_(self) -> str:
        return self.__data._repr_html_()


def dump_machine() -> StateDump:
    """
    Returns the sparse state vector of the simulator as a StateDump object.

    :returns: The state of the simulator.
    """
    return StateDump(get_interpreter().dump_machine())


def dump_circuit() -> Circuit:
    """
    Dumps the current circuit state of the interpreter.

    This circuit will contain the gates that have been applied
    in the simulator up to the current point.
    """
    return get_interpreter().dump_circuit()<|MERGE_RESOLUTION|>--- conflicted
+++ resolved
@@ -23,22 +23,15 @@
     Configuration hints for the language service.
     """
 
-<<<<<<< HEAD
     def __init__(
         self,
         target_profile: TargetProfile,
         language_features: Optional[List[str]],
         manifest: Optional[str],
     ):
-        if target_profile == TargetProfile.Adaptive:
-            self._config = {"targetProfile": "adaptive"}
-            warn("The adaptive target profile is a preview feature.")
-=======
-    def __init__(self, target_profile: TargetProfile, language_features: List[str]):
         if target_profile == TargetProfile.Quantinuum:
             self._config = {"targetProfile": "quantinuum"}
             warn("The Quantinuum target profile is a preview feature.")
->>>>>>> 4d891c1e
             warn("Functionality may be incomplete or incorrect.")
         elif target_profile == TargetProfile.Base:
             self._config = {"targetProfile": "base"}
