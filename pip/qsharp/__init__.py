--- conflicted
+++ resolved
@@ -11,12 +11,9 @@
     set_quantum_seed,
     set_classical_seed,
     dump_machine,
-<<<<<<< HEAD
     dump_circuit,
-=======
     StateDump,
     ShotResult,
->>>>>>> d6a8f8a7
 )
 
 from ._native import Result, Pauli, QSharpError, TargetProfile
