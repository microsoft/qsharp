--- conflicted
+++ resolved
@@ -84,11 +84,8 @@
 
   el.setAttribute("text-anchor", "start");
   el.setAttribute("dominant-baseline", "middle");
-<<<<<<< HEAD
   el.setAttribute("data-wire", wireIndex.toString());
-=======
   el.classList.add("qs-maintext");
->>>>>>> 297d3cbe
   return el;
 };
 
