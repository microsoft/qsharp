--- conflicted
+++ resolved
@@ -365,7 +365,6 @@
     : [];
 };
 
-<<<<<<< HEAD
 /**
  * Get list of qubit label elements for drag-and-drop.
  *
@@ -378,7 +377,8 @@
   const labelGroup = circuitSvg.querySelector("g.qubit-input-states");
   if (!labelGroup) return [];
   return Array.from(labelGroup.querySelectorAll<SVGTextElement>("text"));
-=======
+};
+
 // Non-ASCII chars are fraught with danger. Copy/paste these when possible.
 // Use the following regex in VS Code to find invalid unicode chars
 // [^\x20-\x7e\u{03b8}-\u{03c8}\u{2020}\u{27e8}\u{27e9}]
@@ -390,7 +390,6 @@
   dagger: "†", // \u{2020}
   langle: "⟨", // \u{27e8}
   rangle: "⟩", // \u{27e9}
->>>>>>> 297d3cbe
 };
 
 export {
@@ -408,9 +407,6 @@
   getToolboxElems,
   getHostElems,
   getGateElems,
-<<<<<<< HEAD
   getQubitLabelElems,
-=======
   mathChars,
->>>>>>> 297d3cbe
 };