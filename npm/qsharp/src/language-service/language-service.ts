--- conflicted
+++ resolved
@@ -118,11 +118,7 @@
       readFile: async () => null,
       listDirectory: async () => [],
       resolvePath: async () => null,
-<<<<<<< HEAD
-      fetchGithub: async () => null,
-=======
       fetchGithub: async () => "",
->>>>>>> 06d089fa
       findManifestDirectory: async () => null,
     },
   ) {
