// Copyright (c) Microsoft Corporation.
// Licensed under the MIT License.

import type {
  ICodeAction,
  ICodeLens,
  ICompletionList,
  IHover,
  ILocation,
  INotebookMetadata,
  IPosition,
  IRange,
  ISignatureHelp,
  ITextEdit,
  IWorkspaceConfiguration,
  IWorkspaceEdit,
  LanguageService,
  VSDiagnostic,
} from "../../lib/web/qsc_wasm.js";
import { IProjectHost } from "../browser.js";
import { log } from "../log.js";
import {
  IServiceEventTarget,
  IServiceProxy,
  ServiceProtocol,
} from "../workers/common.js";
type QscWasm = typeof import("../../lib/web/qsc_wasm.js");

// Only one event type for now
export type LanguageServiceEvent = {
  type: "diagnostics";
  detail: {
    uri: string;
    version: number;
    diagnostics: VSDiagnostic[];
  };
};

// These need to be async/promise results for when communicating across a WebWorker, however
// for running the compiler in the same thread the result will be synchronous (a resolved promise).
export interface ILanguageService {
  updateConfiguration(config: IWorkspaceConfiguration): Promise<void>;
  updateDocument(uri: string, version: number, code: string): Promise<void>;
  updateNotebookDocument(
    notebookUri: string,
    version: number,
    metadata: INotebookMetadata,
    cells: {
      uri: string;
      version: number;
      code: string;
    }[],
  ): Promise<void>;
  closeDocument(uri: string): Promise<void>;
  closeNotebookDocument(notebookUri: string): Promise<void>;
  getCodeActions(documentUri: string, range: IRange): Promise<ICodeAction[]>;
  getCompletions(
    documentUri: string,
    position: IPosition,
  ): Promise<ICompletionList>;
  getFormatChanges(documentUri: string): Promise<ITextEdit[]>;
  getHover(
    documentUri: string,
    position: IPosition,
  ): Promise<IHover | undefined>;
  getDefinition(
    documentUri: string,
    position: IPosition,
  ): Promise<ILocation | undefined>;
  getReferences(
    documentUri: string,
    position: IPosition,
    includeDeclaration: boolean,
  ): Promise<ILocation[]>;
  getSignatureHelp(
    documentUri: string,
    position: IPosition,
  ): Promise<ISignatureHelp | undefined>;
  getRename(
    documentUri: string,
    position: IPosition,
    newName: string,
  ): Promise<IWorkspaceEdit | undefined>;
  prepareRename(
    documentUri: string,
    position: IPosition,
  ): Promise<ITextEdit | undefined>;
  getCodeLenses(documentUri: string): Promise<ICodeLens[]>;

  dispose(): Promise<void>;

  addEventListener<T extends LanguageServiceEvent["type"]>(
    type: T,
    listener: (event: Extract<LanguageServiceEvent, { type: T }>) => void,
  ): void;

  removeEventListener<T extends LanguageServiceEvent["type"]>(
    type: T,
    listener: (event: Extract<LanguageServiceEvent, { type: T }>) => void,
  ): void;
}

export const qsharpLibraryUriScheme = "qsharp-library-source";
export const qsharpGithubUriScheme = "qsharp-github-source";

export type ILanguageServiceWorker = ILanguageService & IServiceProxy;

export class QSharpLanguageService implements ILanguageService {
  private languageService: LanguageService;
  private eventHandler =
    new EventTarget() as IServiceEventTarget<LanguageServiceEvent>;

  private backgroundWork: Promise<void>;

  constructor(
    private wasm: QscWasm,
    host: IProjectHost = {
<<<<<<< HEAD
      findManifestDirectory: async () => null,
      readFile: async () => null,
      listDirectory: async () => [],
      resolvePath: async () => "",
      fetchGithub: async () => null,
=======
      readFile: async () => null,
      listDirectory: async () => [],
      resolvePath: async () => null,
      findManifestDirectory: async () => null,
>>>>>>> 48dc5c7a
    },
  ) {
    log.info("Constructing a QSharpLanguageService instance");
    this.languageService = new wasm.LanguageService();

    this.backgroundWork = this.languageService.start_background_work(
      this.onDiagnostics.bind(this),
      host,
    );
  }

  async updateConfiguration(config: IWorkspaceConfiguration): Promise<void> {
    this.languageService.update_configuration(config);
  }

  async updateDocument(
    documentUri: string,
    version: number,
    code: string,
  ): Promise<void> {
    this.languageService.update_document(documentUri, version, code);
  }

  async updateNotebookDocument(
    notebookUri: string,
    version: number,
    metadata: INotebookMetadata,
    cells: { uri: string; version: number; code: string }[],
  ): Promise<void> {
    this.languageService.update_notebook_document(notebookUri, metadata, cells);
  }

  async closeDocument(documentUri: string): Promise<void> {
    this.languageService.close_document(documentUri);
  }

  async closeNotebookDocument(documentUri: string): Promise<void> {
    this.languageService.close_notebook_document(documentUri);
  }

  async getCodeActions(
    documentUri: string,
    range: IRange,
  ): Promise<ICodeAction[]> {
    return this.languageService.get_code_actions(documentUri, range);
  }

  async getCompletions(
    documentUri: string,
    position: IPosition,
  ): Promise<ICompletionList> {
    return this.languageService.get_completions(documentUri, position);
  }

  async getFormatChanges(documentUri: string): Promise<ITextEdit[]> {
    return this.languageService.get_format_changes(documentUri);
  }

  async getHover(
    documentUri: string,
    position: IPosition,
  ): Promise<IHover | undefined> {
    return this.languageService.get_hover(documentUri, position);
  }

  async getDefinition(
    documentUri: string,
    position: IPosition,
  ): Promise<ILocation | undefined> {
    return this.languageService.get_definition(documentUri, position);
  }

  async getReferences(
    documentUri: string,
    position: IPosition,
    includeDeclaration: boolean,
  ): Promise<ILocation[]> {
    return this.languageService.get_references(
      documentUri,
      position,
      includeDeclaration,
    );
  }

  async getSignatureHelp(
    documentUri: string,
    position: IPosition,
  ): Promise<ISignatureHelp | undefined> {
    return this.languageService.get_signature_help(documentUri, position);
  }

  async getRename(
    documentUri: string,
    position: IPosition,
    newName: string,
  ): Promise<IWorkspaceEdit | undefined> {
    return this.languageService.get_rename(documentUri, position, newName);
  }

  async prepareRename(
    documentUri: string,
    position: IPosition,
  ): Promise<ITextEdit | undefined> {
    return this.languageService.prepare_rename(documentUri, position);
  }

  async getCodeLenses(documentUri: string): Promise<ICodeLens[]> {
    return this.languageService.get_code_lenses(documentUri);
  }

  async dispose() {
    this.languageService.stop_background_work();
    await this.backgroundWork;
    this.languageService.free();
  }

  addEventListener<T extends LanguageServiceEvent["type"]>(
    type: T,
    listener: (event: Extract<LanguageServiceEvent, { type: T }>) => void,
  ) {
    this.eventHandler.addEventListener(type, listener);
  }

  removeEventListener<T extends LanguageServiceEvent["type"]>(
    type: T,
    listener: (event: Extract<LanguageServiceEvent, { type: T }>) => void,
  ) {
    this.eventHandler.removeEventListener(type, listener);
  }

  async onDiagnostics(
    uri: string,
    version: number | undefined,
    diagnostics: VSDiagnostic[],
  ) {
    try {
      const event = new Event("diagnostics") as LanguageServiceEvent & Event;
      event.detail = {
        uri,
        version: version ?? 0,
        diagnostics,
      };
      this.eventHandler.dispatchEvent(event);
    } catch (e) {
      log.error("Error in onDiagnostics", e);
    }
  }
}

/**
 * The protocol definition to allow running the language service in a worker.
 *
 * Not to be confused with "the" LSP (Language Server Protocol).
 */
export const languageServiceProtocol: ServiceProtocol<
  ILanguageService,
  LanguageServiceEvent
> = {
  class: QSharpLanguageService,
  methods: {
    updateConfiguration: "request",
    updateDocument: "request",
    updateNotebookDocument: "request",
    closeDocument: "request",
    closeNotebookDocument: "request",
    getCodeActions: "request",
    getCompletions: "request",
    getFormatChanges: "request",
    getHover: "request",
    getDefinition: "request",
    getReferences: "request",
    getSignatureHelp: "request",
    getRename: "request",
    prepareRename: "request",
    getCodeLenses: "request",
    dispose: "request",
    addEventListener: "addEventListener",
    removeEventListener: "removeEventListener",
  },
  eventNames: ["diagnostics"],
};<|MERGE_RESOLUTION|>--- conflicted
+++ resolved
@@ -115,18 +115,11 @@
   constructor(
     private wasm: QscWasm,
     host: IProjectHost = {
-<<<<<<< HEAD
-      findManifestDirectory: async () => null,
-      readFile: async () => null,
-      listDirectory: async () => [],
-      resolvePath: async () => "",
-      fetchGithub: async () => null,
-=======
       readFile: async () => null,
       listDirectory: async () => [],
       resolvePath: async () => null,
+      fetchGithub: async () => null,
       findManifestDirectory: async () => null,
->>>>>>> 48dc5c7a
     },
   ) {
     log.info("Constructing a QSharpLanguageService instance");
