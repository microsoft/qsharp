// Copyright (c) Microsoft Corporation.
// Licensed under the MIT License.

//@ts-check

import assert from "node:assert";
import { test } from "node:test";
import { log } from "../dist/log.js";
import {
  getCompiler,
  getCompilerWorker,
  getLanguageService,
  getLanguageServiceWorker,
} from "../dist/main.js";
import { QscEventTarget } from "../dist/compiler/events.js";
import { getKata } from "../dist/katas.js";
import samples from "../dist/samples.generated.js";

/** @type {import("../dist/log.js").TelemetryEvent[]} */
const telemetryEvents = [];
log.setLogLevel("warn");
log.setTelemetryCollector((event) => telemetryEvents.push(event));

/**
 *
 * @param {string} code
 * @param {string} expr
 * @param {boolean} useWorker
 * @returns {Promise<import("../dist/compiler/common.js").ShotResult>}
 */
export function runSingleShot(code, expr, useWorker) {
  return new Promise((resolve, reject) => {
    const resultsHandler = new QscEventTarget(true);
    const compiler = useWorker ? getCompilerWorker() : getCompiler();

    compiler
      .run(code, expr, 1, resultsHandler)
      .then(() => resolve(resultsHandler.getResults()[0]))
      .catch((err) => reject(err))
      /* @ts-expect-error: ICompiler does not include 'terminate' */
      .finally(() => (useWorker ? compiler.terminate() : null));
  });
}

test("basic eval", async () => {
  let code = `namespace Test {
        function Answer() : Int {
            return 42;
        }
    }`;
  let expr = `Test.Answer()`;

  const result = await runSingleShot(code, expr, false);
  assert(result.success);
  assert.equal(result.result, "42");
});

test("EntryPoint only", async () => {
  const code = `
namespace Test {
    @EntryPoint()
    operation MyEntry() : Result {
        use q1 = Qubit();
        return M(q1);
    }
}`;
  const result = await runSingleShot(code, "", true);
  assert(result.success === true);
  assert(result.result === "Zero");
});

test("dump and message output", async () => {
  let code = `namespace Test {
        function Answer() : Int {
            Microsoft.Quantum.Diagnostics.DumpMachine();
            Message("hello, qsharp");
            return 42;
        }
    }`;
  let expr = `Test.Answer()`;

  const result = await runSingleShot(code, expr, true);
  assert(result.success);
  assert(result.events.length == 2);
  assert(result.events[0].type == "DumpMachine");
  assert(result.events[0].state["|0⟩"].length == 2);
  assert(result.events[1].type == "Message");
  assert(result.events[1].message == "hello, qsharp");
});

test("kata success", async () => {
  const evtTarget = new QscEventTarget(true);
  const compiler = getCompiler();
  const code = `
namespace Kata {
  operation ApplyY(q : Qubit) : Unit is Adj + Ctl {
    Y(q);
  }
}`;
  const theKata = await getKata("single_qubit_gates");
  const firstExercise = theKata.items[0];

  assert(firstExercise.type === "exercise");
  const verifyCode = firstExercise.verificationImplementation;

  const passed = await compiler.runKata(code, verifyCode, evtTarget);
  const results = evtTarget.getResults();

  assert(results.length === 1);
  assert(results[0].events.length === 4);
  assert(passed);
});

test("kata incorrect", async () => {
  const evtTarget = new QscEventTarget(true);
  const compiler = getCompilerWorker();
  const code = `
namespace Kata {
  operation ApplyY(q : Qubit) : Unit is Adj + Ctl {
    Z(q);
  }
}`;
  const theKata = await getKata("single_qubit_gates");
  const firstExercise = theKata.items[0];
  assert(firstExercise.type === "exercise");
  const verifyCode = firstExercise.verificationImplementation;

  const passed = await compiler.runKata(code, verifyCode, evtTarget);
  const results = evtTarget.getResults();
  compiler.terminate();

  assert(results.length === 1);
  assert(results[0].events.length === 6);
  assert(!passed);
});

test("kata syntax error", async () => {
  const evtTarget = new QscEventTarget(true);
  const compiler = getCompiler();
  const code = `
namespace Kata {
  operaion ApplyY(q : Qubit) : Unt is Adj + Ctl {
    Z(q);
  }
}`;
  const theKata = await getKata("single_qubit_gates");
  const firstExercise = theKata.items[0];
  assert(firstExercise.type === "exercise");
  const verifyCode = firstExercise.verificationImplementation;

  await compiler.runKata(code, verifyCode, evtTarget);
  const results = evtTarget.getResults();

  assert.equal(results.length, 1);
  assert.equal(results[0].events.length, 0);
  assert(!results[0].success);
  assert(typeof results[0].result !== "string");
  assert.equal(results[0].result.message, "Error: syntax error");
});

<<<<<<< HEAD
test("worker check", async () => {
  let code = `namespace Sample {
        operation main() : Result[] {
            use q1 = Qubit();
            Ry(q1);
            let m1 = M(q1);
            return [m1];
        }
    }`;
  const compiler = getCompilerWorker();
  let result = await compiler.checkCode(code);
  compiler.terminate();

  assert.equal(result.length, 1);
  assert.equal(result[0].start_pos, 99);
  assert.equal(result[0].end_pos, 105);
  assert.equal(
    result[0].message,
    "type error: expected (Double, Qubit), found Qubit"
  );
});

test("worker telemetry", async () => {
  let code = `namespace Test {
    function Answer() : Unit {
        let foo = 0;
        let bar = 12 / foo;
    }
  }`;
  telemetryEvents.length = 0;
  const compiler = getCompilerWorker();
  const resultsHandler = new QscEventTarget(true);
  await compiler.run(code, "Test.Answer()", 51, resultsHandler);
  compiler.terminate();
  assert(telemetryEvents.length > 1);
  assert(
    telemetryEvents.some((val) => val.id === "Run" && val.data?.shots === 51)
  );
});

=======
>>>>>>> 6d974b46
test("worker 100 shots", async () => {
  let code = `namespace Test {
        function Answer() : Int {
            Microsoft.Quantum.Diagnostics.DumpMachine();
            Message("hello, qsharp");
            return 42;
        }
    }`;
  let expr = `Test.Answer()`;

  const resultsHandler = new QscEventTarget(true);
  const compiler = getCompilerWorker();
  await compiler.run(code, expr, 100, resultsHandler);
  compiler.terminate();

  const results = resultsHandler.getResults();

  assert.equal(results.length, 100);
  results.forEach((result) => {
    assert(result.success);
    assert.equal(result.result, "42");
    assert.equal(result.events.length, 2);
  });
});

test("Run samples", async () => {
  const compiler = getCompilerWorker();
  const resultsHandler = new QscEventTarget(true);

  for await (const sample of samples) {
    await compiler.run(sample.code, "", 1, resultsHandler);
  }

  compiler.terminate();
  assert.equal(resultsHandler.resultCount(), samples.length);
  resultsHandler.getResults().forEach((result) => {
    assert(result.success);
  });
});

test("state change", async () => {
  const compiler = getCompilerWorker();
  const resultsHandler = new QscEventTarget(false);
  const stateChanges = [];

  compiler.onstatechange = (state) => {
    stateChanges.push(state);
  };
  const code = `namespace Test {
    @EntryPoint()
    operation MyEntry() : Result {
        use q1 = Qubit();
        return M(q1);
    }
  }`;
  await compiler.run(code, "", 10, resultsHandler);
  compiler.terminate();
  // There SHOULDN'T be a race condition here between the 'run' promise completing and the
  // statechange events firing, as the run promise should 'resolve' in the next microtask,
  // whereas the idle event should fire synchronously when the queue is empty.
  // For more details, see https://developer.mozilla.org/en-US/docs/Web/JavaScript/Guide/Using_promises#task_queues_vs._microtasks
  assert(stateChanges.length === 2);
  assert(stateChanges[0] === "busy");
  assert(stateChanges[1] === "idle");
});

test("cancel worker", () => {
  return new Promise((resolve) => {
    const code = `namespace MyQuantumApp {
      open Microsoft.Quantum.Diagnostics;

      @EntryPoint()
      operation Main() : Result[] {
          repeat {} until false;
          return [];
      }
    }`;

    const cancelledArray = [];
    const compiler = getCompilerWorker();
    const resultsHandler = new QscEventTarget(false);

    // Queue some tasks that will never complete
    compiler.run(code, "", 10, resultsHandler).catch((err) => {
      cancelledArray.push(err);
    });
    compiler.getHir(code).catch((err) => {
      cancelledArray.push(err);
    });

    // Ensure those tasks are running/queued before terminating.
    setTimeout(async () => {
      // Terminate the compiler, which should reject the queued promises
      compiler.terminate();

      // Start a new compiler and ensure that works fine
      const compiler2 = getCompilerWorker();
      const result = await compiler2.getHir(code);
      compiler2.terminate();

      // getHir should have worked
      assert(typeof result === "string" && result.length > 0);

      // Old requests were cancelled
      assert(cancelledArray.length === 2);
      assert(cancelledArray[0] === "terminated");
      assert(cancelledArray[1] === "terminated");
      resolve(null);
    }, 4);
  });
});

test("check code", async () => {
  const compiler = getCompiler();

  const diags = await compiler.checkCode("namespace Foo []");
  assert.equal(diags.length, 1);
  assert.equal(diags[0].start_pos, 14);
  assert.equal(diags[0].end_pos, 15);
});

test("language service diagnostics", async () => {
  const languageService = getLanguageService();
  let gotDiagnostics = false;
  languageService.addEventListener("diagnostics", (event) => {
    gotDiagnostics = true;
    assert.equal(event.type, "diagnostics");
    assert.equal(event.detail.diagnostics.length, 1);
    assert.equal(
      event.detail.diagnostics[0].message,
      "type error: expected (Double, Qubit), found Qubit"
    );
  });
  await languageService.updateDocument(
    "test.qs",
    1,
    `namespace Sample {
    operation main() : Result[] {
        use q1 = Qubit();
        Ry(q1);
        let m1 = M(q1);
        return [m1];
    }
}`
  );
  assert(gotDiagnostics);
});

test("language service diagnostics - web worker", async () => {
  const languageService = getLanguageServiceWorker();
  let gotDiagnostics = false;
  languageService.addEventListener("diagnostics", (event) => {
    gotDiagnostics = true;
    assert.equal(event.type, "diagnostics");
    assert.equal(event.detail.diagnostics.length, 1);
    assert.equal(
      event.detail.diagnostics[0].message,
      "type error: expected (Double, Qubit), found Qubit"
    );
  });
  await languageService.updateDocument(
    "test.qs",
    1,
    `namespace Sample {
    operation main() : Result[] {
        use q1 = Qubit();
        Ry(q1);
        let m1 = M(q1);
        return [m1];
    }
}`
  );
  languageService.terminate();
  assert(gotDiagnostics);
});
async function testCompilerError(useWorker) {
  const compiler = useWorker ? getCompilerWorker() : getCompiler();
  if (useWorker) {
    // @ts-expect-error onstatechange only exists on the worker
    compiler.onstatechange = (state) => {
      lastState = state;
    };
  }

  const events = new QscEventTarget(true);
  let promiseResult = undefined;
  let lastState = undefined;
  await compiler
    .run("invalid code", "", 1, events)
    .then(() => {
      promiseResult = "success";
    })
    .catch(() => {
      promiseResult = "failure";
    });

  assert.equal(promiseResult, "failure");
  const results = events.getResults();
  assert.equal(results.length, 1);
  assert.equal(results[0].success, false);
  if (useWorker) {
    // Only the worker has state change events
    assert.equal(lastState, "idle");
    // @ts-expect-error terminate() only exists on the worker
    compiler.terminate();
  }
}

test("compiler error on run", () => testCompilerError(false));
test("compiler error on run - worker", () => testCompilerError(true));<|MERGE_RESOLUTION|>--- conflicted
+++ resolved
@@ -158,49 +158,6 @@
   assert.equal(results[0].result.message, "Error: syntax error");
 });
 
-<<<<<<< HEAD
-test("worker check", async () => {
-  let code = `namespace Sample {
-        operation main() : Result[] {
-            use q1 = Qubit();
-            Ry(q1);
-            let m1 = M(q1);
-            return [m1];
-        }
-    }`;
-  const compiler = getCompilerWorker();
-  let result = await compiler.checkCode(code);
-  compiler.terminate();
-
-  assert.equal(result.length, 1);
-  assert.equal(result[0].start_pos, 99);
-  assert.equal(result[0].end_pos, 105);
-  assert.equal(
-    result[0].message,
-    "type error: expected (Double, Qubit), found Qubit"
-  );
-});
-
-test("worker telemetry", async () => {
-  let code = `namespace Test {
-    function Answer() : Unit {
-        let foo = 0;
-        let bar = 12 / foo;
-    }
-  }`;
-  telemetryEvents.length = 0;
-  const compiler = getCompilerWorker();
-  const resultsHandler = new QscEventTarget(true);
-  await compiler.run(code, "Test.Answer()", 51, resultsHandler);
-  compiler.terminate();
-  assert(telemetryEvents.length > 1);
-  assert(
-    telemetryEvents.some((val) => val.id === "Run" && val.data?.shots === 51)
-  );
-});
-
-=======
->>>>>>> 6d974b46
 test("worker 100 shots", async () => {
   let code = `namespace Test {
         function Answer() : Int {
