--- conflicted
+++ resolved
@@ -66,7 +66,6 @@
   assert(result.result === "Zero");
 });
 
-<<<<<<< HEAD
 test("one syntax error", async () => {
   const compiler = getCompiler();
 
@@ -97,16 +96,6 @@
   );
 });
 
-test("completions include CNOT", async () => {
-  const compiler = getCompiler();
-
-  let results = await compiler.getCompletions();
-  let cnot = results.items.find((x) => x.label === "CNOT");
-  assert.ok(cnot);
-});
-
-=======
->>>>>>> 6d974b46
 test("dump and message output", async () => {
   let code = `namespace Test {
         function Answer() : Int {
