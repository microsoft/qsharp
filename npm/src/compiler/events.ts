// Copyright (c) Microsoft Corporation.
// Licensed under the MIT License.

import { ShotResult, Dump, Result } from "./common.js";
<<<<<<< HEAD
import { log } from "../log.js";
=======
import { TelemetryEvent, log } from "../log.js";
>>>>>>> 458d1d92
import { IServiceEventTarget } from "../workers/common.js";

// Create strongly typed compiler events
export type QscEventData =
  | { type: "Message"; detail: string }
<<<<<<< HEAD
  | { type: "DumpMachine"; detail: Dump }
  | { type: "Result"; detail: Result };
=======
  | { type: "DumpMachine"; detail: { state: Dump; stateLatex: string } }
  | { type: "Result"; detail: Result }
  | { type: "telemetry-event"; detail: TelemetryEvent };
>>>>>>> 458d1d92

export type QscEvents = Event & QscEventData;

export type QscEvent<T extends QscEvents["type"]> = Extract<
  QscEvents,
  { type: T }
>;

// Strongly typed event target for compiler operations.
export type IQscEventTarget = IServiceEventTarget<QscEventData>;

// Convenience method that also provides type safety
export function makeEvent<E extends QscEvents>(
  type: E["type"],
  detail: E["detail"],
): E {
  const event = new Event(type) as E;
  event.detail = detail;
  return event;
}

function makeResultObj(): ShotResult {
  return { success: false, result: "", events: [] };
}

// The actual event target implementation adds one more event type
// to notify the UI that the results should be refreshed.
// This event does not come from the compiler service itself
// so it's not exposed as part of QscEvents or IQscEventTarget.
// Direct consumers of QscEventTarget can attach a listener for
// this event.
type QscUiEvents =
  | QscEvents
  | (Event & { type: "uiResultsRefresh"; detail: undefined });

export class QscEventTarget implements IQscEventTarget {
  private eventTarget = new EventTarget();
  private results: ShotResult[] = [];
  private shotActive = false;
  private animationFrameId: any = 0;

  // Overrides for the base EventTarget methods to limit to expected event types
  addEventListener<T extends QscUiEvents["type"]>(
    type: T,
    listener: (event: Extract<QscEvents, { type: T }>) => void,
  ): void {
    this.eventTarget.addEventListener(type, listener as EventListener);
  }

  removeEventListener<T extends QscUiEvents["type"]>(
    type: T,
    listener: (event: Extract<QscEvents, { type: T }>) => void,
  ): void {
    this.eventTarget.removeEventListener(type, listener as EventListener);
  }

  dispatchEvent(event: QscUiEvents): boolean {
    if (log.getLogLevel() >= 4) log.debug("Dispatching event: %o", event);
    return this.eventTarget.dispatchEvent(event);
  }

  /**
   * @param captureEvents Set to true if this instance should record events internally
   */
  constructor(captureEvents: boolean) {
    if (captureEvents) {
      this.addEventListener("Message", (ev) => this.onMessage(ev.detail));
      this.addEventListener("DumpMachine", (ev) =>
        this.onDumpMachine(ev.detail),
      );
      this.addEventListener("Result", (ev) => this.onResult(ev.detail));
    }
  }

  private onMessage(msg: string) {
    this.ensureActiveShot();

    const shotIdx = this.results.length - 1;
    this.results[shotIdx].events.push({ type: "Message", message: msg });

    this.queueUiRefresh();
  }

  private onDumpMachine(detail: { state: Dump; stateLatex: string }) {
    this.ensureActiveShot();

    const shotIdx = this.results.length - 1;
    this.results[shotIdx].events.push({
      type: "DumpMachine",
      state: detail.state,
      stateLatex: detail.stateLatex,
    });

    this.queueUiRefresh();
  }

  private onResult(result: Result) {
    this.ensureActiveShot();

    const shotIdx = this.results.length - 1;

    this.results[shotIdx].success = result.success;
    this.results[shotIdx].result = result.value;
    this.shotActive = false;

    this.queueUiRefresh();
  }

  private ensureActiveShot() {
    if (!this.shotActive) {
      this.results.push(makeResultObj());
      this.shotActive = true;
    }
  }

  private queueUiRefresh() {
    if (!this.animationFrameId) {
      this.animationFrameId = setTimeout(() => {
        this.onUiRefresh();
      }, 50); // 20 fps is plenty for the rendering we do
    }
  }

  private onUiRefresh() {
    this.animationFrameId = 0;
    const uiRefreshEvent = new Event("uiResultsRefresh") as QscUiEvents;
    this.dispatchEvent(uiRefreshEvent);
  }

  getResults(): ShotResult[] {
    return this.results;
  }

  resultCount(): number {
    // May be one less than length if the last is still in flight
    return this.shotActive ? this.results.length - 1 : this.results.length;
  }

  clearResults(): void {
    this.results = [];
    this.shotActive = false;
  }
}<|MERGE_RESOLUTION|>--- conflicted
+++ resolved
@@ -2,24 +2,14 @@
 // Licensed under the MIT License.
 
 import { ShotResult, Dump, Result } from "./common.js";
-<<<<<<< HEAD
 import { log } from "../log.js";
-=======
-import { TelemetryEvent, log } from "../log.js";
->>>>>>> 458d1d92
 import { IServiceEventTarget } from "../workers/common.js";
 
 // Create strongly typed compiler events
 export type QscEventData =
   | { type: "Message"; detail: string }
-<<<<<<< HEAD
-  | { type: "DumpMachine"; detail: Dump }
+  | { type: "DumpMachine"; detail: { state: Dump; stateLatex: string } }
   | { type: "Result"; detail: Result };
-=======
-  | { type: "DumpMachine"; detail: { state: Dump; stateLatex: string } }
-  | { type: "Result"; detail: Result }
-  | { type: "telemetry-event"; detail: TelemetryEvent };
->>>>>>> 458d1d92
 
 export type QscEvents = Event & QscEventData;
 
