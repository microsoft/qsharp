// Copyright (c) Microsoft Corporation.
// Licensed under the MIT License.

// This module is the main entry point for use in Node.js environments. For browser environments,
// the "./browser.js" file is the entry point module.

import { createRequire } from "node:module";
import { Worker } from "node:worker_threads";
import { dirname, join } from "node:path";
import { fileURLToPath } from "node:url";

import { log } from "./log.js";
<<<<<<< HEAD
import { Compiler, ICompiler, ICompilerWorker } from "./compiler.js";
import { ResponseMsgType, createWorkerProxy } from "./worker-common.js";
import { IQscEventTarget } from "./events.js";
=======
import { Compiler, ICompiler, ICompilerWorker } from "./compiler/compiler.js";
import { createCompilerProxy } from "./compiler/worker-proxy.js";
import {
  ILanguageService,
  ILanguageServiceWorker,
  QSharpLanguageService,
} from "./language-service/language-service.js";
import { createLanguageServiceProxy } from "./language-service/worker-proxy.js";
>>>>>>> dad7af8f

// Only load the Wasm module when first needed, as it may only be used in a Worker,
// and not in the main thread.
type Wasm = typeof import("../lib/node/qsc_wasm.cjs");
let wasm: Wasm | null = null;
const require = createRequire(import.meta.url);

export function getCompiler(evtTarget: IQscEventTarget): ICompiler {
  if (!wasm) wasm = require("../lib/node/qsc_wasm.cjs") as Wasm;
  return new Compiler(wasm, evtTarget);
}

export function getCompilerWorker(evtTarget: IQscEventTarget): ICompilerWorker {
  const thisDir = dirname(fileURLToPath(import.meta.url));
  const worker = new Worker(join(thisDir, "./compiler/worker-node.js"), {
    workerData: { qscLogLevel: log.getLogLevel() },
  });

  // Create the proxy which will forward method calls to the worker
  const proxy = createCompilerProxy(
    // If you lose the 'this' binding, some environments have issues.
    worker.postMessage.bind(worker),
    () => worker.terminate()
  );

<<<<<<< HEAD
  return createWorkerProxy(postMessage, setMsgHandler, onTerminate, evtTarget);
=======
  // Let proxy handle response and event messages from the worker
  worker.addListener("message", proxy.onMsgFromWorker);

  return proxy;
}

export function getLanguageService(): ILanguageService {
  if (!wasm) wasm = require("../lib/node/qsc_wasm.cjs") as Wasm;
  return new QSharpLanguageService(wasm);
}

export function getLanguageServiceWorker(): ILanguageServiceWorker {
  const thisDir = dirname(fileURLToPath(import.meta.url));
  const worker = new Worker(
    join(thisDir, "./language-service/worker-node.js"),
    {
      workerData: { qscLogLevel: log.getLogLevel() },
    }
  );

  // Create the proxy which will forward method calls to the worker
  const proxy = createLanguageServiceProxy(
    // If you lose the 'this' binding, some environments have issues.
    worker.postMessage.bind(worker),
    () => worker.terminate()
  );

  // Let proxy handle response and event messages from the worker
  worker.addListener("message", proxy.onMsgFromWorker);

  return proxy;
>>>>>>> dad7af8f
}<|MERGE_RESOLUTION|>--- conflicted
+++ resolved
@@ -10,11 +10,6 @@
 import { fileURLToPath } from "node:url";
 
 import { log } from "./log.js";
-<<<<<<< HEAD
-import { Compiler, ICompiler, ICompilerWorker } from "./compiler.js";
-import { ResponseMsgType, createWorkerProxy } from "./worker-common.js";
-import { IQscEventTarget } from "./events.js";
-=======
 import { Compiler, ICompiler, ICompilerWorker } from "./compiler/compiler.js";
 import { createCompilerProxy } from "./compiler/worker-proxy.js";
 import {
@@ -23,7 +18,6 @@
   QSharpLanguageService,
 } from "./language-service/language-service.js";
 import { createLanguageServiceProxy } from "./language-service/worker-proxy.js";
->>>>>>> dad7af8f
 
 // Only load the Wasm module when first needed, as it may only be used in a Worker,
 // and not in the main thread.
@@ -31,12 +25,12 @@
 let wasm: Wasm | null = null;
 const require = createRequire(import.meta.url);
 
-export function getCompiler(evtTarget: IQscEventTarget): ICompiler {
+export function getCompiler(): ICompiler {
   if (!wasm) wasm = require("../lib/node/qsc_wasm.cjs") as Wasm;
-  return new Compiler(wasm, evtTarget);
+  return new Compiler(wasm);
 }
 
-export function getCompilerWorker(evtTarget: IQscEventTarget): ICompilerWorker {
+export function getCompilerWorker(): ICompilerWorker {
   const thisDir = dirname(fileURLToPath(import.meta.url));
   const worker = new Worker(join(thisDir, "./compiler/worker-node.js"), {
     workerData: { qscLogLevel: log.getLogLevel() },
@@ -49,9 +43,6 @@
     () => worker.terminate()
   );
 
-<<<<<<< HEAD
-  return createWorkerProxy(postMessage, setMsgHandler, onTerminate, evtTarget);
-=======
   // Let proxy handle response and event messages from the worker
   worker.addListener("message", proxy.onMsgFromWorker);
 
@@ -83,5 +74,4 @@
   worker.addListener("message", proxy.onMsgFromWorker);
 
   return proxy;
->>>>>>> dad7af8f
 }