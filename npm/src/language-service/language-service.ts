--- conflicted
+++ resolved
@@ -166,11 +166,11 @@
     for (const cell of cells) {
       this.code[cell.uri] = cell.code;
     }
-<<<<<<< HEAD
-    this.languageService.update_notebook_document(notebookUri, metadata, cells);
-=======
-    await this.languageService.update_notebook_document(notebookUri, cells);
->>>>>>> c3010d76
+    await this.languageService.update_notebook_document(
+      notebookUri,
+      metadata,
+      cells,
+    );
   }
 
   async closeDocument(documentUri: string): Promise<void> {
