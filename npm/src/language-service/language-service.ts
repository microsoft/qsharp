// Copyright (c) Microsoft Corporation.
// Licensed under the MIT License.

import * as wasm from "../../lib/web/qsc_wasm.js";
import type {
  ICompletionList,
  IHover,
  ILocation,
  ISignatureHelp,
  LanguageService,
  IWorkspaceConfiguration,
  IWorkspaceEdit,
  ITextEdit,
} from "../../lib/node/qsc_wasm.cjs";
import { log } from "../log.js";
import {
  VSDiagnostic,
  mapDiagnostics,
  mapUtf16UnitsToUtf8Units,
  mapUtf8UnitsToUtf16Units,
} from "../vsdiagnostic.js";
import { IServiceEventTarget, IServiceProxy } from "../worker-proxy.js";
type QscWasm = typeof import("../../lib/node/qsc_wasm.cjs");

// Only one event type for now
export type LanguageServiceEvent = {
  type: "diagnostics";
  detail: {
    uri: string;
    version: number;
    diagnostics: VSDiagnostic[];
  };
};

// These need to be async/promise results for when communicating across a WebWorker, however
// for running the compiler in the same thread the result will be synchronous (a resolved promise).
export interface ILanguageService {
  updateConfiguration(config: IWorkspaceConfiguration): Promise<void>;
  updateDocument(uri: string, version: number, code: string): Promise<void>;
  updateNotebookDocument(
    notebookUri: string,
    version: number,
    cells: {
      uri: string;
      version: number;
      code: string;
    }[],
  ): Promise<void>;
  closeDocument(uri: string): Promise<void>;
  closeNotebookDocument(notebookUri: string, cellUris: string[]): Promise<void>;
  getCompletions(documentUri: string, offset: number): Promise<ICompletionList>;
  getHover(documentUri: string, offset: number): Promise<IHover | undefined>;
  getDefinition(
    documentUri: string,
    offset: number,
  ): Promise<ILocation | undefined>;
  getReferences(
    documentUri: string,
    offset: number,
    includeDeclaration: boolean,
  ): Promise<ILocation[]>;
  getSignatureHelp(
    documentUri: string,
    offset: number,
  ): Promise<ISignatureHelp | undefined>;
  getRename(
    documentUri: string,
    offset: number,
    newName: string,
  ): Promise<IWorkspaceEdit | undefined>;
  prepareRename(
    documentUri: string,
    offset: number,
  ): Promise<ITextEdit | undefined>;

  dispose(): Promise<void>;

  addEventListener<T extends LanguageServiceEvent["type"]>(
    type: T,
    listener: (event: Extract<LanguageServiceEvent, { type: T }>) => void,
  ): void;

  removeEventListener<T extends LanguageServiceEvent["type"]>(
    type: T,
    listener: (event: Extract<LanguageServiceEvent, { type: T }>) => void,
  ): void;
}

export const qsharpLibraryUriScheme = "qsharp-library-source";

export type ILanguageServiceWorker = ILanguageService & IServiceProxy;

export class QSharpLanguageService implements ILanguageService {
  private languageService: LanguageService;
  private eventHandler =
    new EventTarget() as IServiceEventTarget<LanguageServiceEvent>;

  // We need to keep a copy of the code for mapping diagnostics to utf16 offsets
  private code: { [uri: string]: string | undefined } = {};

  constructor(wasm: QscWasm) {
    log.info("Constructing a QSharpLanguageService instance");
    this.languageService = new wasm.LanguageService(
      this.onDiagnostics.bind(this),
    );
  }

  async updateConfiguration(config: IWorkspaceConfiguration): Promise<void> {
    this.languageService.update_configuration(config);
  }

  async updateDocument(
    documentUri: string,
    version: number,
    code: string,
  ): Promise<void> {
    this.code[documentUri] = code;
    this.languageService.update_document(documentUri, version, code);
  }

  async updateNotebookDocument(
    notebookUri: string,
    version: number,
    cells: { uri: string; version: number; code: string }[],
  ): Promise<void> {
    // Note: If a cell was deleted, its uri & contents will remain in the map.
    // This is harmless and it keeps the code simpler to just leave it this way
    // instead of trying to maintain a perfect map.
    for (const cell of cells) {
      this.code[cell.uri] = cell.code;
    }
    this.languageService.update_notebook_document(notebookUri, cells);
  }

  async closeDocument(documentUri: string): Promise<void> {
    delete this.code[documentUri];
    this.languageService.close_document(documentUri);
  }

  async closeNotebookDocument(
    documentUri: string,
    cellUris: string[],
  ): Promise<void> {
    cellUris.forEach((uri) => delete this.code[uri]);
    this.languageService.close_notebook_document(documentUri, cellUris);
  }

  async getCompletions(
    documentUri: string,
    offset: number,
  ): Promise<ICompletionList> {
    const code = this.code[documentUri];
    if (code === undefined) {
      log.error(
        `getCompletions: expected ${documentUri} to be in the document map`,
      );
      return { items: [] };
    }
    const convertedOffset = mapUtf16UnitsToUtf8Units([offset], code)[offset];
    const result = this.languageService.get_completions(
      documentUri,
      convertedOffset,
    );
    result.items.forEach(
      (item) =>
        item.additionalTextEdits?.forEach((edit) => {
          const mappedSpan = mapUtf8UnitsToUtf16Units(
            [edit.range.start, edit.range.end],
            code,
          );
          edit.range.start = mappedSpan[edit.range.start];
          edit.range.end = mappedSpan[edit.range.end];
        }),
    );
    return result;
  }

  async getHover(
    documentUri: string,
    offset: number,
  ): Promise<IHover | undefined> {
    const code = this.code[documentUri];
    if (code === undefined) {
      log.error(`getHover: expected ${documentUri} to be in the document map`);
      return undefined;
    }
    const convertedOffset = mapUtf16UnitsToUtf8Units([offset], code)[offset];
    const result = this.languageService.get_hover(documentUri, convertedOffset);
    if (result) {
      const mappedSpan = mapUtf8UnitsToUtf16Units(
        [result.span.start, result.span.end],
        code,
      );
      result.span.start = mappedSpan[result.span.start];
      result.span.end = mappedSpan[result.span.end];
    }
    return result;
  }

  async getDefinition(
    documentUri: string,
    offset: number,
<<<<<<< HEAD
  ): Promise<IDefinition | undefined> {
    const sourceCode = this.code[documentUri];
    if (sourceCode === undefined) {
=======
  ): Promise<ILocation | undefined> {
    let code = this.code[documentUri];
    if (code === undefined) {
>>>>>>> c1aa7589
      log.error(
        `getDefinition: expected ${documentUri} to be in the document map`,
      );
      return undefined;
    }
    const convertedOffset = mapUtf16UnitsToUtf8Units([offset], sourceCode)[
      offset
    ];
    const result = this.languageService.get_definition(
      documentUri,
      convertedOffset,
    );
    if (result) {
      let targetCode = this.code[result.source];
      if (targetCode === undefined) {
        // Inspect the URL protocol (equivalent to the URI scheme + ":").
        // If the scheme is our library scheme, we need to call the wasm to
        // provide the library file's contents to do the utf8->utf16 mapping.
        const url = new URL(result.source);
        if (url.protocol === qsharpLibraryUriScheme + ":") {
          targetCode = wasm.get_library_source_content(url.pathname);
          if (targetCode === undefined) {
            log.error(`getDefinition: expected ${url} to be in the library`);
            return undefined;
          }
        }
      }
<<<<<<< HEAD
      if (targetCode) {
        result.offset = mapUtf8UnitsToUtf16Units([result.offset], targetCode)[
          result.offset
        ];
      } else {
        // TODO: This is bad, we simply have to do the utf8 offset -> utf16 line/column
        // conversion in the rust layer, file a bug
        log.error(
          `cannot do utf8->utf16 mapping for ${result.source} since contents are not available`,
        );
      }
=======
      const mappedSpan = mapUtf8UnitsToUtf16Units(
        [result.span.start, result.span.end],
        code,
      );
      result.span.start = mappedSpan[result.span.start];
      result.span.end = mappedSpan[result.span.end];
>>>>>>> c1aa7589
    }
    return result;
  }

  async getReferences(
    documentUri: string,
    offset: number,
    includeDeclaration: boolean,
  ): Promise<ILocation[]> {
    const sourceCode = this.code[documentUri];
    if (sourceCode === undefined) {
      log.error(
        `getReferences: expected ${documentUri} to be in the document map`,
      );
      return [];
    }
    const convertedOffset = mapUtf16UnitsToUtf8Units([offset], sourceCode)[
      offset
    ];
    const results = this.languageService.get_references(
      documentUri,
      convertedOffset,
      includeDeclaration,
    );
    if (results && results.length > 0) {
      const references: ILocation[] = [];
      for (const result of results) {
        let resultCode = this.code[result.source];

        // Inspect the URL protocol (equivalent to the URI scheme + ":").
        // If the scheme is our library scheme, we need to call the wasm to
        // provide the library file's contents to do the utf8->utf16 mapping.
        const url = new URL(result.source);
        if (url.protocol === qsharpLibraryUriScheme + ":") {
          resultCode = wasm.get_library_source_content(url.pathname);
          if (resultCode === undefined) {
            log.error(`getReferences: expected ${url} to be in the library`);
          }
        }

        if (resultCode) {
          const mappedSpan = mapUtf8UnitsToUtf16Units(
            [result.span.start, result.span.end],
            resultCode,
          );
          result.span.start = mappedSpan[result.span.start];
          result.span.end = mappedSpan[result.span.end];
          references.push(result);
        } else {
          log.error(
            `cannot do utf8->utf16 mapping for ${result.source} since contents are not available`,
          );
        }
      }
      return references;
    } else {
      return [];
    }
  }

  async getSignatureHelp(
    documentUri: string,
    offset: number,
  ): Promise<ISignatureHelp | undefined> {
    const code = this.code[documentUri];
    if (code === undefined) {
      log.error(`expected ${documentUri} to be in the document map`);
      return undefined;
    }
    const convertedOffset = mapUtf16UnitsToUtf8Units([offset], code)[offset];
    const result = this.languageService.get_signature_help(
      documentUri,
      convertedOffset,
    );
    if (result) {
      result.signatures = result.signatures.map((sig) => {
        sig.parameters = sig.parameters.map((param) => {
          const mappedSpan = mapUtf8UnitsToUtf16Units(
            [param.label.start, param.label.end],
            sig.label,
          );
          param.label.start = mappedSpan[param.label.start];
          param.label.end = mappedSpan[param.label.end];
          return param;
        });
        return sig;
      });
    }
    return result;
  }

  async getRename(
    documentUri: string,
    offset: number,
    newName: string,
  ): Promise<IWorkspaceEdit | undefined> {
    const code = this.code[documentUri];
    if (code === undefined) {
      log.error(`expected ${documentUri} to be in the document map`);
      return undefined;
    }
    const convertedOffset = mapUtf16UnitsToUtf8Units([offset], code)[offset];
    const result = this.languageService.get_rename(
      documentUri,
      convertedOffset,
      newName,
    );

    const mappedChanges: [string, ITextEdit[]][] = [];
    for (const [uri, edits] of result.changes) {
      const code = this.code[uri];
      if (code) {
        const mappedEdits = edits.map((edit) => {
          const mappedSpan = mapUtf8UnitsToUtf16Units(
            [edit.range.start, edit.range.end],
            code,
          );
          edit.range.start = mappedSpan[edit.range.start];
          edit.range.end = mappedSpan[edit.range.end];
          return edit;
        });
        mappedChanges.push([uri, mappedEdits]);
      }
    }
    result.changes = mappedChanges;
    return result;
  }

  async prepareRename(
    documentUri: string,
    offset: number,
  ): Promise<ITextEdit | undefined> {
    const code = this.code[documentUri];
    if (code === undefined) {
      log.error(`expected ${documentUri} to be in the document map`);
      return undefined;
    }
    const convertedOffset = mapUtf16UnitsToUtf8Units([offset], code)[offset];
    const result = this.languageService.prepare_rename(
      documentUri,
      convertedOffset,
    );
    if (result) {
      const mappedSpan = mapUtf8UnitsToUtf16Units(
        [result.range.start, result.range.end],
        code,
      );
      result.range.start = mappedSpan[result.range.start];
      result.range.end = mappedSpan[result.range.end];
    }
    return result;
  }

  async dispose() {
    this.languageService.free();
  }

  addEventListener<T extends LanguageServiceEvent["type"]>(
    type: T,
    listener: (event: Extract<LanguageServiceEvent, { type: T }>) => void,
  ) {
    this.eventHandler.addEventListener(type, listener);
  }

  removeEventListener<T extends LanguageServiceEvent["type"]>(
    type: T,
    listener: (event: Extract<LanguageServiceEvent, { type: T }>) => void,
  ) {
    this.eventHandler.removeEventListener(type, listener);
  }

  onDiagnostics(
    uri: string,
    version: number | undefined,
    diagnostics: VSDiagnostic[],
  ) {
    try {
      const code = this.code[uri];
      const empty = diagnostics.length === 0;
      if (code === undefined && !empty) {
        // We need the contents of the document to convert error offsets to utf16.
        // But the contents aren't available after a document is closed.
        // It is possible to get a diagnostics event after a document is closed,
        // but it will be done with an empty array, to clear the diagnostics.
        // In that case, it's ok not to have the document contents available,
        // because there are no offsets to convert.
        log.error(`onDiagnostics: expected ${uri} to be in the document map`);
        return;
      }
      const event = new Event("diagnostics") as LanguageServiceEvent & Event;
      event.detail = {
        uri,
        version: version ?? 0,
        diagnostics: empty ? [] : mapDiagnostics(diagnostics, code as string),
      };
      this.eventHandler.dispatchEvent(event);
    } catch (e) {
      log.error("Error in onDiagnostics", e);
    }
  }
}<|MERGE_RESOLUTION|>--- conflicted
+++ resolved
@@ -11,6 +11,7 @@
   IWorkspaceConfiguration,
   IWorkspaceEdit,
   ITextEdit,
+  ISpan,
 } from "../../lib/node/qsc_wasm.cjs";
 import { log } from "../log.js";
 import {
@@ -44,7 +45,7 @@
       uri: string;
       version: number;
       code: string;
-    }[],
+    }[]
   ): Promise<void>;
   closeDocument(uri: string): Promise<void>;
   closeNotebookDocument(notebookUri: string, cellUris: string[]): Promise<void>;
@@ -52,37 +53,37 @@
   getHover(documentUri: string, offset: number): Promise<IHover | undefined>;
   getDefinition(
     documentUri: string,
-    offset: number,
+    offset: number
   ): Promise<ILocation | undefined>;
   getReferences(
     documentUri: string,
     offset: number,
-    includeDeclaration: boolean,
+    includeDeclaration: boolean
   ): Promise<ILocation[]>;
   getSignatureHelp(
     documentUri: string,
-    offset: number,
+    offset: number
   ): Promise<ISignatureHelp | undefined>;
   getRename(
     documentUri: string,
     offset: number,
-    newName: string,
+    newName: string
   ): Promise<IWorkspaceEdit | undefined>;
   prepareRename(
     documentUri: string,
-    offset: number,
+    offset: number
   ): Promise<ITextEdit | undefined>;
 
   dispose(): Promise<void>;
 
   addEventListener<T extends LanguageServiceEvent["type"]>(
     type: T,
-    listener: (event: Extract<LanguageServiceEvent, { type: T }>) => void,
+    listener: (event: Extract<LanguageServiceEvent, { type: T }>) => void
   ): void;
 
   removeEventListener<T extends LanguageServiceEvent["type"]>(
     type: T,
-    listener: (event: Extract<LanguageServiceEvent, { type: T }>) => void,
+    listener: (event: Extract<LanguageServiceEvent, { type: T }>) => void
   ): void;
 }
 
@@ -101,7 +102,7 @@
   constructor(wasm: QscWasm) {
     log.info("Constructing a QSharpLanguageService instance");
     this.languageService = new wasm.LanguageService(
-      this.onDiagnostics.bind(this),
+      this.onDiagnostics.bind(this)
     );
   }
 
@@ -112,7 +113,7 @@
   async updateDocument(
     documentUri: string,
     version: number,
-    code: string,
+    code: string
   ): Promise<void> {
     this.code[documentUri] = code;
     this.languageService.update_document(documentUri, version, code);
@@ -121,7 +122,7 @@
   async updateNotebookDocument(
     notebookUri: string,
     version: number,
-    cells: { uri: string; version: number; code: string }[],
+    cells: { uri: string; version: number; code: string }[]
   ): Promise<void> {
     // Note: If a cell was deleted, its uri & contents will remain in the map.
     // This is harmless and it keeps the code simpler to just leave it this way
@@ -139,7 +140,7 @@
 
   async closeNotebookDocument(
     documentUri: string,
-    cellUris: string[],
+    cellUris: string[]
   ): Promise<void> {
     cellUris.forEach((uri) => delete this.code[uri]);
     this.languageService.close_notebook_document(documentUri, cellUris);
@@ -147,37 +148,32 @@
 
   async getCompletions(
     documentUri: string,
-    offset: number,
+    offset: number
   ): Promise<ICompletionList> {
     const code = this.code[documentUri];
     if (code === undefined) {
       log.error(
-        `getCompletions: expected ${documentUri} to be in the document map`,
+        `getCompletions: expected ${documentUri} to be in the document map`
       );
       return { items: [] };
     }
     const convertedOffset = mapUtf16UnitsToUtf8Units([offset], code)[offset];
     const result = this.languageService.get_completions(
       documentUri,
-      convertedOffset,
+      convertedOffset
     );
     result.items.forEach(
       (item) =>
         item.additionalTextEdits?.forEach((edit) => {
-          const mappedSpan = mapUtf8UnitsToUtf16Units(
-            [edit.range.start, edit.range.end],
-            code,
-          );
-          edit.range.start = mappedSpan[edit.range.start];
-          edit.range.end = mappedSpan[edit.range.end];
-        }),
+          updateSpanFromUtf8ToUtf16(edit.range, code);
+        })
     );
     return result;
   }
 
   async getHover(
     documentUri: string,
-    offset: number,
+    offset: number
   ): Promise<IHover | undefined> {
     const code = this.code[documentUri];
     if (code === undefined) {
@@ -187,30 +183,19 @@
     const convertedOffset = mapUtf16UnitsToUtf8Units([offset], code)[offset];
     const result = this.languageService.get_hover(documentUri, convertedOffset);
     if (result) {
-      const mappedSpan = mapUtf8UnitsToUtf16Units(
-        [result.span.start, result.span.end],
-        code,
-      );
-      result.span.start = mappedSpan[result.span.start];
-      result.span.end = mappedSpan[result.span.end];
+      updateSpanFromUtf8ToUtf16(result.span, code);
     }
     return result;
   }
 
   async getDefinition(
     documentUri: string,
-    offset: number,
-<<<<<<< HEAD
-  ): Promise<IDefinition | undefined> {
+    offset: number
+  ): Promise<ILocation | undefined> {
     const sourceCode = this.code[documentUri];
     if (sourceCode === undefined) {
-=======
-  ): Promise<ILocation | undefined> {
-    let code = this.code[documentUri];
-    if (code === undefined) {
->>>>>>> c1aa7589
       log.error(
-        `getDefinition: expected ${documentUri} to be in the document map`,
+        `getDefinition: expected ${documentUri} to be in the document map`
       );
       return undefined;
     }
@@ -219,7 +204,7 @@
     ];
     const result = this.languageService.get_definition(
       documentUri,
-      convertedOffset,
+      convertedOffset
     );
     if (result) {
       let targetCode = this.code[result.source];
@@ -236,26 +221,14 @@
           }
         }
       }
-<<<<<<< HEAD
       if (targetCode) {
-        result.offset = mapUtf8UnitsToUtf16Units([result.offset], targetCode)[
-          result.offset
-        ];
+        updateSpanFromUtf8ToUtf16(result.span, targetCode);
       } else {
-        // TODO: This is bad, we simply have to do the utf8 offset -> utf16 line/column
-        // conversion in the rust layer, file a bug
+        // https://github.com/microsoft/qsharp/issues/851
         log.error(
-          `cannot do utf8->utf16 mapping for ${result.source} since contents are not available`,
+          `cannot do utf8->utf16 mapping for ${result.source} since contents are not available`
         );
       }
-=======
-      const mappedSpan = mapUtf8UnitsToUtf16Units(
-        [result.span.start, result.span.end],
-        code,
-      );
-      result.span.start = mappedSpan[result.span.start];
-      result.span.end = mappedSpan[result.span.end];
->>>>>>> c1aa7589
     }
     return result;
   }
@@ -263,12 +236,12 @@
   async getReferences(
     documentUri: string,
     offset: number,
-    includeDeclaration: boolean,
+    includeDeclaration: boolean
   ): Promise<ILocation[]> {
     const sourceCode = this.code[documentUri];
     if (sourceCode === undefined) {
       log.error(
-        `getReferences: expected ${documentUri} to be in the document map`,
+        `getReferences: expected ${documentUri} to be in the document map`
       );
       return [];
     }
@@ -278,7 +251,7 @@
     const results = this.languageService.get_references(
       documentUri,
       convertedOffset,
-      includeDeclaration,
+      includeDeclaration
     );
     if (results && results.length > 0) {
       const references: ILocation[] = [];
@@ -297,16 +270,12 @@
         }
 
         if (resultCode) {
-          const mappedSpan = mapUtf8UnitsToUtf16Units(
-            [result.span.start, result.span.end],
-            resultCode,
-          );
-          result.span.start = mappedSpan[result.span.start];
-          result.span.end = mappedSpan[result.span.end];
+          updateSpanFromUtf8ToUtf16(result.span, resultCode);
           references.push(result);
         } else {
+          // https://github.com/microsoft/qsharp/issues/851
           log.error(
-            `cannot do utf8->utf16 mapping for ${result.source} since contents are not available`,
+            `cannot do utf8->utf16 mapping for ${result.source} since contents are not available`
           );
         }
       }
@@ -318,7 +287,7 @@
 
   async getSignatureHelp(
     documentUri: string,
-    offset: number,
+    offset: number
   ): Promise<ISignatureHelp | undefined> {
     const code = this.code[documentUri];
     if (code === undefined) {
@@ -328,17 +297,12 @@
     const convertedOffset = mapUtf16UnitsToUtf8Units([offset], code)[offset];
     const result = this.languageService.get_signature_help(
       documentUri,
-      convertedOffset,
+      convertedOffset
     );
     if (result) {
       result.signatures = result.signatures.map((sig) => {
         sig.parameters = sig.parameters.map((param) => {
-          const mappedSpan = mapUtf8UnitsToUtf16Units(
-            [param.label.start, param.label.end],
-            sig.label,
-          );
-          param.label.start = mappedSpan[param.label.start];
-          param.label.end = mappedSpan[param.label.end];
+          updateSpanFromUtf8ToUtf16(param.label, sig.label);
           return param;
         });
         return sig;
@@ -350,7 +314,7 @@
   async getRename(
     documentUri: string,
     offset: number,
-    newName: string,
+    newName: string
   ): Promise<IWorkspaceEdit | undefined> {
     const code = this.code[documentUri];
     if (code === undefined) {
@@ -361,7 +325,7 @@
     const result = this.languageService.get_rename(
       documentUri,
       convertedOffset,
-      newName,
+      newName
     );
 
     const mappedChanges: [string, ITextEdit[]][] = [];
@@ -369,12 +333,7 @@
       const code = this.code[uri];
       if (code) {
         const mappedEdits = edits.map((edit) => {
-          const mappedSpan = mapUtf8UnitsToUtf16Units(
-            [edit.range.start, edit.range.end],
-            code,
-          );
-          edit.range.start = mappedSpan[edit.range.start];
-          edit.range.end = mappedSpan[edit.range.end];
+          updateSpanFromUtf8ToUtf16(edit.range, code);
           return edit;
         });
         mappedChanges.push([uri, mappedEdits]);
@@ -386,7 +345,7 @@
 
   async prepareRename(
     documentUri: string,
-    offset: number,
+    offset: number
   ): Promise<ITextEdit | undefined> {
     const code = this.code[documentUri];
     if (code === undefined) {
@@ -396,15 +355,10 @@
     const convertedOffset = mapUtf16UnitsToUtf8Units([offset], code)[offset];
     const result = this.languageService.prepare_rename(
       documentUri,
-      convertedOffset,
+      convertedOffset
     );
     if (result) {
-      const mappedSpan = mapUtf8UnitsToUtf16Units(
-        [result.range.start, result.range.end],
-        code,
-      );
-      result.range.start = mappedSpan[result.range.start];
-      result.range.end = mappedSpan[result.range.end];
+      updateSpanFromUtf8ToUtf16(result.range, code);
     }
     return result;
   }
@@ -415,14 +369,14 @@
 
   addEventListener<T extends LanguageServiceEvent["type"]>(
     type: T,
-    listener: (event: Extract<LanguageServiceEvent, { type: T }>) => void,
+    listener: (event: Extract<LanguageServiceEvent, { type: T }>) => void
   ) {
     this.eventHandler.addEventListener(type, listener);
   }
 
   removeEventListener<T extends LanguageServiceEvent["type"]>(
     type: T,
-    listener: (event: Extract<LanguageServiceEvent, { type: T }>) => void,
+    listener: (event: Extract<LanguageServiceEvent, { type: T }>) => void
   ) {
     this.eventHandler.removeEventListener(type, listener);
   }
@@ -430,7 +384,7 @@
   onDiagnostics(
     uri: string,
     version: number | undefined,
-    diagnostics: VSDiagnostic[],
+    diagnostics: VSDiagnostic[]
   ) {
     try {
       const code = this.code[uri];
@@ -456,4 +410,10 @@
       log.error("Error in onDiagnostics", e);
     }
   }
+}
+
+function updateSpanFromUtf8ToUtf16(span: ISpan, code: string) {
+  const mappedSpan = mapUtf8UnitsToUtf16Units([span.start, span.end], code);
+  span.start = mappedSpan[span.start];
+  span.end = mappedSpan[span.end];
 }