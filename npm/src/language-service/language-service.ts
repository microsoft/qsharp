// Copyright (c) Microsoft Corporation.
// Licensed under the MIT License.

import type {
  ICodeLens,
  ICompletionList,
  IHover,
  ILocation,
  INotebookMetadata,
  IPosition,
  ISignatureHelp,
  ITextEdit,
  IWorkspaceConfiguration,
  IWorkspaceEdit,
  LanguageService,
  VSDiagnostic,
} from "../../lib/node/qsc_wasm.cjs";
import { log } from "../log.js";
import {
  IServiceEventTarget,
  IServiceProxy,
  ServiceProtocol,
} from "../workers/common.js";
type QscWasm = typeof import("../../lib/node/qsc_wasm.cjs");

// Only one event type for now
export type LanguageServiceEvent = {
  type: "diagnostics";
  detail: {
    uri: string;
    version: number;
    diagnostics: VSDiagnostic[];
  };
};

// These need to be async/promise results for when communicating across a WebWorker, however
// for running the compiler in the same thread the result will be synchronous (a resolved promise).
export interface ILanguageService {
  updateConfiguration(config: IWorkspaceConfiguration): Promise<void>;
  updateDocument(uri: string, version: number, code: string): Promise<void>;
  updateNotebookDocument(
    notebookUri: string,
    version: number,
    metadata: INotebookMetadata,
    cells: {
      uri: string;
      version: number;
      code: string;
    }[],
  ): Promise<void>;
  closeDocument(uri: string): Promise<void>;
  closeNotebookDocument(notebookUri: string): Promise<void>;
  getCompletions(
    documentUri: string,
    position: IPosition,
  ): Promise<ICompletionList>;
  getHover(
    documentUri: string,
    position: IPosition,
  ): Promise<IHover | undefined>;
  getDefinition(
    documentUri: string,
    position: IPosition,
  ): Promise<ILocation | undefined>;
  getReferences(
    documentUri: string,
    position: IPosition,
    includeDeclaration: boolean,
  ): Promise<ILocation[]>;
  getSignatureHelp(
    documentUri: string,
    position: IPosition,
  ): Promise<ISignatureHelp | undefined>;
  getRename(
    documentUri: string,
    position: IPosition,
    newName: string,
  ): Promise<IWorkspaceEdit | undefined>;
  prepareRename(
    documentUri: string,
    position: IPosition,
  ): Promise<ITextEdit | undefined>;
  getCodeLenses(documentUri: string): Promise<ICodeLens[]>;

  dispose(): Promise<void>;

  addEventListener<T extends LanguageServiceEvent["type"]>(
    type: T,
    listener: (event: Extract<LanguageServiceEvent, { type: T }>) => void,
  ): void;

  removeEventListener<T extends LanguageServiceEvent["type"]>(
    type: T,
    listener: (event: Extract<LanguageServiceEvent, { type: T }>) => void,
  ): void;
}

export const qsharpLibraryUriScheme = "qsharp-library-source";

export type ILanguageServiceWorker = ILanguageService & IServiceProxy;

export class QSharpLanguageService implements ILanguageService {
  private languageService: LanguageService;
  private eventHandler =
    new EventTarget() as IServiceEventTarget<LanguageServiceEvent>;

  private readFile: (uri: string) => Promise<string | null>;

  private backgroundWork: Promise<void>;

  constructor(
    wasm: QscWasm,
    readFile: (uri: string) => Promise<string | null> = () =>
      Promise.resolve(null),
    listDir: (uri: string) => Promise<[string, number][]> = () =>
      Promise.resolve([]),
    getManifest: (uri: string) => Promise<{
      manifestDirectory: string;
    } | null> = () => Promise.resolve(null),
  ) {
    log.info("Constructing a QSharpLanguageService instance");
    this.languageService = new wasm.LanguageService();

    this.backgroundWork = this.languageService.start_background_work(
      this.onDiagnostics.bind(this),
      readFile,
      listDir,
      getManifest,
    );

    this.readFile = readFile;
  }

  async updateConfiguration(config: IWorkspaceConfiguration): Promise<void> {
    this.languageService.update_configuration(config);
  }

  async updateDocument(
    documentUri: string,
    version: number,
    code: string,
  ): Promise<void> {
    this.languageService.update_document(documentUri, version, code);
  }

  async updateNotebookDocument(
    notebookUri: string,
    version: number,
    metadata: INotebookMetadata,
    cells: { uri: string; version: number; code: string }[],
  ): Promise<void> {
    this.languageService.update_notebook_document(notebookUri, metadata, cells);
  }

  async closeDocument(documentUri: string): Promise<void> {
    this.languageService.close_document(documentUri);
  }

  async closeNotebookDocument(documentUri: string): Promise<void> {
    this.languageService.close_notebook_document(documentUri);
  }

  async getCompletions(
    documentUri: string,
    position: IPosition,
  ): Promise<ICompletionList> {
    return this.languageService.get_completions(documentUri, position);
  }

  async getHover(
    documentUri: string,
    position: IPosition,
  ): Promise<IHover | undefined> {
    return this.languageService.get_hover(documentUri, position);
  }

  async getDefinition(
    documentUri: string,
    position: IPosition,
  ): Promise<ILocation | undefined> {
    return this.languageService.get_definition(documentUri, position);
  }

  async getReferences(
    documentUri: string,
    position: IPosition,
    includeDeclaration: boolean,
  ): Promise<ILocation[]> {
    return this.languageService.get_references(
      documentUri,
      position,
      includeDeclaration,
    );
  }

  async getSignatureHelp(
    documentUri: string,
    position: IPosition,
  ): Promise<ISignatureHelp | undefined> {
    return this.languageService.get_signature_help(documentUri, position);
  }

  async getRename(
    documentUri: string,
    position: IPosition,
    newName: string,
  ): Promise<IWorkspaceEdit | undefined> {
    return this.languageService.get_rename(documentUri, position, newName);
  }

  async prepareRename(
    documentUri: string,
    position: IPosition,
  ): Promise<ITextEdit | undefined> {
    return this.languageService.prepare_rename(documentUri, position);
  }

  async getCodeLenses(documentUri: string): Promise<ICodeLens[]> {
    return this.languageService.get_code_lenses(documentUri);
  }

  async dispose() {
    this.languageService.stop_background_work();
    await this.backgroundWork;
    this.languageService.free();
  }

  addEventListener<T extends LanguageServiceEvent["type"]>(
    type: T,
    listener: (event: Extract<LanguageServiceEvent, { type: T }>) => void,
  ) {
    this.eventHandler.addEventListener(type, listener);
  }

  removeEventListener<T extends LanguageServiceEvent["type"]>(
    type: T,
    listener: (event: Extract<LanguageServiceEvent, { type: T }>) => void,
  ) {
    this.eventHandler.removeEventListener(type, listener);
  }

  async onDiagnostics(
    uri: string,
    version: number | undefined,
    diagnostics: VSDiagnostic[],
  ) {
    try {
      const event = new Event("diagnostics") as LanguageServiceEvent & Event;
      event.detail = {
        uri,
        version: version ?? 0,
        diagnostics,
      };
      this.eventHandler.dispatchEvent(event);
    } catch (e) {
      log.error("Error in onDiagnostics", e);
    }
  }
}

/**
 * The protocol definition to allow running the language service in a worker.
 *
 * Not to be confused with "the" LSP (Language Server Protocol).
 */
export const languageServiceProtocol: ServiceProtocol<
  ILanguageService,
  LanguageServiceEvent
> = {
  class: QSharpLanguageService,
  methods: {
    updateConfiguration: "request",
    updateDocument: "request",
    updateNotebookDocument: "request",
    closeDocument: "request",
    closeNotebookDocument: "request",
    getCompletions: "request",
    getHover: "request",
    getDefinition: "request",
    getReferences: "request",
    getSignatureHelp: "request",
    getRename: "request",
    prepareRename: "request",
<<<<<<< HEAD
=======
    getCodeLenses: "request",
>>>>>>> 458d1d92
    dispose: "request",
    addEventListener: "addEventListener",
    removeEventListener: "removeEventListener",
  },
  eventNames: ["diagnostics"],
};<|MERGE_RESOLUTION|>--- conflicted
+++ resolved
@@ -281,10 +281,7 @@
     getSignatureHelp: "request",
     getRename: "request",
     prepareRename: "request",
-<<<<<<< HEAD
-=======
     getCodeLenses: "request",
->>>>>>> 458d1d92
     dispose: "request",
     addEventListener: "addEventListener",
     removeEventListener: "removeEventListener",
