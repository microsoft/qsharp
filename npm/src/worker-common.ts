// Copyright (c) Microsoft Corporation.
// Licensed under the MIT License.

import { TelemetryEvent, log } from "./log.js";
import { ICompletionList } from "../lib/web/qsc_wasm.js";
import { DumpMsg, MessageMsg, VSDiagnostic } from "./common.js";
import { CompilerState, ICompiler, ICompilerWorker } from "./compiler.js";
import { CancellationToken } from "./cancellation.js";
import { IQscEventTarget, QscEventTarget, makeEvent } from "./events.js";

/*
The WorkerProxy works by queuing up requests to send over to the Worker, only
ever having one in flight at a time. By queuing on the caller side, this allows
for cancellation (it checks if a request is cancelled before sending to the worker).

The queue contains an entry for each request with the data to send, the promise
to resolve, the event handler, and the cancellation token. When a request completes
the next one (if present) is fetched from the queue. If it is marked as cancelled,
it is resolved immediately, else it is marked as the current request and the command
sent to the worker. As events occurs on the current request the event handler is
invoked. When the response is received this is used to resolve the promise and
complete the request.
*/

type RequestState = {
  type: string;
  args: any[];
  resolve: (val: any) => void;
  reject: (err: any) => void;
  evtTarget?: IQscEventTarget;
  cancellationToken?: CancellationToken;
};

/**
 * @param postMessage A function to post messages to the worker
 * @param setMsgHandler A function to call to set the callback for messages received from the worker
 * @param terminator A function to call to tear down the worker thread
 * @returns
 */
export function createWorkerProxy(
  postMessage: (msg: CompilerReqMsg) => void,
  setMsgHandler: (handler: (e: ResponseMsgType) => void) => void,
  terminator: () => void
): ICompilerWorker {
  const queue: RequestState[] = [];
  let curr: RequestState | undefined;
  let state: CompilerState = "idle";

  function setState(newState: CompilerState) {
    if (state === newState) return;
    state = newState;
    if (proxy.onstatechange) proxy.onstatechange(state);
  }

  function queueRequest(
    type: string,
    args: any[],
    evtTarget?: IQscEventTarget,
    cancellationToken?: CancellationToken
  ): Promise<RespResultTypes> {
    return new Promise((resolve, reject) => {
      queue.push({ type, args, resolve, reject, evtTarget, cancellationToken });

      // If nothing was running when this got added, kick off processing
      if (queue.length === 1) doNextRequest();
    });
  }

  function doNextRequest() {
    if (curr) return;

    while ((curr = queue.shift())) {
      // eslint-disable-line no-cond-assign
      if (curr.cancellationToken?.isCancellationRequested) {
        curr.reject("cancelled");
        continue;
      } else {
        break;
      }
    }
    if (!curr) {
      // Nothing else queued, signal that we're now idle and exit.
      log.debug("Worker queue is empty");
      setState("idle");
      return;
    }

    let msg: CompilerReqMsg | null = null;
    switch (curr.type) {
      case "checkCode":
        msg = { type: "checkCode", code: curr.args[0] };
        break;
      case "getHir":
        msg = { type: "getHir", code: curr.args[0] };
        break;
      case "getCompletions":
        msg = { type: "getCompletions" };
        break;
      case "run":
        // run and runKata can take a long time, so set state to busy
        setState("busy");
        msg = {
          type: "run",
          code: curr.args[0],
          expr: curr.args[1],
          shots: curr.args[2],
        };
        break;
      case "runKata":
        setState("busy");
        msg = {
          type: "runKata",
          user_code: curr.args[0],
          verify_code: curr.args[1],
        };
        break;
      default:
        log.error("message type is invalid");
        return;
    }
    if (log.getLogLevel() >= 4) log.debug("Posting message to worker: %o", msg);
    postMessage(msg);
  }

  function onMsgFromWorker(msg: CompilerRespMsg | CompilerEventMsg) {
    // If a telemetry event, and there is a listener, call it.
    if (msg.type === "telemetry-event") {
      log.logTelemetry(msg.event);
      return;
    }

    if (!curr) {
      log.error("No active request when message received: %o", msg);
      return;
    }
    if (log.getLogLevel() >= 4)
      log.debug("Received message from worker: %o", msg);

    const msgType = msg.type;
    switch (msgType) {
      // Event type messages don't complete the request
      case "message-event": {
        const msgEvent = makeEvent("Message", msg.event.message);
        curr.evtTarget?.dispatchEvent(msgEvent);
        return;
      }
      case "dumpMachine-event": {
        const dmpEvent = makeEvent("DumpMachine", msg.event.state);
        curr.evtTarget?.dispatchEvent(dmpEvent);
        return;
      }
      case "failure-event": {
        const failEvent = makeEvent("Result", {
          success: false,
          value: msg.event,
        });
        curr.evtTarget?.dispatchEvent(failEvent);
        return;
      }
      case "success-event": {
        const successEvent = makeEvent("Result", {
          success: true,
          value: msg.event,
        });
        curr.evtTarget?.dispatchEvent(successEvent);
        return;
      }

      // Response type messages. Resolve and complete this request.
      case "checkCode-result":
      case "getHir-result":
      case "getCompletions-result":
      case "run-result":
      case "runKata-result":
        curr.resolve(msg.result);
        curr = undefined;
        doNextRequest();
        return;

      case "error-result":
        // Something unexpected failed the request. Reject and move on.
        curr.reject(msg.result);
        curr = undefined;
        doNextRequest();
        return;

      default:
        log.never(msg);
        return;
    }
  }

  setMsgHandler(onMsgFromWorker);

  const proxy: ICompilerWorker = {
    checkCode(code) {
      return queueRequest("checkCode", [code]);
    },
    getHir(code) {
      return queueRequest("getHir", [code]);
    },
    getCompletions() {
      return queueRequest("getCompletions", []);
    },
    run(code, expr, shots, evtHandler) {
      return queueRequest("run", [code, expr, shots], evtHandler);
    },
    runKata(user_code, verify_code, evtHandler) {
      return queueRequest("runKata", [user_code, verify_code], evtHandler);
    },
    onstatechange: null,
    // Kill the worker without a chance to shutdown. May be needed if it is not responding.
    terminate: () => {
      log.info("Terminating the worker");
      if (curr) {
        log.debug("Terminating running worker item of type: %s", curr.type);
        curr.reject("terminated");
      }
      // Reject any outstanding items
      while (queue.length) {
        const item = queue.shift();
        log.debug("Terminating outstanding work item of type: %s", item?.type);
        item?.reject("terminated");
      }
      terminator();
    },
  };
  return proxy;
}

// Used by the worker to handle compiler events by posting a message back to the client
export function getWorkerEventHandlers(
  postMessage: (msg: CompilerEventMsg) => void
): IQscEventTarget {
  log.debug("Constructing WorkerEventHandler");

  const logAndPost = (msg: CompilerEventMsg) => {
    log.debug("Sending event message from worker: %o", msg);
    postMessage(msg);
  };
  const evtTarget = new QscEventTarget(false);

  evtTarget.addEventListener("Message", (ev) => {
    logAndPost({
      type: "message-event",
      event: { type: "Message", message: ev.detail },
    });
  });

  evtTarget.addEventListener("DumpMachine", (ev) => {
    logAndPost({
      type: "dumpMachine-event",
      event: { type: "DumpMachine", state: ev.detail },
    });
  });

  evtTarget.addEventListener("Result", (ev) => {
    if (ev.detail.success) {
      logAndPost({ type: "success-event", event: ev.detail.value });
    } else {
      logAndPost({ type: "failure-event", event: ev.detail.value });
    }
  });

  return evtTarget;
}

// This is the main function that the worker thread should delegate incoming messages to
export function handleMessageInWorker(
  data: CompilerReqMsg,
  compiler: ICompiler,
  postMessage: (msg: CompilerRespMsg) => void,
  evtTarget: IQscEventTarget
) {
  log.debug("Handling message in worker: %o", data);
  const logIntercepter = (msg: CompilerRespMsg) => {
    log.debug("Sending response message from worker: %o", msg);
    postMessage(msg);
  };

  const msgType = data.type;
  let promise;
  switch (msgType) {
    case "checkCode":
      promise = compiler
        .checkCode(data.code)
        .then((result) => logIntercepter({ type: "checkCode-result", result }));
      break;
    case "getHir":
      promise = compiler
        .getHir(data.code)
        .then((result) => logIntercepter({ type: "getHir-result", result }));
      break;
    case "getCompletions":
      promise = compiler
        .getCompletions()
        .then((result) =>
          logIntercepter({ type: "getCompletions-result", result })
        );
      break;
    case "run":
      promise = compiler
        .run(data.code, data.expr, data.shots, evtTarget)
        .then(() => logIntercepter({ type: "run-result", result: undefined }));
      break;
    case "runKata":
      promise = compiler
        .runKata(data.user_code, data.verify_code, evtTarget)
        .then((result) => logIntercepter({ type: "runKata-result", result }));
      break;
    default:
      log.never(msgType);
  }

  promise?.catch((err) => {
    // If this happens then the wasm code likely threw an exception/panicked rather than
    // completing gracefully and fullfilling the promise. Communicate to the client
    // that there was an error and it should reject the current request
    logIntercepter({ type: "error-result", result: err });
  });
}

export type CompilerReqMsg =
  | { type: "checkCode"; code: string }
  | { type: "getHir"; code: string }
  | { type: "getCompletions" }
  | { type: "run"; code: string; expr: string; shots: number }
  | { type: "runKata"; user_code: string; verify_code: string };

type CompilerRespMsg =
  | { type: "checkCode-result"; result: VSDiagnostic[] }
  | { type: "getHir-result"; result: string }
  | { type: "getCompletions-result"; result: ICompletionList }
  | { type: "run-result"; result: void }
  | { type: "runKata-result"; result: boolean }
  | { type: "error-result"; result: any };

// Get the possible 'result' types from a compiler response
type ExtractResult<T> = T extends { result: infer R } ? R : never;
type RespResultTypes = ExtractResult<CompilerRespMsg>;

type CompilerEventMsg =
  | { type: "message-event"; event: MessageMsg }
  | { type: "dumpMachine-event"; event: DumpMsg }
  | { type: "success-event"; event: string }
<<<<<<< HEAD
  | { type: "failure-event"; event: any } // eslint-disable-line @typescript-eslint/no-explicit-any
  | { type: "telemetry-event"; event: TelemetryEvent };
=======
  | { type: "failure-event"; event: any };
>>>>>>> 6fcc83aa

export type ResponseMsgType = CompilerRespMsg | CompilerEventMsg;<|MERGE_RESOLUTION|>--- conflicted
+++ resolved
@@ -343,11 +343,7 @@
   | { type: "message-event"; event: MessageMsg }
   | { type: "dumpMachine-event"; event: DumpMsg }
   | { type: "success-event"; event: string }
-<<<<<<< HEAD
-  | { type: "failure-event"; event: any } // eslint-disable-line @typescript-eslint/no-explicit-any
+  | { type: "failure-event"; event: any }
   | { type: "telemetry-event"; event: TelemetryEvent };
-=======
-  | { type: "failure-event"; event: any };
->>>>>>> 6fcc83aa
 
 export type ResponseMsgType = CompilerRespMsg | CompilerEventMsg;