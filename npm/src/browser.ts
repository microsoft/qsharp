--- conflicted
+++ resolved
@@ -114,15 +114,10 @@
   getAllKatas,
   getExerciseDependencies,
   getKata,
-<<<<<<< HEAD
   type Kata,
   type KataSection,
-=======
->>>>>>> 6d974b46
   type Example,
   type Exercise,
-  type Kata,
-  type KataItem,
 } from "./katas.js";
 export { default as samples } from "./samples.generated.js";
 export { type VSDiagnostic } from "./vsdiagnostic.js";
