--- conflicted
+++ resolved
@@ -20,11 +20,7 @@
 let wasmModulePromise: Promise<void> | null = null;
 
 // Used to track if an instance is already instantiated
-<<<<<<< HEAD
-let wasmInstance: Promise<wasm.InitOutput> | null = null;
-=======
-let wasmPromise: Promise<wasm.InitOutput>;
->>>>>>> 39188fd4
+let wasmInstancePromise: Promise<wasm.InitOutput> | null = null;
 
 async function wasmLoader(uriOrBuffer: string | ArrayBuffer) {
   if (typeof uriOrBuffer === "string") {
@@ -36,7 +32,6 @@
   }
 }
 
-<<<<<<< HEAD
 export function loadWasmModule(
   uriOrBuffer: string | ArrayBuffer
 ): Promise<void> {
@@ -53,16 +48,16 @@
   await wasmModulePromise;
   if (!wasmModule) throw "Wasm module failed to load";
 
-  if (wasmInstance) {
+  if (wasmInstancePromise) {
     // Either in flight or already complete. The prior request will do the init,
     // so just wait on that.
-    await wasmInstance;
+    await wasmInstancePromise;
     return;
   }
 
   // Set the promise to signal this is in flight, then wait on the result.
-  wasmInstance = initWasm(wasmModule);
-  await wasmInstance;
+  wasmInstancePromise = initWasm(wasmModule);
+  await wasmInstancePromise;
 
   // Once ready, set up logging and telemetry as soon as possible after instantiating
   wasm.initLogging(log.logWithLevel, log.getLogLevel());
@@ -71,12 +66,6 @@
     wasm.initTelemetry(log.logTelemetry);
   }
 }
-=======
-export async function getCompiler(): Promise<ICompiler> {
-  if (!wasmModule) throw "Wasm module must be loaded first";
-  if (!wasmPromise) wasmPromise = initWasm(wasmModule);
-  await wasmPromise;
->>>>>>> 39188fd4
 
 export async function getCompiler(): Promise<ICompiler> {
   await instantiateWasm();
@@ -114,8 +103,8 @@
 
 export async function getLanguageService(): Promise<ILanguageService> {
   if (!wasmModule) throw "Wasm module must be loaded first";
-  if (!wasmPromise) wasmPromise = initWasm(wasmModule);
-  await wasmPromise;
+  if (!wasmInstancePromise) wasmInstancePromise = initWasm(wasmModule);
+  await wasmInstancePromise;
 
   return new QSharpLanguageService(wasm);
 }
