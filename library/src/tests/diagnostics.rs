// Copyright (c) Microsoft Corporation.
// Licensed under the MIT License.

use super::test_expression;
use expect_test::expect;
use qsc::interpret::Value;

#[test]
fn check_operations_are_equal() {
    test_expression(
        "{
            open Microsoft.Quantum.Diagnostics;
            open Microsoft.Quantum.Arrays;
            operation op1(xs: Qubit[]): Unit is Adj {
                CCNOT(xs[0], xs[1], xs[2]);
            }
            operation op2(xs: Qubit[]): Unit is Adj {
                Controlled X(Most(xs), Tail(xs));
            }
            operation op3(xs: Qubit[]): Unit is Adj {
                Controlled X(Rest(xs), Head(xs));
            }
            [CheckOperationsAreEqual(3, op1, op2),
             CheckOperationsAreEqual(3, op2, op1),
             CheckOperationsAreEqual(3, op1, op3),
             CheckOperationsAreEqual(3, op3, op1),
             CheckOperationsAreEqual(3, op2, op3),
             CheckOperationsAreEqual(3, op3, op2)]

        }",
        &Value::Array(
            vec![
                Value::Bool(true),
                Value::Bool(true),
                Value::Bool(false),
                Value::Bool(false),
                Value::Bool(false),
                Value::Bool(false),
            ]
            .into(),
        ),
    );
}

#[test]
<<<<<<< HEAD
fn check_dumpoperation_for_x() {
    let output = test_expression(
        "Microsoft.Quantum.Diagnostics.DumpOperation(1, qs => X(qs[0]))",
        &Value::unit(),
    );
    expect![[r#"
        MATRIX:
        0.0000+0.0000𝑖 1.0000+0.0000𝑖
        1.0000+0.0000𝑖 0.0000+0.0000𝑖
    "#]]
    .assert_eq(&output);
}

#[test]
fn check_dumpoperation_for_h() {
    let output = test_expression(
        "Microsoft.Quantum.Diagnostics.DumpOperation(1, qs => H(qs[0]))",
        &Value::unit(),
    );
    expect![[r#"
        MATRIX:
        0.7071+0.0000𝑖 0.7071+0.0000𝑖
        0.7071+0.0000𝑖 −0.7071+0.0000𝑖
    "#]]
    .assert_eq(&output);
}

#[test]
fn check_dumpoperation_for_ccnot() {
    let output = test_expression(
        "Microsoft.Quantum.Diagnostics.DumpOperation(3, qs => CCNOT(qs[0], qs[1], qs[2]))",
        &Value::unit(),
    );
    expect![[r#"
        MATRIX:
        1.0000+0.0000𝑖 0.0000+0.0000𝑖 0.0000+0.0000𝑖 0.0000+0.0000𝑖 0.0000+0.0000𝑖 0.0000+0.0000𝑖 0.0000+0.0000𝑖 0.0000+0.0000𝑖
        0.0000+0.0000𝑖 1.0000+0.0000𝑖 0.0000+0.0000𝑖 0.0000+0.0000𝑖 0.0000+0.0000𝑖 0.0000+0.0000𝑖 0.0000+0.0000𝑖 0.0000+0.0000𝑖
        0.0000+0.0000𝑖 0.0000+0.0000𝑖 1.0000+0.0000𝑖 0.0000+0.0000𝑖 0.0000+0.0000𝑖 0.0000+0.0000𝑖 0.0000+0.0000𝑖 0.0000+0.0000𝑖
        0.0000+0.0000𝑖 0.0000+0.0000𝑖 0.0000+0.0000𝑖 1.0000+0.0000𝑖 0.0000+0.0000𝑖 0.0000+0.0000𝑖 0.0000+0.0000𝑖 0.0000+0.0000𝑖
        0.0000+0.0000𝑖 0.0000+0.0000𝑖 0.0000+0.0000𝑖 0.0000+0.0000𝑖 1.0000+0.0000𝑖 0.0000+0.0000𝑖 0.0000+0.0000𝑖 0.0000+0.0000𝑖
        0.0000+0.0000𝑖 0.0000+0.0000𝑖 0.0000+0.0000𝑖 0.0000+0.0000𝑖 0.0000+0.0000𝑖 1.0000+0.0000𝑖 0.0000+0.0000𝑖 0.0000+0.0000𝑖
        0.0000+0.0000𝑖 0.0000+0.0000𝑖 0.0000+0.0000𝑖 0.0000+0.0000𝑖 0.0000+0.0000𝑖 0.0000+0.0000𝑖 0.0000+0.0000𝑖 1.0000+0.0000𝑖
        0.0000+0.0000𝑖 0.0000+0.0000𝑖 0.0000+0.0000𝑖 0.0000+0.0000𝑖 0.0000+0.0000𝑖 0.0000+0.0000𝑖 1.0000+0.0000𝑖 0.0000+0.0000𝑖
    "#]].assert_eq(&output);
}

#[test]
fn check_dumpoperation_with_extra_qubits_allocated() {
    let output = test_expression(
        "{use qs = Qubit[2]; Microsoft.Quantum.Diagnostics.DumpOperation(1, qs => H(qs[0]))}",
        &Value::unit(),
    );
    expect![[r#"
        MATRIX:
        0.7071+0.0000𝑖 0.7071+0.0000𝑖
        0.7071+0.0000𝑖 −0.7071+0.0000𝑖
    "#]].assert_eq(&output);
=======
fn check_start_stop_counting_operation_called_3_times() {
    test_expression(
        "{
            import Microsoft.Quantum.Diagnostics.StartCountingOperation;
            import Microsoft.Quantum.Diagnostics.StopCountingOperation;

            operation op1() : Unit {}
            operation op2() : Unit { op1(); }
            StartCountingOperation(op1);
            StartCountingOperation(op2);
            op1(); op1(); op2();
            (StopCountingOperation(op1), StopCountingOperation(op2))
        }",
        &Value::Tuple([Value::Int(3), Value::Int(1)].into()),
    );
}

#[test]
fn check_start_stop_counting_operation_called_0_times() {
    test_expression(
        "{
            import Microsoft.Quantum.Diagnostics.StartCountingOperation;
            import Microsoft.Quantum.Diagnostics.StopCountingOperation;

            operation op1() : Unit {}
            operation op2() : Unit { op1(); }
            StartCountingOperation(op1);
            StartCountingOperation(op2);
            (StopCountingOperation(op1), StopCountingOperation(op2))
        }",
        &Value::Tuple([Value::Int(0), Value::Int(0)].into()),
    );
}

#[test]
fn check_lambda_counted_separately_from_operation() {
    test_expression(
        "{
            import Microsoft.Quantum.Diagnostics.StartCountingOperation;
            import Microsoft.Quantum.Diagnostics.StopCountingOperation;

            operation op1() : Unit {}
            StartCountingOperation(op1);
            let lambda = () => op1();
            StartCountingOperation(lambda);
            op1();
            lambda();
            (StopCountingOperation(op1), StopCountingOperation(lambda))
        }",
        &Value::Tuple([Value::Int(2), Value::Int(1)].into()),
    );
}

#[test]
fn check_multiple_controls_counted_together() {
    test_expression(
        "{
            import Microsoft.Quantum.Diagnostics.StartCountingOperation;
            import Microsoft.Quantum.Diagnostics.StopCountingOperation;

            operation op1() : Unit is Adj + Ctl {}
            StartCountingOperation(Controlled op1);
            Controlled op1([], ());
            Controlled Controlled op1([], ([], ()));
            Controlled Controlled Controlled op1([], ([], ([], ())));
            (StopCountingOperation(Controlled op1))
        }",
        &Value::Int(3),
    );
}

#[test]
fn check_counting_operation_differentiates_between_body_adj_ctl() {
    test_expression(
        "{
            import Microsoft.Quantum.Diagnostics.StartCountingOperation;
            import Microsoft.Quantum.Diagnostics.StopCountingOperation;

            operation op1() : Unit is Adj + Ctl {}
            StartCountingOperation(op1);
            StartCountingOperation(Adjoint op1);
            StartCountingOperation(Controlled op1);
            StartCountingOperation(Adjoint Controlled op1);
            op1();
            Adjoint op1(); Adjoint op1();
            Controlled op1([], ()); Controlled op1([], ()); Controlled op1([], ());
            Adjoint Controlled op1([], ()); Adjoint Controlled op1([], ());
            Controlled Adjoint op1([], ()); Controlled Adjoint op1([], ());
            (StopCountingOperation(op1), StopCountingOperation(Adjoint op1), StopCountingOperation(Controlled op1), StopCountingOperation(Adjoint Controlled op1))
        }",
        &Value::Tuple([Value::Int(1), Value::Int(2), Value::Int(3), Value::Int(4)].into()),
    );
}

#[test]
fn check_start_stop_counting_function_called_3_times() {
    test_expression(
        "{
            import Microsoft.Quantum.Diagnostics.StartCountingFunction;
            import Microsoft.Quantum.Diagnostics.StopCountingFunction;

            function f1() : Unit {}
            function f2() : Unit { f1(); }
            StartCountingFunction(f1);
            StartCountingFunction(f2);
            f1(); f1(); f2();
            (StopCountingFunction(f1), StopCountingFunction(f2))
        }",
        &Value::Tuple([Value::Int(3), Value::Int(1)].into()),
    );
}

#[test]
fn check_start_stop_counting_function_called_0_times() {
    test_expression(
        "{
            import Microsoft.Quantum.Diagnostics.StartCountingFunction;
            import Microsoft.Quantum.Diagnostics.StopCountingFunction;

            function f1() : Unit {}
            function f2() : Unit { f1(); }
            StartCountingFunction(f1);
            StartCountingFunction(f2);
            (StopCountingFunction(f1), StopCountingFunction(f2))
        }",
        &Value::Tuple([Value::Int(0), Value::Int(0)].into()),
    );
}

#[test]
fn check_start_counting_qubits_for_one_allocation() {
    test_expression(
        "{
            import Microsoft.Quantum.Diagnostics.StartCountingQubits;
            import Microsoft.Quantum.Diagnostics.StopCountingQubits;

            StartCountingQubits();
            use q = Qubit();
            StopCountingQubits()
        }",
        &Value::Int(1),
    );
}

#[test]
fn check_start_counting_qubits_for_tuple_allocation() {
    test_expression(
        "{
            import Microsoft.Quantum.Diagnostics.StartCountingQubits;
            import Microsoft.Quantum.Diagnostics.StopCountingQubits;

            StartCountingQubits();
            use (q0, q1) = (Qubit(), Qubit());
            StopCountingQubits()
        }",
        &Value::Int(2),
    );
}

#[test]
fn check_start_counting_qubits_for_array_allocation() {
    test_expression(
        "{
            import Microsoft.Quantum.Diagnostics.StartCountingQubits;
            import Microsoft.Quantum.Diagnostics.StopCountingQubits;

            StartCountingQubits();
            use qs = Qubit[2];
            StopCountingQubits()
        }",
        &Value::Int(2),
    );
}

#[test]
fn check_start_counting_qubits_after_allocation_gives_zero() {
    test_expression(
        "{
            import Microsoft.Quantum.Diagnostics.StartCountingQubits;
            import Microsoft.Quantum.Diagnostics.StopCountingQubits;

            use q = Qubit();
            StartCountingQubits();
            StopCountingQubits()
        }",
        &Value::Int(0),
    );
}

#[test]
fn check_start_counting_qubits_sees_same_qubit_as_single_count() {
    test_expression(
        "{
            import Microsoft.Quantum.Diagnostics.StartCountingQubits;
            import Microsoft.Quantum.Diagnostics.StopCountingQubits;

            StartCountingQubits();
            {
                use q = Qubit();
            }
            {
                use q = Qubit();
            }
            StopCountingQubits()
        }",
        &Value::Int(1),
    );
}

#[test]
fn check_start_counting_qubits_works_with_manual_out_of_order_allocation_release() {
    test_expression(
        "{
            import Microsoft.Quantum.Diagnostics.StartCountingQubits;
            import Microsoft.Quantum.Diagnostics.StopCountingQubits;
            import QIR.Runtime.__quantum__rt__qubit_allocate;
            import QIR.Runtime.__quantum__rt__qubit_release;

            let (q0, q1, q2) = (__quantum__rt__qubit_allocate(), __quantum__rt__qubit_allocate(), __quantum__rt__qubit_allocate());
            StartCountingQubits();
            __quantum__rt__qubit_release(q2);
            use q = Qubit();
            __quantum__rt__qubit_release(q0);
            __quantum__rt__qubit_release(q1);
            use qs = Qubit[2];
            StopCountingQubits()
        }",
        &Value::Int(3),
    );
}

#[test]
fn check_counting_qubits_works_with_allocation_in_operation_calls() {
    test_expression(
        "{
            import Microsoft.Quantum.Diagnostics.StartCountingQubits;
            import Microsoft.Quantum.Diagnostics.StopCountingQubits;
            import Microsoft.Quantum.Diagnostics.CheckOperationsAreEqual;

            StartCountingQubits();
            let numQubits = 2;
            let equal = CheckOperationsAreEqual(2,
                qs => SWAP(qs[0], qs[1]),
                qs => { CNOT(qs[0], qs[1]); CNOT(qs[1], qs[0]); CNOT(qs[0], qs[1]); }
            );
            (true, 2 * numQubits) == (equal, StopCountingQubits())
        }",
        &Value::Bool(true),
    );
>>>>>>> 1096d872
}<|MERGE_RESOLUTION|>--- conflicted
+++ resolved
@@ -43,7 +43,6 @@
 }
 
 #[test]
-<<<<<<< HEAD
 fn check_dumpoperation_for_x() {
     let output = test_expression(
         "Microsoft.Quantum.Diagnostics.DumpOperation(1, qs => X(qs[0]))",
@@ -100,8 +99,11 @@
         MATRIX:
         0.7071+0.0000𝑖 0.7071+0.0000𝑖
         0.7071+0.0000𝑖 −0.7071+0.0000𝑖
-    "#]].assert_eq(&output);
-=======
+    "#]]
+    .assert_eq(&output);
+}
+
+#[test]
 fn check_start_stop_counting_operation_called_3_times() {
     test_expression(
         "{
@@ -351,5 +353,4 @@
         }",
         &Value::Bool(true),
     );
->>>>>>> 1096d872
 }