--- conflicted
+++ resolved
@@ -23,77 +23,6 @@
 pub const STD_LIB: &[(&str, &str)] = &[
     (
         "qsharp-library-source:arrays.qs",
-<<<<<<< HEAD
-        include_str!("../qs_source/std/src/arrays.qs"),
-    ),
-    (
-        "qsharp-library-source:canon.qs",
-        include_str!("../qs_source/std/src/canon.qs"),
-    ),
-    (
-        "qsharp-library-source:convert.qs",
-        include_str!("../qs_source/std/src/convert.qs"),
-    ),
-    (
-        "qsharp-library-source:core.qs",
-        include_str!("../qs_source/std/src/core.qs"),
-    ),
-    (
-        "qsharp-library-source:diagnostics.qs",
-        include_str!("../qs_source/std/src/diagnostics.qs"),
-    ),
-    (
-        "qsharp-library-source:internal.qs",
-        include_str!("../qs_source/std/src/internal.qs"),
-    ),
-    (
-        "qsharp-library-source:intrinsic.qs",
-        include_str!("../qs_source/std/src/intrinsic.qs"),
-    ),
-    (
-        "qsharp-library-source:logical.qs",
-        include_str!("../qs_source/std/src/logical.qs"),
-    ),
-    (
-        "qsharp-library-source:math.qs",
-        include_str!("../qs_source/std/src/math.qs"),
-    ),
-    (
-        "qsharp-library-source:measurement.qs",
-        include_str!("../qs_source/std/src/measurement.qs"),
-    ),
-    (
-        "qsharp-library-source:qir.qs",
-        include_str!("../qs_source/std/src/qir.qs"),
-    ),
-    (
-        "qsharp-library-source:random.qs",
-        include_str!("../qs_source/std/src/random.qs"),
-    ),
-    (
-        "qsharp-library-source:re.qs",
-        include_str!("../qs_source/std/src/re.qs"),
-    ),
-    (
-        "qsharp-library-source:modern_api.qs",
-        include_str!("../qs_source/std/src/modern_api.qs"),
-    ),
-    (
-        "qsharp-library-source:Unstable/src/unstable_arithmetic.qs",
-        include_str!("../qs_source/std/src/unstable_arithmetic.qs"),
-    ),
-    (
-        "qsharp-library-source:Unstable/src/unstable_arithmetic_internal.qs",
-        include_str!("../qs_source/std/src/unstable_arithmetic_internal.qs"),
-    ),
-    (
-        "qsharp-library-source:Unstable/src/unstable_state_preparation.qs",
-        include_str!("../qs_source/std/src/unstable_state_preparation.qs"),
-    ),
-    (
-        "qsharp-library-source:Unstable/src/unstable_table_lookup.qs",
-        include_str!("../qs_source/std/src/unstable_table_lookup.qs"),
-=======
         include_str!("../std/src/arrays.qs"),
     ),
     (
@@ -163,6 +92,5 @@
     (
         "qsharp-library-source:modern_api.qs",
         include_str!("../std/src/modern_api.qs"),
->>>>>>> 2935bf2f
     ),
 ];