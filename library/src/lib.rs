--- conflicted
+++ resolved
@@ -10,134 +10,83 @@
 // files of the same name. This comes in during debugging when we need
 // to load a core/std file from the library.
 pub const CORE_LIB: &[(&str, &str)] = &[
-<<<<<<< HEAD
-    ("core/core.qs", include_str!("../qs_source/core/core.qs")),
-    ("core/qir.qs", include_str!("../qs_source/core/qir.qs")),
-];
-
-pub const STD_LIB: &[(&str, &str)] = &[
-    ("arrays.qs", include_str!("../qs_source/src/std/arrays.qs")),
-    ("canon.qs", include_str!("../qs_source/src/std/canon.qs")),
-    (
-        "convert.qs",
-        include_str!("../qs_source/src/std/convert.qs"),
-    ),
-    ("core.qs", include_str!("../qs_source/src/std/core.qs")),
-    (
-        "diagnostics.qs",
-        include_str!("../qs_source/src/std/diagnostics.qs"),
-    ),
-    (
-        "internal.qs",
-        include_str!("../qs_source/src/std/internal.qs"),
-    ),
-    (
-        "intrinsic.qs",
-        include_str!("../qs_source/src/std/intrinsic.qs"),
-    ),
-    (
-        "logical.qs",
-        include_str!("../qs_source/src/std/logical.qs"),
-    ),
-    ("math.qs", include_str!("../qs_source/src/std/math.qs")),
-    (
-        "measurement.qs",
-        include_str!("../qs_source/src/std/measurement.qs"),
-    ),
-    ("qir.qs", include_str!("../qs_source/src/std/qir.qs")),
-    ("random.qs", include_str!("../qs_source/src/std/random.qs")),
-    ("re.qs", include_str!("../qs_source/src/std/re.qs")),
-    (
-        "unstable_arithmetic.qs",
-        include_str!("../qs_source/src/std/unstable_arithmetic.qs"),
-    ),
-    (
-        "unstable_arithmetic_internal.qs",
-        include_str!("../qs_source/src/std/unstable_arithmetic_internal.qs"),
-    ),
-    (
-        "unstable_state_preparation.qs",
-        include_str!("../qs_source/src/std/unstable_state_preparation.qs"),
-    ),
-    (
-        "unstable_table_lookup.qs",
-        include_str!("../qs_source/src/std/unstable_table_lookup.qs"),
-=======
     (
         "qsharp-library-source:core/core.qs",
-        include_str!("../core/core.qs"),
+        include_str!("../qs_source/core/core.qs"),
     ),
     (
         "qsharp-library-source:core/qir.qs",
-        include_str!("../core/qir.qs"),
+        include_str!("../qs_source/core/qir.qs"),
     ),
 ];
 
 pub const STD_LIB: &[(&str, &str)] = &[
     (
         "qsharp-library-source:arrays.qs",
-        include_str!("../std/arrays.qs"),
+        include_str!("../qs_source/src/std/arrays.qs"),
     ),
     (
         "qsharp-library-source:canon.qs",
-        include_str!("../std/canon.qs"),
+        include_str!("../qs_source/src/std/canon.qs"),
     ),
     (
         "qsharp-library-source:convert.qs",
-        include_str!("../std/convert.qs"),
+        include_str!("../qs_source/src/std/convert.qs"),
     ),
     (
         "qsharp-library-source:core.qs",
-        include_str!("../std/core.qs"),
+        include_str!("../qs_source/src/std/core.qs"),
     ),
     (
         "qsharp-library-source:diagnostics.qs",
-        include_str!("../std/diagnostics.qs"),
+        include_str!("../qs_source/src/std/diagnostics.qs"),
     ),
     (
         "qsharp-library-source:internal.qs",
-        include_str!("../std/internal.qs"),
+        include_str!("../qs_source/src/std/internal.qs"),
     ),
     (
         "qsharp-library-source:intrinsic.qs",
-        include_str!("../std/intrinsic.qs"),
+        include_str!("../qs_source/src/std/intrinsic.qs"),
     ),
     (
         "qsharp-library-source:logical.qs",
-        include_str!("../std/logical.qs"),
+        include_str!("../qs_source/src/std/logical.qs"),
     ),
     (
         "qsharp-library-source:math.qs",
-        include_str!("../std/math.qs"),
+        include_str!("../qs_source/src/std/math.qs"),
     ),
     (
         "qsharp-library-source:measurement.qs",
-        include_str!("../std/measurement.qs"),
+        include_str!("../qs_source/src/std/measurement.qs"),
     ),
     (
         "qsharp-library-source:qir.qs",
-        include_str!("../std/qir.qs"),
+        include_str!("../qs_source/src/std/qir.qs"),
     ),
     (
         "qsharp-library-source:random.qs",
-        include_str!("../std/random.qs"),
+        include_str!("../qs_source/src/std/random.qs"),
     ),
-    ("qsharp-library-source:re.qs", include_str!("../std/re.qs")),
+    (
+        "qsharp-library-source:re.qs",
+        include_str!("../qs_source/src/std/re.qs"),
+    ),
     (
         "qsharp-library-source:unstable_arithmetic.qs",
-        include_str!("../std/unstable_arithmetic.qs"),
+        include_str!("../qs_source/src/std/unstable_arithmetic.qs"),
     ),
     (
         "qsharp-library-source:unstable_arithmetic_internal.qs",
-        include_str!("../std/unstable_arithmetic_internal.qs"),
+        include_str!("../qs_source/src/std/unstable_arithmetic_internal.qs"),
     ),
     (
         "qsharp-library-source:unstable_state_preparation.qs",
-        include_str!("../std/unstable_state_preparation.qs"),
+        include_str!("../qs_source/src/std/unstable_state_preparation.qs"),
     ),
     (
         "qsharp-library-source:unstable_table_lookup.qs",
-        include_str!("../std/unstable_table_lookup.qs"),
->>>>>>> 712b440d
+        include_str!("../qs_source/src/std/unstable_table_lookup.qs"),
     ),
 ];