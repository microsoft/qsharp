#!/usr/bin/env python3

# Copyright (c) Microsoft Corporation.
# Licensed under the MIT License.

import os
import urllib.request
import platform
import re
import sys
import subprocess
import tempfile
import functools

python_ver = (3, 11)  # Python support for Windows on ARM64 requires v3.11 or later
rust_ver = (1, 77)  # Ensure Rust version 1.77 or later is installed
node_ver = (
    18,
    17,
)
wasmpack_ver = (0, 12, 1)  # Latest tested wasm-pack version
<<<<<<< HEAD
cmake_ver = (3, 21)  # Ensure CMake version 3.21 or later is installed
rust_fmt_ver = (1, 7, 0)  # Current version when Rust 1.77 shipped
=======
rust_fmt_ver = (1, 7, 0)  # Current version when Rust 1.76 shipped
>>>>>>> fd407332
clippy_ver = (0, 1, 76)

# Disable buffered output so that the log statements and subprocess output get interleaved in proper order
print = functools.partial(print, flush=True)


def check_prereqs(install=False):
    ### Check the Python version ###
    if (
        sys.version_info.major != python_ver[0]
        or sys.version_info.minor < python_ver[1]
    ):
        print(
            f"Python {python_ver[0]}.{python_ver[1]} or later is required. Please update"
        )
        exit(1)

    ### Check the rustc compiler version ###
    try:
        rust_version = subprocess.check_output(["rustc", "--version"])
        print(f"Detected Rust version: {rust_version.decode()}")
    except FileNotFoundError:
        print("Rust compiler not found. Install from https://rustup.rs/")
        exit(1)

    version_match = re.search(r"rustc (\d+)\.(\d+).\d+", rust_version.decode())
    if version_match:
        rust_major = int(version_match.group(1))
        rust_minor = int(version_match.group(2))
        if rust_major < rust_ver[0] or (
            rust_major == rust_ver[0] and rust_minor < rust_ver[1]
        ):
            print(
                f'Rust v{rust_ver[0]}.{rust_ver[1]} or later is required. Please update with "rustup update"'
            )
            exit(1)
    else:
        raise Exception("Unable to determine the Rust compiler version.")

    ### Check the rustfmt version ###
    try:
        rust_fmt_version = subprocess.check_output(["cargo", "fmt", "--version"])
        print(f"Detected cargo fmt version: {rust_fmt_version.decode()}")
    except FileNotFoundError:
        print("cargo fmt not found. Install via rustup component add rustfmt")
        exit(1)

    version_match = re.search(r"rustfmt (\d+)\.(\d+)\.(\d+)", rust_fmt_version.decode())
    if version_match:
        rustfmt_major = int(version_match.group(1))
        rustfmt_minor = int(version_match.group(2))
        if rustfmt_major < rust_fmt_ver[0] or (
            rustfmt_major == rust_fmt_ver[0] and rustfmt_minor < rust_fmt_ver[1]
        ):
            print(
                f"cargo fmt v{rust_fmt_ver[0]}.{rust_fmt_ver[1]} or later is required. Please update"
            )
            exit(1)
    else:
        raise Exception("Unable to determine the rustfmt version")

    ### Check the clippy version ###
    try:
        clippy_version = subprocess.check_output(["cargo", "clippy", "--version"])
        print(f"Detected cargo clippy version: {clippy_version.decode()}")
    except FileNotFoundError:
        print("cargo clippy not found. Install via rustup component add clippy")
        exit(1)

    version_match = re.search(r"clippy (\d+)\.(\d+)\.(\d+)", clippy_version.decode())
    if version_match:
        clippy_major = int(version_match.group(1))
        clippy_minor = int(version_match.group(2))
        clippy_patch = int(version_match.group(3))
        if (
            clippy_major < clippy_ver[0]
            or (clippy_major == clippy_ver[0] and clippy_minor < clippy_ver[1])
            or (
                clippy_major == clippy_ver[0]
                and clippy_minor == clippy_ver[1]
                and clippy_patch < clippy_ver[2]
            )
        ):
            print(
                f"clippy v{clippy_ver[0]}.{clippy_ver[1]}.{clippy_ver[2]} or later is required. Please update"
            )
            exit(1)
    else:
        raise Exception("Unable to determine the clippy version")

    ### Check the Node.js version ###
    try:
        node_version = subprocess.check_output(["node", "-v"])
        print(f"Detected node.js version {node_version.decode()}")
    except FileNotFoundError:
        print("Node.js not found. Please install from https://nodejs.org/")
        exit(1)

    version_match = re.search(r"v(\d+)\.(\d+)\.\d+", node_version.decode())
    if version_match:
        node_major = int(version_match.group(1))
        node_minor = int(version_match.group(2))
        if node_major < node_ver[0] or (
            node_major == node_ver[0] and node_minor < node_ver[1]
        ):
            print(
                f"Node.js v{node_ver[0]}.{node_ver[1]} or later is required. Please update."
            )
            exit(1)
    else:
        raise Exception("Unable to determine the Node.js version.")

    ### Check the wasm_pack version ###
    try:
        wasm_pack_version = subprocess.check_output(["wasm-pack", "--version"])
        print(f"Detected wasm-pack version {wasm_pack_version.decode()}")
    except FileNotFoundError:
        if install == True:
            if platform.system() == "Windows":
                ver_str = f"v{wasmpack_ver[0]}.{wasmpack_ver[1]}.{wasmpack_ver[2]}"
                with urllib.request.urlopen(
                    f"https://github.com/rustwasm/wasm-pack/releases/download/{ver_str}/wasm-pack-init.exe"
                ) as wasm_exe:
                    exe_bytes = wasm_exe.read()
                    tmp_dir = os.getenv("RUNNER_TEMP", default=tempfile.gettempdir())
                    file_name = os.path.join(tmp_dir, "wasm-pack-init.exe")
                    with open(file_name, "wb") as exe_file:
                        exe_file.write(exe_bytes)
                    print("Attempting to install wasm-pack")
                    subprocess.run([file_name, "/q"], check=True)
            else:
                with urllib.request.urlopen(
                    "https://rustwasm.github.io/wasm-pack/installer/init.sh"
                ) as wasm_script:
                    sh_text = wasm_script.read().decode("utf-8")
                    tmp_dir = os.getenv("RUNNER_TEMP", default=tempfile.gettempdir())
                    file_name = os.path.join(tmp_dir, "wasm_install.sh")
                    with open(file_name, "w") as file:
                        file.write(sh_text)
                    print("Attempting to install wasm-pack")
                    subprocess.run(["sh", file_name], check=True)

            wasm_pack_version = subprocess.check_output(["wasm-pack", "--version"])
        else:
            print(
                "wasm-pack not found. Please install from https://rustwasm.github.io/wasm-pack/installer/"
            )
            exit(1)

    version_match = re.search(r"wasm-pack (\d+)\.(\d+).\d+", wasm_pack_version.decode())
    if version_match:
        wasm_major = int(version_match.group(1))
        wasm_minor = int(version_match.group(2))
        if wasm_major != wasmpack_ver[0] or wasm_minor < wasmpack_ver[1]:
            print(
                f"wasm-pack version must be {wasmpack_ver[0]}.{wasmpack_ver[1]} or later. Please update."
            )
            exit(1)
    else:
        print("Unable to determine the wasm-pack version")


if __name__ == "__main__":
    if len(sys.argv) > 1 and sys.argv[1] == "--install":
        check_prereqs(install=True)
    else:
        check_prereqs(install=False)<|MERGE_RESOLUTION|>--- conflicted
+++ resolved
@@ -19,12 +19,7 @@
     17,
 )
 wasmpack_ver = (0, 12, 1)  # Latest tested wasm-pack version
-<<<<<<< HEAD
-cmake_ver = (3, 21)  # Ensure CMake version 3.21 or later is installed
 rust_fmt_ver = (1, 7, 0)  # Current version when Rust 1.77 shipped
-=======
-rust_fmt_ver = (1, 7, 0)  # Current version when Rust 1.76 shipped
->>>>>>> fd407332
 clippy_ver = (0, 1, 76)
 
 # Disable buffered output so that the log statements and subprocess output get interleaved in proper order
