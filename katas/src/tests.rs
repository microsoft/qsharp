--- conflicted
+++ resolved
@@ -1,16 +1,10 @@
 // Copyright (c) Microsoft Corporation.
 // Licensed under the MIT License.
 
-<<<<<<< HEAD
-use qsc_eval::{
-    output::CursorReceiver, stateless, stateless::eval, stateless::Error, val::Value,
-    AggregateError,
-=======
 use crate::KATA_ENTRY;
 use qsc::{
     interpret::{output::CursorReceiver, stateless},
     SourceMap,
->>>>>>> df81901c
 };
 use std::{
     collections, env, fs,
