[
  "getting_started",
  "complex_arithmetic",
  "linear_algebra",
  "qubit",
  "single_qubit_gates",
  "multi_qubit_systems",
  "multi_qubit_gates",
  "single_qubit_measurements",
  "multi_qubit_measurements",
  "random_numbers",
  "oracles",
  "deutsch_algo",
  "deutsch_jozsa",
<<<<<<< HEAD
  "superposition"
=======
  "qec_shor"
>>>>>>> 587b8b0b
]<|MERGE_RESOLUTION|>--- conflicted
+++ resolved
@@ -12,9 +12,6 @@
   "oracles",
   "deutsch_algo",
   "deutsch_jozsa",
-<<<<<<< HEAD
+  "qec_shor",
   "superposition"
-=======
-  "qec_shor"
->>>>>>> 587b8b0b
 ]