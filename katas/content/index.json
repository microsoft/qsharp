--- conflicted
+++ resolved
@@ -11,11 +11,8 @@
   "multi_qubit_measurements",
   "distinguishing_unitaries",
   "random_numbers",
-<<<<<<< HEAD
   "key_distribution",
-=======
   "teleportation",
->>>>>>> a8b486e2
   "superdense_coding",
   "oracles",
   "deutsch_algo",
