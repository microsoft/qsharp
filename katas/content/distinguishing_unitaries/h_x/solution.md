--- conflicted
+++ resolved
@@ -1,10 +1,6 @@
 > As a reminder, $$H = \frac{1}{\sqrt2} \begin{bmatrix} 1 & 1 \\ 1 & -1 \end{bmatrix}$$
 
-<<<<<<< HEAD
-The solution relies on the well-known identity $HXH = Z$ (i.e., Hadamard gate can be used to convert $X$ to $Z$ and vice versa). Applying a sequence of gates "given unitary - $X$ - unitary" will be equivalent to $XXX = X$ gate if the unitary was $X$, and to $HXH = Z$ if the unitary was $H$. With this observation we need to distinguish $X$ from $Z$, which can be done using the $\ket{0}$ state: $X$ gate will change it to $\ket{1}$, and $Z$ gate will leave it unchanged.
-=======
-The solution relies on the well-known identity $HXH = Z$ (i.e., Hadamard gate can be used to convert $X$ to $Z$ and vice versa). Applying a sequence of gates "given unitary - $X$ - given unitary" will be equivalent to $XXX = X$ gate if the unitary was $X$, and to $HXH = Z$ if the unitary was $H$. With this observation we need to distinguish $X$ from $Z$, which can be done using the $|0\rangle$ state: $X$ gate will change it to $|1\rangle$, and $Z$ gate will leave it unchanged.
->>>>>>> 418479cf
+The solution relies on the well-known identity $HXH = Z$ (i.e., Hadamard gate can be used to convert $X$ to $Z$ and vice versa). Applying a sequence of gates "given unitary - $X$ - given unitary" will be equivalent to $XXX = X$ gate if the unitary was $X$, and to $HXH = Z$ if the unitary was $H$. With this observation we need to distinguish $X$ from $Z$, which can be done using the $\ket{0}$ state: $X$ gate will change it to $\ket{1}$, and $Z$ gate will leave it unchanged.
 
 @[solution]({
     "id": "distinguishing_unitaries__h_x_solution",
