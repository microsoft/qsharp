--- conflicted
+++ resolved
@@ -34,17 +34,10 @@
 * If `index = 3`, we use the same logic to realize that we need to apply both the $Z$ and $X$ corrections to get $|\Psi^{-}\rangle$ state.
 
 The final sequence of steps is as follows:
-<<<<<<< HEAD
 1. Apply the $H$ gate to the first qubit. 
 2. Apply the $Z$ gate to the first qubit if `index == 1` or `index == 3`.
 3. Apply the $X$ gate to the second qubit if `index == 2` or `index == 3`.
 4. Apply the $CNOT$ gate with the first qubit as control and the second qubit as target.
-=======
-1. Apply the H gate to the first qubit. 
-2. Apply the Z gate to the first qubit if `index == 1` or `index == 3`.
-3. Apply the X gate to the second qubit if `index == 2` or `index == 3`.
-4. Apply the CNOT gate with the first qubit as control and the second qubit as target.
->>>>>>> ad7953f1
 
 @[solution]({
     "id": "superposition__all_bell_states_solution_a",
