namespace Kata.Verification {
    open Microsoft.Quantum.Katas;

    operation AllBellStates_Reference (qs : Qubit[], index : Int) : Unit is Adj + Ctl {
        H(qs[0]);
        
        if index == 1 {
            Z(qs[0]);
        }
        if index == 2 {
            X(qs[1]);
        }
        if index == 3 {
            Z(qs[0]);
            X(qs[1]);
        }
        
        CNOT(qs[0], qs[1]);
    }

    @EntryPoint()
    operation CheckSolution() : Bool {
        for index in 0 .. 3 {
            if not CheckOperationsEquivalenceOnZeroStateWithFeedback(
<<<<<<< HEAD
                Kata.AllBellStates,
                AllBellStates_Reference,
                2,
                index) {
                Message("Incorrect");
=======
                Kata.AllBellStates(_, index),
                AllBellStates(_, index),
                2) {
>>>>>>> ad7953f1
                Message($"The test case for index = {index} did not pass.");
                return false;
            }
        }

        Message("Correct");
        return true;
    }
}<|MERGE_RESOLUTION|>--- conflicted
+++ resolved
@@ -22,17 +22,9 @@
     operation CheckSolution() : Bool {
         for index in 0 .. 3 {
             if not CheckOperationsEquivalenceOnZeroStateWithFeedback(
-<<<<<<< HEAD
-                Kata.AllBellStates,
-                AllBellStates_Reference,
-                2,
-                index) {
-                Message("Incorrect");
-=======
                 Kata.AllBellStates(_, index),
                 AllBellStates(_, index),
                 2) {
->>>>>>> ad7953f1
                 Message($"The test case for index = {index} did not pass.");
                 return false;
             }
