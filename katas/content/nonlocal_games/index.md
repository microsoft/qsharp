# Nonlocal Games

@[section]({
    "id": "nonlocal_games__overview",
    "title": "Overview"
})

This kata introduces three quantum nonlocal games that display "quantum pseudo-telepathy" -
the use of quantum entanglement to eliminate the need for classical communication.
In this context, "nonlocal" means that the playing parties are separated by a great distance,
so they cannot communicate with each other during the game.
Another characteristics of these games is that they are "refereed", which means the players try to win against the referee.

**This kata covers the following topics:**

- Clauser, Horne, Shimony, and Hold thought experiment (often abbreviated as CHSH game)
- Greenberger-Horne-Zeilinger game (often abbreviated as GHZ game)
- The Mermin-Peres Magic Square game

**What you should know to start working on this kata:**

- Basic linear algebra
- Basic knowledge of quantum gates and measurements

@[section]({
    "id": "nonlocal_games__chsh_game",
    "title": "CHSH Game"
})

In **CHSH Game**, two players (Alice and Bob) try to win the following game:

Each of them is given a bit (Alice gets X and Bob gets Y), and
they have to return new bits (Alice returns A and Bob returns B)
so that X ∧ Y = A ⊕ B. The trick is, they can not communicate during the game.

> - ∧ is the standard bitwise AND operator.
> - ⊕ is the exclusive or, or XOR operator, so (P ⊕ Q) is true if exactly one of P and Q is true.

To start with, let's take a look at how you would play the classical variant of this game without access to any quantum tools.
Then, let's proceed with quantum strategies for Alice and Bob.

@[exercise]({
    "id": "nonlocal_games__chsh_classical_win_condition",
    "title": "Win Condition",
    "path": "./chsh_classical_win_condition/"
})

@[exercise]({
    "id": "nonlocal_games__chsh_classical_strategy",
    "title": "Alice and Bob's Classical Strategy",
    "path": "./chsh_classical_strategy/"
})

@[exercise]({
    "id": "nonlocal_games__chsh_quantum_alice_strategy",
    "title": "Alice's Quantum Strategy",
    "path": "./chsh_quantum_alice_strategy/"
})

@[exercise]({
    "id": "nonlocal_games__chsh_quantum_bob_strategy",
    "title": "Bob's Quantum Strategy",
    "path": "./chsh_quantum_bob_strategy/"
})

@[section]({
    "id": "nonlocal_games__discussion",
    "title": "Discussion: Probability of Victory for Quantum Strategy"
})

The above quantum strategy adopted by Alice and Bob offers a win rate of $\frac{2 + \sqrt{2}}{4}$, or about $85.36\%$. Let's see why this is the case.

First, consider the outcome if Alice and Bob simply measure their qubits in the Z basis without manipulating them at all. Because of the entanglement inherent to the Bell state they hold, their measurements will always agree (i.e., both true or both false).
This will suffice for victory in the three scenarios (0,0), (0,1) and (1,0) and fail for (1,1), so their win probability is $75\%$, the same as that for the straightforward classical strategies of invariably returning both true or both false.

Now let's analyze the optimal quantum strategy.

> As a reminder, probability "wavefunction" for a two-qubit state is given by the following length-4 vector of amplitudes:
> $$\begin{bmatrix}\psi_{00}\\\psi_{01}\\\psi_{10}\\\psi_{11}\end{bmatrix}$$
> $|\psi_{ij}|^2$ gives the probability of observing the corresponding basis state $\ket{ij}$ upon measuring the qubit pair.

The initial state $\ket{00}$ has $\psi_{00} = 1$ and $\psi_{01} = \psi_{10} = \psi_{11} = 0$.
The Bell state we prepare as the first step of the game has an amplitude vector as follows (we'll use decimal approximations for matrix elements):

$$\begin{bmatrix}1/\sqrt{2}\\0\\0\\1/\sqrt{2}\end{bmatrix} = \begin{bmatrix}0.7071\\0\\0\\0.7071\end{bmatrix}$$

Let's analyze the probabilities of outcomes in case of different bits received by players.

## Case 1: Alice holds bit 0

In this case Alice simply measures in the Z basis as above.

- When Bob's bit is 0, he rotates his qubit clockwise by $\pi/8$, which corresponds to the operator

$$\begin{bmatrix}
    0.9239 & 0.3827 & 0 & 0\\
    -0.3827 & 0.9239 & 0 & 0\\
    0 & 0 & 0.9239 & 0.3827\\
    0 & 0 & -0.3827 & 0.9239
\end{bmatrix}$$
This performs the $R_y$ rotation by $\pi/8$ radians clockwise on Bob's qubit while leaving Alice's qubit unchanged.

- If Bob's bit were 1, he would rotate his qubit counterclockwise by $\pi/8$, applying a very similar operator

$$\begin{bmatrix}
    0.9239 & -0.3827 & 0 & 0\\
    0.3827 & 0.9239 & 0 & 0\\
    0 & 0 & 0.9239 & -0.3827\\
    0 & 0 & 0.3827 & 0.9239
\end{bmatrix}$$

Therefore, when Alice has bit 0, the application of the rotation operator to the Bell state gives
$$\begin{bmatrix}
    0.6533 \\
    -0.2706 \\
    0.2706 \\
    0.6533
\end{bmatrix} \text{ or }
\begin{bmatrix}
    0.6533\\
    0.2706\\
    -0.2706\\
    0.6533
\end{bmatrix}$$
depending on whether Bob holds 0 (left-hand case) or 1 (right-hand case).

The result of AND on their input bits will always be 0; thus they win when their outputs agree.  These two cases correspond to the top and bottom elements of the vectors above, with a combined probability of $(0.6533)^2 + (0.6533)^2 = 0.4268 + 0.4268 = 0.8536$, so they have an $85.36\%$ win chance.

## Case 2: Alice holds bit 1

When Alice holds bit 1, she measures in basis X (or, equivalently, Hadamard-transforms her qubit, leaving Bob's qubit unchanged,
before making her Z-basis measurement).  This corresponds to applying the operator
$$\begin{bmatrix}
    0.7071 & 0 & 0.7071 & 0\\
    0 & 0.7071 & 0 & 0.7071\\
    0.7071 & 0 & -0.7071 & 0\\
    0 & 0.7071 & 0 & -0.7071
\end{bmatrix}$$
to the Bell state, resulting in a vector of:
$$\begin{bmatrix}
    0.5\\
    0.5\\
    0.5\\
    -0.5
\end{bmatrix}$$

Now, one of the two rotation operators is applied depending on what bit Bob holds, transforming this vector into:
$$\begin{bmatrix}
    0.6533 \\
    0.2706 \\
    0.2706 \\
    -0.6533
\end{bmatrix} \text{ or }
\begin{bmatrix}
    0.2706\\
    0.6533\\
    0.6533\\
    -0.2706
    \end{bmatrix}$$

When Bob holds 0, they still want to return the same parity, which they again do with $85.36\%$ probability (left-hand vector above).
But when Bob holds 1, the AND condition is now true and the players want to answer in opposite parity. This corresponds to the second and third elements of the right-hand vector above.
Thanks to the "magic" of the combination of the counterclockwise rotation and Hadamard transform, they now do this with probability $(0.6533)^2 + (0.6533)^2 = 0.8536$ and thus $85.36\%$ becomes their win odds once more.

## Side notes

- If Bob never rotated his qubit, their entangled state would remain the Bell state if Alice held bit 0 and the state corresponding to $\frac12 \big(\ket{00} + \ket{01} + \ket{10} - \ket{11}\big)$ if Alice held bit 1.
While she and Bob would have a $100\%$ success probability against Alice's 0 bit, they would have only a $50\%$ chance of success if she held bit 1, and thus their win chance would revert to the $75\%$ of the classical strategy again.
- It can be proven that Alice and Bob cannot surpass an overall win probability of $85.36\%$ in the CHSH game. This entails a higher-level discussion of quantum observable theory, for instance see [Tsirelson's bound](https://en.wikipedia.org/wiki/Tsirelson's_bound).

@[section]({
    "id": "nonlocal_games__chsh_e2e",
    "title": "Running CHSH Game End to End"
})

Putting together the building blocks we've implemented into a strategy is very simple:
- Allocate two qubits and prepare a Bell state on them.
- Send one of the qubits to Alice and another to Bob (this step is "virtual", not directly reflected in Q# code, other than making sure that Alice and Bob each act on their qubit only).
- Have Alice and Bob perform their measurements on their respective qubits using `AliceQuantum` and `BobQuantum` operations.
- Reset used qubits to $\ket{0}$ before they are released.
- Return their measurement results.

In the example below you can compare winning percentage of classical and quantum games.

>You may play with the code and check if there is a difference in results when
>1. The referee picks non-random bits. How can the referee minimize Alice and Bob's win probability?
>2. Bob's qubit is measured first.
>3. Alice and Bob get unentangled qubit pair.

@[example]({"id": "nonlocal_games__chsh_e2edemo", "codePath": "./examples/CHSHGameDemo.qs"})

@[section]({
<<<<<<< HEAD
    "id": "nonlocal_games__ghz_game",
    "title": "GHZ Game"
})

In **GHZ Game** three players (Alice, Bob and Charlie) try to win the following game:

Each of them is given a bit (r, s and t respectively), and they have to return new bits (a, b and c respectively) 
so that **r ∨ s ∨ t = a ⊕ b ⊕ c**.
The input bits will have zero or two bits set to true and three or one bits set to false. 
The players are free to share information (and even qubits!) before the game starts, but are forbidden from communicating
with each other afterwards.

- ∨ is the standard bitwise OR operator.
- ⊕ is the exclusive or, or XOR operator, so (P ⊕ Q) is true if exactly one of P and Q is true.

To start with, take a look at how you would play the classical variant of this game without access to any quantum tools.
Then, let's proceed with quantum strategy and game implementation.

@[exercise]({
    "id": "nonlocal_games__ghz_win_condition",
    "title": "Win Condition",
    "path": "./ghz_win_condition/"
})

@[exercise]({
    "id": "nonlocal_games__ghz_classical_strategy",
    "title": "Classical Strategy",
    "path": "./ghz_classical_strategy/"
})

@[exercise]({
    "id": "nonlocal_games__ghz_classical_game",
    "title": "Classical GHZ Game",
    "path": "./ghz_classical_game/"
})

@[section]({
=======
>>>>>>> 2e6ffa12
    "id": "nonlocal_games__conclusion",
    "title": "Conclusion"
})

Congratulations! In this kata you learned how to use quantum entanglement in nonlocal quantum games to get results that are better than any classical strategy can offer.<|MERGE_RESOLUTION|>--- conflicted
+++ resolved
@@ -190,7 +190,6 @@
 @[example]({"id": "nonlocal_games__chsh_e2edemo", "codePath": "./examples/CHSHGameDemo.qs"})
 
 @[section]({
-<<<<<<< HEAD
     "id": "nonlocal_games__ghz_game",
     "title": "GHZ Game"
 })
@@ -228,8 +227,6 @@
 })
 
 @[section]({
-=======
->>>>>>> 2e6ffa12
     "id": "nonlocal_games__conclusion",
     "title": "Conclusion"
 })
