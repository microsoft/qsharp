// Copyright (c) Microsoft Corporation.
// Licensed under the MIT License.

use super::get_references;
use crate::{
    protocol,
    test_utils::{
        compile_notebook_with_fake_stdlib_and_markers, compile_with_fake_stdlib,
        get_source_and_marker_offsets, target_offsets_to_spans,
    },
};
use expect_test::{expect, Expect};
use indoc::indoc;

/// Asserts that the reference locations given at the cursor position matches the expected reference locations.
/// The cursor position is indicated by a `↘` marker in the source text.
fn check_with_std(source_with_markers: &str, expect: &Expect) {
    let (source, cursor_offsets, _) = get_source_and_marker_offsets(source_with_markers);
    let compilation = compile_with_fake_stdlib("<source>", &source);
    let actual = get_references(&compilation, "<source>", cursor_offsets[0], true);
    expect.assert_debug_eq(&actual);
}

/// Asserts that the reference locations given at the cursor position matches the expected reference locations.
/// The cursor position is indicated by a `↘` marker in the source text.
/// The expected reference location ranges are indicated by `◉` markers in the source text.
fn check(source_with_markers: &str, include_declaration: bool) {
    let (source, cursor_offsets, target_offsets) =
        get_source_and_marker_offsets(source_with_markers);
    let target_spans = target_offsets_to_spans(&target_offsets);
    let compilation = compile_with_fake_stdlib("<source>", &source);
    let actual = get_references(
        &compilation,
        "<source>",
        cursor_offsets[0],
        include_declaration,
    )
    .into_iter()
    .map(|l| l.span)
    .collect::<Vec<_>>();
    for target in &target_spans {
        assert!(
            actual.contains(target),
            "expected {actual:?} to contain {target:?}"
        );
    }
    assert!(target_spans.len() == actual.len());
}

fn check_include_decl(source_with_markers: &str) {
    check(source_with_markers, true);
}

fn check_exclude_decl(source_with_markers: &str) {
    check(source_with_markers, false);
}

fn check_notebook_exclude_decl(cells_with_markers: &[(&str, &str)]) {
    let (compilation, cell_uri, offset, target_spans) =
        compile_notebook_with_fake_stdlib_and_markers(cells_with_markers);

    let actual = get_references(&compilation, &cell_uri, offset, false)
        .into_iter()
        .collect::<Vec<_>>();
    for target in &target_spans {
        assert!(
            actual.contains(&protocol::Location {
                source: target.0.clone(),
                span: target.1
            }),
            "expected {actual:?} to contain {target:?}"
        );
    }
    assert!(target_spans.len() == actual.len());
}

#[test]
fn std_callable_ref() {
    check_with_std(
        indoc! {r#"
        namespace Test {
            open FakeStdLib;
            operation Foo() : Unit {
                Fa↘ke();
                let x = 3;
                Fake();
            }
        }
    "#},
        &expect![[r#"
            [
                Location {
                    source: "qsharp-library-source:<std>",
                    span: Span {
                        start: 49,
                        end: 53,
                    },
                },
                Location {
                    source: "<source>",
                    span: Span {
                        start: 75,
                        end: 79,
                    },
                },
                Location {
                    source: "<source>",
                    span: Span {
                        start: 110,
                        end: 114,
                    },
                },
            ]
        "#]],
    );
}

#[test]
fn callable_def() {
    check_include_decl(
        r#"
        namespace Test {
            operation ◉F↘oo◉() : Unit {
                ◉Foo◉();
                ◉Foo◉();
            }
        }
    "#,
    );
}

#[test]
fn callable_ref() {
    check_include_decl(
        r#"
        namespace Test {
            operation ◉Foo◉() : Unit {
                ◉Fo↘o◉();
                ◉Foo◉();
            }
        }
    "#,
    );
}

#[test]
fn callable_exclude_def() {
    check_exclude_decl(
        r#"
        namespace Test {
            operation Foo() : Unit {
                ◉Fo↘o◉();
                ◉Foo◉();
            }
        }
    "#,
    );
}

#[test]
fn udt_def() {
    check_include_decl(
        r#"
        namespace Test {
            newtype ◉B↘ar◉ = (fst : Int, snd : Int);
            operation Foo(x : ◉Bar◉) : Unit {
                let bar = ◉Bar◉(1, 2);
                let baz = bar::fst;
            }
        }
    "#,
    );
}

#[test]
fn udt_ref() {
    check_include_decl(
        r#"
        namespace Test {
            newtype ◉Bar◉ = (fst : Int, snd : Int);
            operation Foo(x : ◉B↘ar◉) : Unit {
                let bar = ◉Bar◉(1, 2);
                let baz = bar::fst;
            }
        }
    "#,
    );
}

#[test]
fn udt_ref_constructor() {
    check_include_decl(
        r#"
        namespace Test {
            newtype ◉Bar◉ = (fst : Int, snd : Int);
            operation Foo(x : ◉Bar◉) : Unit {
                let bar = ◉B↘ar◉(1, 2);
                let baz = bar::fst;
            }
        }
    "#,
    );
}

#[test]
fn udt_exclude_def() {
    check_exclude_decl(
        r#"
        namespace Test {
            newtype Bar = (fst : Int, snd : Int);
            operation Foo(x : ◉B↘ar◉) : Unit {
                let bar = ◉Bar◉(1, 2);
                let baz = bar::fst;
            }
        }
    "#,
    );
}

#[test]
fn std_udt_ref() {
    check_with_std(
        indoc! {r#"
        namespace Test {
            open FakeStdLib;
            operation Foo(x : U↘dt) : Unit {}
        }
    "#},
        &expect![[r#"
            [
                Location {
                    source: "qsharp-library-source:<std>",
                    span: Span {
                        start: 210,
                        end: 213,
                    },
                },
                Location {
                    source: "<source>",
                    span: Span {
                        start: 60,
                        end: 63,
                    },
                },
            ]
        "#]],
    );
}

#[test]
fn field_def() {
    check_include_decl(
        r#"
        namespace Test {
            newtype Bar = (◉f↘st◉ : Int, snd : Int);
            operation Foo() : Unit {
                let bar = Bar(1, 2);
                let baz = bar::◉fst◉;
            }
        }
    "#,
    );
}

#[test]
fn field_ref() {
    check_include_decl(
        r#"
        namespace Test {
            newtype Bar = (◉fst◉ : Int, snd : Int);
            operation Foo() : Unit {
                let bar = Bar(1, 2);
                let baz = bar::◉f↘st◉;
            }
        }
    "#,
    );
}

#[test]
fn field_exclude_def() {
    check_exclude_decl(
        r#"
        namespace Test {
            newtype Bar = (fst : Int, snd : Int);
            operation Foo() : Unit {
                let bar = Bar(1, 2);
                let baz = bar::◉f↘st◉;
            }
        }
    "#,
    );
}

#[test]
fn std_field_ref() {
    check_with_std(
        indoc! {r#"
        namespace Test {
            open FakeStdLib;
            operation Foo() : Unit {
                let bar = Udt(1, 2);
                let baz = bar::↘x;
            }
        }
    "#},
        &expect![[r#"
            [
                Location {
                    source: "qsharp-library-source:<std>",
                    span: Span {
                        start: 217,
                        end: 218,
                    },
                },
                Location {
                    source: "<source>",
                    span: Span {
                        start: 119,
                        end: 120,
                    },
                },
            ]
        "#]],
    );
}

#[test]
fn local_def() {
    check_include_decl(
        r#"
        namespace Test {
            operation Foo() : Unit {
                let ◉z↘ip◉ = 3;
                let zap = ◉zip◉;
            }
            operation Bar() : Unit {
                let zip = 3;
                let zap = zip;
            }
        }
    "#,
    );
}

#[test]
fn local_ref() {
    check_include_decl(
        r#"
        namespace Test {
            operation Foo() : Unit {
                let ◉zip◉ = 3;
                let zap = ◉z↘ip◉;
            }
            operation Bar() : Unit {
                let zip = 3;
                let zap = zip;
            }
        }
    "#,
    );
}

#[test]
fn param_def() {
    check_include_decl(
        r#"
        namespace Test {
            operation Foo(◉b↘ar◉ : Int) : Unit {
                let lambda = (bar, baz) => {
                    let zip = bar;
                }
                let zip = ◉bar◉;
            }
        }
    "#,
    );
}

#[test]
fn param_ref() {
    check_include_decl(
        r#"
        namespace Test {
            operation Foo(bar : Int) : Unit {
                let lambda = (◉bar◉, baz) => {
                    let zip = ◉b↘ar◉;
                }
                let zip = bar;
            }
        }
    "#,
    );
}

#[test]
fn local_shadow_def() {
    check_include_decl(
        r#"
        namespace Test {
            operation Foo() : Unit {
                let bar = 3;
                {
                    let ◉b↘ar◉ = 2.0;
                    let baz = ◉bar◉;
                }
                let baz = bar;
            }
        }
    "#,
    );
}

#[test]
fn local_shadow_ref() {
    check_include_decl(
        r#"
        namespace Test {
            operation Foo() : Unit {
                let bar = 3;
                {
                    let ◉bar◉ = 2.0;
                    let baz = ◉ba↘r◉;
                }
                let baz = bar;
            }
        }
    "#,
    );
}

#[test]
fn local_exclude_def() {
    check_exclude_decl(
        r#"
        namespace Test {
            operation Foo() : Unit {
                let b↘ar = 3;
                let baz = ◉bar◉;
            }
        }
    "#,
    );
}

#[test]
<<<<<<< HEAD
fn notebook_across_cells() {
    check_notebook_exclude_decl(&[
        ("cell1", "operation Callee() : Unit {}"),
        ("cell2", "◉C↘allee◉();"),
        ("cell3", "◉Callee◉();"),
    ]);
}

#[test]
fn notebook_defined_in_later_cell() {
    check_notebook_exclude_decl(&[
        ("cell1", "C↘allee();"),
        ("cell2", "operation Callee() : Unit {}"),
    ]);
=======
fn ty_param_def() {
    check_include_decl(
        r#"
        namespace Test {
            operation Foo<◉'↘T◉>(x : ◉'T◉) : ◉'T◉ { x }
        }
    "#,
    );
}

#[test]
fn ty_param_ref() {
    check_include_decl(
        r#"
        namespace Test {
            operation Foo<◉'T◉>(x : ◉'↘T◉) : ◉'T◉ { x }
        }
    "#,
    );
>>>>>>> 34357178
}<|MERGE_RESOLUTION|>--- conflicted
+++ resolved
@@ -444,7 +444,28 @@
 }
 
 #[test]
-<<<<<<< HEAD
+fn ty_param_def() {
+    check_include_decl(
+        r#"
+        namespace Test {
+            operation Foo<◉'↘T◉>(x : ◉'T◉) : ◉'T◉ { x }
+        }
+    "#,
+    );
+}
+
+#[test]
+fn ty_param_ref() {
+    check_include_decl(
+        r#"
+        namespace Test {
+            operation Foo<◉'T◉>(x : ◉'↘T◉) : ◉'T◉ { x }
+        }
+    "#,
+    );
+}
+
+#[test]
 fn notebook_across_cells() {
     check_notebook_exclude_decl(&[
         ("cell1", "operation Callee() : Unit {}"),
@@ -459,25 +480,4 @@
         ("cell1", "C↘allee();"),
         ("cell2", "operation Callee() : Unit {}"),
     ]);
-=======
-fn ty_param_def() {
-    check_include_decl(
-        r#"
-        namespace Test {
-            operation Foo<◉'↘T◉>(x : ◉'T◉) : ◉'T◉ { x }
-        }
-    "#,
-    );
-}
-
-#[test]
-fn ty_param_ref() {
-    check_include_decl(
-        r#"
-        namespace Test {
-            operation Foo<◉'T◉>(x : ◉'↘T◉) : ◉'T◉ { x }
-        }
-    "#,
-    );
->>>>>>> 34357178
 }