// Copyright (c) Microsoft Corporation.
// Licensed under the MIT License.

use super::get_references;
use crate::{
    protocol,
    test_utils::{
        compile_notebook_with_fake_stdlib_and_markers, compile_with_fake_stdlib,
        get_source_and_marker_offsets, target_offsets_to_spans,
    },
};
use expect_test::{expect, Expect};
use indoc::indoc;

/// Asserts that the reference locations given at the cursor position matches the expected reference locations.
/// The cursor position is indicated by a `↘` marker in the source text.
fn check_with_std(source_with_markers: &str, expect: &Expect) {
    let (source, cursor_offsets, _) = get_source_and_marker_offsets(source_with_markers);
    let compilation = compile_with_fake_stdlib("<source>", &source);
    let actual = get_references(&compilation, "<source>", cursor_offsets[0], true);
    expect.assert_debug_eq(&actual);
}

/// Asserts that the reference locations given at the cursor position matches the expected reference locations.
/// The cursor position is indicated by a `↘` marker in the source text.
/// The expected reference location ranges are indicated by `◉` markers in the source text.
fn check(source_with_markers: &str, include_declaration: bool) {
    let (source, cursor_offsets, target_offsets) =
        get_source_and_marker_offsets(source_with_markers);
    let target_spans = target_offsets_to_spans(&target_offsets);
    let compilation = compile_with_fake_stdlib("<source>", &source);
    let actual = get_references(
        &compilation,
        "<source>",
        cursor_offsets[0],
        include_declaration,
    )
    .into_iter()
    .map(|l| l.span)
    .collect::<Vec<_>>();
    for target in &target_spans {
        assert!(
            actual.contains(target),
            "expected {actual:?} to contain {target:?}"
        );
    }
    assert!(target_spans.len() == actual.len());
}

fn check_include_decl(source_with_markers: &str) {
    check(source_with_markers, true);
}

fn check_exclude_decl(source_with_markers: &str) {
    check(source_with_markers, false);
}

fn check_notebook_exclude_decl(cells_with_markers: &[(&str, &str)]) {
    let (compilation, cell_uri, offset, target_spans) =
        compile_notebook_with_fake_stdlib_and_markers(cells_with_markers);

    let actual = get_references(&compilation, &cell_uri, offset, false)
        .into_iter()
        .collect::<Vec<_>>();
    for target in &target_spans {
        assert!(
            actual.contains(&protocol::Location {
                source: target.0.clone(),
                span: target.1
            }),
            "expected {actual:?} to contain {target:?}"
        );
    }
    assert!(target_spans.len() == actual.len());
}

#[test]
fn std_callable_ref() {
    check_with_std(
        indoc! {r#"
        namespace Test {
            open FakeStdLib;
            operation Foo() : Unit {
                Fa↘ke();
                let x = 3;
                Fake();
            }
        }
    "#},
        &expect![[r#"
            [
                Location {
                    source: "qsharp-library-source:<std>",
                    span: Span {
                        start: 49,
                        end: 53,
                    },
                },
                Location {
                    source: "<source>",
                    span: Span {
                        start: 75,
                        end: 79,
                    },
                },
                Location {
                    source: "<source>",
                    span: Span {
                        start: 110,
                        end: 114,
                    },
                },
            ]
        "#]],
    );
}

#[test]
fn callable_def() {
    check_include_decl(
        r#"
        namespace Test {
            operation ◉F↘oo◉() : Unit {
                ◉Foo◉();
                ◉Foo◉();
            }
        }
    "#,
    );
}

#[test]
fn callable_ref() {
    check_include_decl(
        r#"
        namespace Test {
            operation ◉Foo◉() : Unit {
                ◉Fo↘o◉();
                ◉Foo◉();
            }
        }
    "#,
    );
}

#[test]
fn callable_exclude_def() {
    check_exclude_decl(
        r#"
        namespace Test {
            operation Foo() : Unit {
                ◉Fo↘o◉();
                ◉Foo◉();
            }
        }
    "#,
    );
}

#[test]
fn udt_def() {
    check_include_decl(
        r#"
        namespace Test {
            newtype ◉B↘ar◉ = (fst : Int, snd : Int);
            operation Foo(x : ◉Bar◉) : Unit {
                let bar = ◉Bar◉(1, 2);
                let baz = bar::fst;
            }
        }
    "#,
    );
}

#[test]
fn udt_ref() {
    check_include_decl(
        r#"
        namespace Test {
            newtype ◉Bar◉ = (fst : Int, snd : Int);
            operation Foo(x : ◉B↘ar◉) : Unit {
                let bar = ◉Bar◉(1, 2);
                let baz = bar::fst;
            }
        }
    "#,
    );
}

#[test]
fn udt_ref_constructor() {
    check_include_decl(
        r#"
        namespace Test {
            newtype ◉Bar◉ = (fst : Int, snd : Int);
            operation Foo(x : ◉Bar◉) : Unit {
                let bar = ◉B↘ar◉(1, 2);
                let baz = bar::fst;
            }
        }
    "#,
    );
}

#[test]
fn udt_exclude_def() {
    check_exclude_decl(
        r#"
        namespace Test {
            newtype Bar = (fst : Int, snd : Int);
            operation Foo(x : ◉B↘ar◉) : Unit {
                let bar = ◉Bar◉(1, 2);
                let baz = bar::fst;
            }
        }
    "#,
    );
}

#[test]
fn std_udt_ref() {
    check_with_std(
        indoc! {r#"
        namespace Test {
            open FakeStdLib;
            operation Foo(x : U↘dt) : Unit {}
        }
    "#},
        &expect![[r#"
            [
                Location {
                    source: "qsharp-library-source:<std>",
                    span: Span {
                        start: 210,
                        end: 213,
                    },
                },
                Location {
                    source: "<source>",
                    span: Span {
                        start: 60,
                        end: 63,
                    },
                },
            ]
        "#]],
    );
}

#[test]
fn field_def() {
    check_include_decl(
        r#"
        namespace Test {
            newtype Bar = (◉f↘st◉ : Int, snd : Int);
            operation Foo() : Unit {
                let bar = Bar(1, 2);
                let baz = bar::◉fst◉;
            }
        }
    "#,
    );
}

#[test]
fn field_ref() {
    check_include_decl(
        r#"
        namespace Test {
            newtype Bar = (◉fst◉ : Int, snd : Int);
            operation Foo() : Unit {
                let bar = Bar(1, 2);
                let baz = bar::◉f↘st◉;
            }
        }
    "#,
    );
}

#[test]
fn field_exclude_def() {
    check_exclude_decl(
        r#"
        namespace Test {
            newtype Bar = (fst : Int, snd : Int);
            operation Foo() : Unit {
                let bar = Bar(1, 2);
                let baz = bar::◉f↘st◉;
            }
        }
    "#,
    );
}

#[test]
fn std_field_ref() {
    check_with_std(
        indoc! {r#"
        namespace Test {
            open FakeStdLib;
            operation Foo() : Unit {
                let bar = Udt(1, 2);
                let baz = bar::↘x;
            }
        }
    "#},
        &expect![[r#"
            [
                Location {
                    source: "qsharp-library-source:<std>",
                    span: Span {
                        start: 217,
                        end: 218,
                    },
                },
                Location {
                    source: "<source>",
                    span: Span {
                        start: 119,
                        end: 120,
                    },
                },
            ]
        "#]],
    );
}

#[test]
fn local_def() {
    check_include_decl(
        r#"
        namespace Test {
            operation Foo() : Unit {
                let ◉z↘ip◉ = 3;
                let zap = ◉zip◉;
            }
            operation Bar() : Unit {
                let zip = 3;
                let zap = zip;
            }
        }
    "#,
    );
}

#[test]
fn local_ref() {
    check_include_decl(
        r#"
        namespace Test {
            operation Foo() : Unit {
                let ◉zip◉ = 3;
                let zap = ◉z↘ip◉;
            }
            operation Bar() : Unit {
                let zip = 3;
                let zap = zip;
            }
        }
    "#,
    );
}

#[test]
fn param_def() {
    check_include_decl(
        r#"
        namespace Test {
            operation Foo(◉b↘ar◉ : Int) : Unit {
                let lambda = (bar, baz) => {
                    let zip = bar;
                }
                let zip = ◉bar◉;
            }
        }
    "#,
    );
}

#[test]
fn param_ref() {
    check_include_decl(
        r#"
        namespace Test {
            operation Foo(bar : Int) : Unit {
                let lambda = (◉bar◉, baz) => {
                    let zip = ◉b↘ar◉;
                }
                let zip = bar;
            }
        }
    "#,
    );
}

#[test]
fn local_shadow_def() {
    check_include_decl(
        r#"
        namespace Test {
            operation Foo() : Unit {
                let bar = 3;
                {
                    let ◉b↘ar◉ = 2.0;
                    let baz = ◉bar◉;
                }
                let baz = bar;
            }
        }
    "#,
    );
}

#[test]
fn local_shadow_ref() {
    check_include_decl(
        r#"
        namespace Test {
            operation Foo() : Unit {
                let bar = 3;
                {
                    let ◉bar◉ = 2.0;
                    let baz = ◉ba↘r◉;
                }
                let baz = bar;
            }
        }
    "#,
    );
}

#[test]
fn local_exclude_def() {
    check_exclude_decl(
        r#"
        namespace Test {
            operation Foo() : Unit {
                let b↘ar = 3;
                let baz = ◉bar◉;
            }
        }
    "#,
    );
}

#[test]
<<<<<<< HEAD
=======
fn ty_param_def() {
    check_include_decl(
        r#"
        namespace Test {
            operation Foo<◉'↘T◉>(x : ◉'T◉) : ◉'T◉ { x }
        }
    "#,
    );
}

#[test]
fn ty_param_ref() {
    check_include_decl(
        r#"
        namespace Test {
            operation Foo<◉'T◉>(x : ◉'↘T◉) : ◉'T◉ { x }
        }
    "#,
    );
}

#[test]
>>>>>>> d70b544e
fn notebook_across_cells() {
    check_notebook_exclude_decl(&[
        ("cell1", "operation Callee() : Unit {}"),
        ("cell2", "◉C↘allee◉();"),
        ("cell3", "◉Callee◉();"),
    ]);
}

#[test]
fn notebook_defined_in_later_cell() {
    check_notebook_exclude_decl(&[
        ("cell1", "C↘allee();"),
        ("cell2", "operation Callee() : Unit {}"),
    ]);
}<|MERGE_RESOLUTION|>--- conflicted
+++ resolved
@@ -444,8 +444,6 @@
 }
 
 #[test]
-<<<<<<< HEAD
-=======
 fn ty_param_def() {
     check_include_decl(
         r#"
@@ -468,7 +466,6 @@
 }
 
 #[test]
->>>>>>> d70b544e
 fn notebook_across_cells() {
     check_notebook_exclude_decl(&[
         ("cell1", "operation Callee() : Unit {}"),
