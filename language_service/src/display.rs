--- conflicted
+++ resolved
@@ -336,13 +336,8 @@
 
 impl<'a> Display for HirUdt<'a> {
     fn fmt(&self, f: &mut Formatter<'_>) -> Result {
-<<<<<<< HEAD
         let udt_def = UdtDef::new(self.compilation, &self.udt.definition);
-        write!(f, "{} = {}", self.udt.name, udt_def)
-=======
-        let udt_def = UdtDef::new(self.compilation, self.udt);
-        write!(f, "newtype {} = {}", self.ident.name, udt_def)
->>>>>>> 808e6ec8
+        write!(f, "newtype {} = {}", self.udt.name, udt_def)
     }
 }
 
