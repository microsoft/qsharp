--- conflicted
+++ resolved
@@ -412,13 +412,8 @@
     fn visit_callable_decl(&mut self, decl: &'_ ast::CallableDecl) {
         if self.include_declaration {
             decl.generics.iter().for_each(|p| {
-<<<<<<< HEAD
-                let res = self.compilation.user_unit.ast.names.get(p.id);
+                let res = self.compilation.get_res(p.id);
                 if let Some(resolve::Res::Param(_, param_id)) = res {
-=======
-                let res = self.compilation.get_res(p.id);
-                if let Some(resolve::Res::Param(param_id)) = res {
->>>>>>> 87156472
                     if *param_id == self.param_id {
                         self.locations.push(p.span);
                     }
@@ -430,13 +425,8 @@
 
     fn visit_ty(&mut self, ty: &'_ ast::Ty) {
         if let ast::TyKind::Param(param) = &*ty.kind {
-<<<<<<< HEAD
-            let res = self.compilation.user_unit.ast.names.get(param.id);
+            let res = self.compilation.get_res(param.id);
             if let Some(resolve::Res::Param(_, param_id)) = res {
-=======
-            let res = self.compilation.get_res(param.id);
-            if let Some(resolve::Res::Param(param_id)) = res {
->>>>>>> 87156472
                 if *param_id == self.param_id {
                     self.locations.push(param.span);
                 }
