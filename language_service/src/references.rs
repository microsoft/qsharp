--- conflicted
+++ resolved
@@ -9,15 +9,8 @@
 use crate::compilation::{Compilation, Lookup};
 use crate::name_locator::{Handler, Locator, LocatorContext};
 use crate::protocol::Location;
-<<<<<<< HEAD
 use crate::qsc_utils::protocol_location;
-use qsc::ast::visit::{walk_expr, walk_ty, Visitor};
-=======
-use crate::qsc_utils::{
-    map_offset, protocol_location, resolve_item_relative_to_user_package, Compilation,
-};
 use qsc::ast::visit::{walk_callable_decl, walk_expr, walk_ty, Visitor};
->>>>>>> 34357178
 use qsc::hir::ty::Ty;
 use qsc::hir::Res;
 use qsc::{ast, hir, resolve, Span};
@@ -300,7 +293,7 @@
     find_refs
         .locations
         .into_iter()
-        .map(|l| protocol_location(compilation, l, None))
+        .map(|l| protocol_location(compilation, l, compilation.user_package_id))
         .collect()
 }
 
@@ -419,7 +412,7 @@
     fn visit_callable_decl(&mut self, decl: &'_ ast::CallableDecl) {
         if self.include_declaration {
             decl.generics.iter().for_each(|p| {
-                let res = self.compilation.user_unit.ast.names.get(p.id);
+                let res = self.compilation.get_res(p.id);
                 if let Some(resolve::Res::Param(param_id)) = res {
                     if *param_id == self.param_id {
                         self.locations.push(p.span);
@@ -432,7 +425,7 @@
 
     fn visit_ty(&mut self, ty: &'_ ast::Ty) {
         if let ast::TyKind::Param(param) = &*ty.kind {
-            let res = self.compilation.user_unit.ast.names.get(param.id);
+            let res = self.compilation.get_res(param.id);
             if let Some(resolve::Res::Param(param_id)) = res {
                 if *param_id == self.param_id {
                     self.locations.push(param.span);
