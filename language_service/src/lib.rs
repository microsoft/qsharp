--- conflicted
+++ resolved
@@ -4,17 +4,7 @@
 #![warn(clippy::mod_module_files, clippy::pedantic, clippy::unwrap_used)]
 #![allow(clippy::missing_errors_doc, clippy::missing_panics_doc)]
 
-<<<<<<< HEAD
 mod compilation;
-=======
-use crate::qsc_utils::compile_document;
-use log::trace;
-use protocol::{CompletionList, Hover, Location, SignatureHelp, WorkspaceConfigurationUpdate};
-use qsc::{PackageType, TargetProfile};
-use qsc_utils::Compilation;
-use rustc_hash::FxHashMap;
-
->>>>>>> c1aa7589
 pub mod completion;
 pub mod definition;
 mod display;
@@ -34,8 +24,7 @@
 use log::trace;
 use miette::Diagnostic;
 use protocol::{
-    CompletionList, Definition, DiagnosticUpdate, Hover, SignatureHelp,
-    WorkspaceConfigurationUpdate,
+    CompletionList, DiagnosticUpdate, Hover, Location, SignatureHelp, WorkspaceConfigurationUpdate,
 };
 use qsc::{compile::Error, PackageType, TargetProfile};
 use rustc_hash::{FxHashMap, FxHashSet};
@@ -249,20 +238,8 @@
 
     /// LSP: textDocument/definition
     #[must_use]
-<<<<<<< HEAD
-    pub fn get_definition(&self, uri: &str, offset: u32) -> Option<Definition> {
+    pub fn get_definition(&self, uri: &str, offset: u32) -> Option<Location> {
         self.document_op(definition::get_definition, "get_definition", uri, offset)
-=======
-    pub fn get_definition(&self, uri: &str, offset: u32) -> Option<Location> {
-        trace!("get_definition: uri: {uri:?}, offset: {offset:?}");
-        let res = definition::get_definition(
-            &self
-            .document_map.get(uri).as_ref()
-                .expect("get_definition should not be called before document has been initialized with update_document").compilation,
-                uri, offset);
-        trace!("get_definition result: {res:?}");
-        res
->>>>>>> c1aa7589
     }
 
     /// LSP: textDocument/hover
@@ -273,14 +250,14 @@
         offset: u32,
         include_declaration: bool,
     ) -> Vec<Location> {
-        trace!("get_references: uri: {uri:?}, offset: {offset:?}, include_declaration: {include_declaration:?}");
-        let refs = references::get_references(
-            &self
-            .document_map.get(uri).as_ref()
-                .expect("get_references should not be called before document has been initialized with update_document").compilation,
-                uri, offset, include_declaration);
-        trace!("get_references result: {refs:?}");
-        refs
+        self.document_op(
+            |compilation, uri, offset| {
+                references::get_references(compilation, uri, offset, include_declaration)
+            },
+            "get_references",
+            uri,
+            offset,
+        )
     }
 
     #[must_use]
@@ -301,20 +278,8 @@
 
     /// LSP: textDocument/rename
     #[must_use]
-<<<<<<< HEAD
-    pub fn get_rename(&self, uri: &str, offset: u32) -> Vec<protocol::Span> {
+    pub fn get_rename(&self, uri: &str, offset: u32) -> Vec<Location> {
         self.document_op(rename::get_rename, "get_rename", uri, offset)
-=======
-    pub fn get_rename(&self, uri: &str, offset: u32) -> Vec<Location> {
-        trace!("get_rename: uri: {uri:?}, offset: {offset:?}");
-        let res = rename::get_rename(
-            &self
-            .document_map.get(uri).as_ref()
-                .expect("get_rename should not be called before document has been initialized with update_document").compilation,
-                uri, offset);
-        trace!("get_rename result: {res:?}");
-        res
->>>>>>> c1aa7589
     }
 
     /// LSP: textDocument/prepareRename
