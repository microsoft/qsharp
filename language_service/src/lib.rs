// Copyright (c) Microsoft Corporation.
// Licensed under the MIT License.

#![warn(clippy::mod_module_files, clippy::pedantic, clippy::unwrap_used)]
#![allow(clippy::missing_errors_doc, clippy::missing_panics_doc)]

pub mod code_lens;
mod compilation;
pub mod completion;
pub mod definition;
pub mod format;
pub mod hover;
mod name_locator;
mod project_system;
pub mod protocol;
mod qsc_utils;
pub mod references;
pub mod rename;
pub mod signature_help;
mod state;
#[cfg(test)]
mod test_utils;
#[cfg(test)]
mod tests;

use compilation::Compilation;
use futures::channel::mpsc::{unbounded, UnboundedReceiver, UnboundedSender};
use futures_util::StreamExt;
use log::{trace, warn};
use protocol::{
<<<<<<< HEAD
    CompletionList, DiagnosticUpdate, Hover, NotebookMetadata, SignatureHelp, TextEdit,
=======
    CodeLens, CompletionList, DiagnosticUpdate, Hover, NotebookMetadata, SignatureHelp,
>>>>>>> 7ead97e7
    WorkspaceConfigurationUpdate,
};
use qsc::{
    line_column::{Encoding, Position, Range},
    location::Location,
};
use qsc_project::JSFileEntry;
use state::{CompilationState, CompilationStateUpdater};
use std::{cell::RefCell, fmt::Debug, future::Future, pin::Pin, rc::Rc, sync::Arc};

pub struct LanguageService {
    /// All [`Position`]s and [`Range`]s will be mapped using this encoding.
    /// In LSP the equivalent would be the `positionEncoding` server capability.
    position_encoding: Encoding,
    /// The compilation state. This state is protected by a `RefCell` so that
    /// read and update operations can share it. Update operations should take
    /// care never leave `CompilationState` in an inconsistent state during an
    /// `await` point, as readers may have access to it.
    state: Rc<RefCell<CompilationState>>,
    /// Channel for compilation state update messages coming from the client.
    state_updater: Option<UnboundedSender<Update>>,
}

impl LanguageService {
    #[must_use]
    pub fn new(position_encoding: Encoding) -> Self {
        Self {
            position_encoding,
            state: Rc::default(),
            state_updater: Option::default(),
        }
    }

    /// Creates an `UpdateWorker`. An update worker will read messages posted
    /// to the update channel and apply them, sequentially, to the compilation state.
    ///
    /// This method *must* be called for the language service to do any work.
    /// The caller needs to start the worker by calling `.run()` .
    pub fn create_update_worker<'a>(
        &mut self,
        diagnostics_receiver: impl Fn(DiagnosticUpdate) + 'a,
        read_file: impl Fn(String) -> Pin<Box<dyn Future<Output = (Arc<str>, Arc<str>)>>> + 'a,
        list_directory: impl Fn(String) -> Pin<Box<dyn Future<Output = Vec<JSFileEntry>>>> + 'a,
        get_manifest: impl Fn(String) -> Pin<Box<dyn Future<Output = Option<qsc_project::ManifestDescriptor>>>>
            + 'a,
    ) -> UpdateWorker<'a> {
        assert!(self.state_updater.is_none());
        let (send, recv) = unbounded();
        let worker = UpdateWorker {
            updater: CompilationStateUpdater::new(
                self.state.clone(),
                diagnostics_receiver,
                read_file,
                list_directory,
                get_manifest,
            ),
            recv,
        };
        self.state_updater = Some(send);
        worker
    }

    /// Stops the language service from processing further updates.
    /// This will stop the update worker, and any update operations
    /// that the language service receives after this call will be ignored.
    pub fn stop_updates(&mut self) {
        // Dropping the sender will cause the
        // worker created in [`create_update_worker()`] to stop.
        self.state_updater = None;
    }

    /// Updates the workspace configuration. If any compiler settings are updated,
    /// a recompilation may be triggered, which will result in a new set of diagnostics
    /// being published.
    ///
    /// LSP: workspace/didChangeConfiguration
    pub fn update_configuration(&mut self, configuration: WorkspaceConfigurationUpdate) {
        trace!("update_configuration: {configuration:?}");
        self.send_update(Update::Configuration {
            changed: configuration,
        });
    }

    /// Indicates that the document has been opened or the source has been updated.
    /// This should be called before any language service requests have been made
    /// for the document, typically when the document is first opened in the editor.
    /// It should also be called whenever the source code is updated.
    ///
    /// This is the "entry point" for the language service's logic, after its constructor.
    ///
    /// LSP: textDocument/didOpen, textDocument/didChange
    pub fn update_document(&mut self, uri: &str, version: u32, text: &str) {
        trace!("update_document: {uri} {version}");
        self.send_update(Update::Document {
            uri: uri.into(),
            version,
            text: text.into(),
        });
    }

    /// Indicates that the client is no longer interested in the document,
    /// typically occurs when the document is closed in the editor.
    ///
    /// LSP: textDocument/didClose
    pub fn close_document(&mut self, uri: &str) {
        trace!("close_document: {uri}");
        self.send_update(Update::CloseDocument { uri: uri.into() });
    }

    /// The uri refers to the notebook itself, not any of the individual cells.
    ///
    /// This function expects all Q# content in the notebook every time
    /// it is called, not just the changed cells.
    ///
    /// At this layer we expect the client to have stripped
    /// off all non-Q# content, including Python cells and lines
    /// containing the "%%qsharp" cell magic.
    ///
    /// LSP: notebookDocument/didOpen, notebookDocument/didChange
    pub fn update_notebook_document<'b, I>(
        &mut self,
        notebook_uri: &str,
        notebook_metadata: NotebookMetadata,
        cells: I,
    ) where
        I: Iterator<Item = (&'b str, u32, &'b str)>, // uri, version, text - basically DidChangeTextDocumentParams in LSP
    {
        trace!("update_notebook_document: {notebook_uri}");
        self.send_update(Update::NotebookDocument {
            notebook_uri: notebook_uri.into(),
            notebook_metadata,
            cells: cells
                .map(|(uri, version, contents)| (uri.into(), version, contents.into()))
                .collect(),
        });
    }

    /// Indicates that the client is no longer interested in the notebook.
    ///
    /// # Panics
    ///
    /// Panics if `cell_uris` does not contain all the cells associated with
    /// the notebook in the previous `update_notebook_document` call.
    ///
    /// LSP: notebookDocument/didClose
    pub fn close_notebook_document(&mut self, notebook_uri: &str) {
        trace!("close_notebook_document: {notebook_uri}");
        self.send_update(Update::CloseNotebookDocument {
            notebook_uri: notebook_uri.into(),
        });
    }

    /// LSP: textDocument/completion
    #[must_use]
    pub fn get_completions(&self, uri: &str, position: Position) -> CompletionList {
        self.document_op(
            completion::get_completions,
            "get_completions",
            uri,
            position,
        )
    }

    /// LSP: textDocument/definition
    #[must_use]
    pub fn get_definition(&self, uri: &str, position: Position) -> Option<Location> {
        self.document_op(definition::get_definition, "get_definition", uri, position)
    }

    /// LSP: textDocument/references
    #[must_use]
    pub fn get_references(
        &self,
        uri: &str,
        position: Position,
        include_declaration: bool,
    ) -> Vec<Location> {
        self.document_op(
            |compilation, uri, position, position_encoding| {
                references::get_references(
                    compilation,
                    uri,
                    position,
                    position_encoding,
                    include_declaration,
                )
            },
            "get_references",
            uri,
            position,
        )
    }

    /// LSP: textDocument/format
    #[must_use]
    pub fn get_format_changes(&self, uri: &str) -> Vec<TextEdit> {
        self.document_op(
            format::get_format_changes,
            "get_format_changes",
            uri,
            Position { line: 0, column: 0 },
        )
    }

    /// LSP: textDocument/hover
    #[must_use]
    pub fn get_hover(&self, uri: &str, position: Position) -> Option<Hover> {
        self.document_op(hover::get_hover, "get_hover", uri, position)
    }

    /// LSP textDocument/signatureHelp
    #[must_use]
    pub fn get_signature_help(&self, uri: &str, position: Position) -> Option<SignatureHelp> {
        self.document_op(
            signature_help::get_signature_help,
            "get_signature_help",
            uri,
            position,
        )
    }

    /// LSP: textDocument/rename
    #[must_use]
    pub fn get_rename(&self, uri: &str, position: Position) -> Vec<Location> {
        self.document_op(rename::get_rename, "get_rename", uri, position)
    }

    /// LSP: textDocument/prepareRename
    #[must_use]
    pub fn prepare_rename(&self, uri: &str, position: Position) -> Option<(Range, String)> {
        self.document_op(rename::prepare_rename, "prepare_rename", uri, position)
    }

    /// LSP: textDocument/codeLens
    #[must_use]
    pub fn get_code_lenses(&self, uri: &str) -> Vec<CodeLens> {
        self.document_op(
            |compilation, uri, (), position_encoding| {
                code_lens::get_code_lenses(compilation, uri, position_encoding)
            },
            "get_code_lenses",
            uri,
            (),
        )
    }

    /// Executes an operation that takes a document uri, using the current compilation for that document.
    /// All "read" operations should go through this method. This method will borrow the current
    /// compilation state to perform the request.
    ///
    /// If there are outstanding updates to the compilation in the update message queue,
    /// this method will still just return the current compilation state.
    fn document_op<F, T, A>(&self, op: F, op_name: &str, uri: &str, arg: A) -> T
    where
        F: Fn(&Compilation, &str, A, Encoding) -> T,
        T: Debug + Default,
        A: Debug,
    {
        trace!("{op_name}: uri: {uri}, arg: {arg:?}");

        // Borrow must succeed here. If it doesn't succeed, a writer
        // (i.e. [`state::CompilationStateUpdater`]) must be holding a mutable reference across
        // an `await` point. Which it shouldn't be doing.
        let compilation_state = self.state.borrow();
        if let Some(compilation) = compilation_state.get_compilation(uri) {
            let res = op(compilation, uri, arg, self.position_encoding);
            trace!("{op_name} result: {res:?}");
            res
        } else {
            // The current state doesn't yet contain the document. Updates must be pending.
            trace!("Skipping {op_name} for {uri} since compilation is in progress");
            T::default()
        }
    }

    /// Queues an update to the compilation state. The message will be handled, and the
    /// actual compilation state update, by the update worker which was created in `create_update_worker()`.
    ///
    /// All "update" operations should go through this method.
    fn send_update(&mut self, update: Update) {
        if let Some(updater) = self.state_updater.as_mut() {
            updater
                .unbounded_send(update)
                .expect("send error in queue_update");
        } else {
            warn!("Ignoring update, no worker is listening");
        }
    }
}

pub struct UpdateWorker<'a> {
    updater: CompilationStateUpdater<'a>,
    recv: UnboundedReceiver<Update>,
}

impl UpdateWorker<'_> {
    /// Runs the update worker. This method is expected to run
    /// for the entire lifetime of the language service.
    ///
    /// It returns a future that will only complete when the
    /// language service has explicitly closed the message
    /// channel, in `stop_update_worker()`.
    ///
    pub async fn run(&mut self) {
        while let Some(update) = self.recv.next().await {
            self.apply_this_and_pending(vec![update]).await;
        }
    }

    /// Convenience method to apply *only* the pending updates
    /// in the message queue. Used for testing, when it's desirable
    /// to control exactly when updates are applied.
    ///
    /// Since `run()` will mutably borrow `self` for the entire
    /// lifetime of the worker, this method should not ever be used
    /// if `run()` has been called.
    #[cfg(test)]
    async fn apply_pending(&mut self) {
        self.apply_this_and_pending(vec![]).await;
    }

    async fn apply_this_and_pending(&mut self, mut updates: Vec<Update>) {
        // Consume any backed up messages in the channel as well.
        while let Ok(update) = self.recv.try_next() {
            match update {
                Some(update) => push_update(&mut updates, update),
                None => return, // channel has been closed, don't bother with updates.
            }
        }

        trace!("applying {} updates", updates.len());
        if updates.len() > 100 {
            // This indicates that we're not keeping up with incoming updates.
            // Harmless, but an indicator that we could try intelligently
            // dropping updates or otherwise optimizing.
            warn!(
                "perf: {} pending updates found even after deduping",
                updates.len()
            );
        }

        for update in updates.drain(..) {
            apply_update(&mut self.updater, update).await;
        }
        trace!("end applying updates");
    }
}

fn push_update(pending_updates: &mut Vec<Update>, update: Update) {
    // Dedup consecutive updates to the same document.
    match &update {
        Update::Document { uri, .. } => {
            if let Some(last) = pending_updates.last_mut() {
                if let Update::Document { uri: last_uri, .. } = last {
                    if last_uri == uri {
                        // overwrite the last element
                        *last = update;
                        return;
                    }
                }
            }
        }
        Update::NotebookDocument { notebook_uri, .. } => {
            if let Some(last) = pending_updates.last_mut() {
                if let Update::NotebookDocument {
                    notebook_uri: last_uri,
                    ..
                } = last
                {
                    if last_uri == notebook_uri {
                        // overwrite the last element
                        *last = update;
                        return;
                    }
                }
            }
        }
        Update::Configuration { .. }
        | Update::CloseDocument { .. }
        | Update::CloseNotebookDocument { .. } => (), // These events aren't noisy enough to bother deduping.
    }
    pending_updates.push(update);
}

async fn apply_update(updater: &mut CompilationStateUpdater<'_>, update: Update) {
    match update {
        Update::CloseDocument { uri } => {
            updater.close_document(&uri).await;
        }
        Update::Document { uri, version, text } => {
            updater.update_document(&uri, version, &text).await;
        }
        Update::NotebookDocument {
            notebook_uri,
            notebook_metadata,
            cells,
        } => updater.update_notebook_document(
            &notebook_uri,
            &notebook_metadata,
            cells
                .iter()
                .map(|(uri, version, contents)| (uri.as_ref(), *version, contents.as_ref())),
        ),
        Update::CloseNotebookDocument { notebook_uri } => {
            updater.close_notebook_document(&notebook_uri);
        }
        Update::Configuration { changed } => {
            updater.update_configuration(changed);
        }
    }
}

enum Update {
    Configuration {
        changed: WorkspaceConfigurationUpdate,
    },
    Document {
        uri: String,
        version: u32,
        text: String,
    },
    CloseDocument {
        uri: String,
    },
    NotebookDocument {
        notebook_uri: String,
        notebook_metadata: NotebookMetadata,
        cells: Vec<(String, u32, String)>,
    },
    CloseNotebookDocument {
        notebook_uri: String,
    },
}<|MERGE_RESOLUTION|>--- conflicted
+++ resolved
@@ -28,11 +28,7 @@
 use futures_util::StreamExt;
 use log::{trace, warn};
 use protocol::{
-<<<<<<< HEAD
-    CompletionList, DiagnosticUpdate, Hover, NotebookMetadata, SignatureHelp, TextEdit,
-=======
-    CodeLens, CompletionList, DiagnosticUpdate, Hover, NotebookMetadata, SignatureHelp,
->>>>>>> 7ead97e7
+    CodeLens, CompletionList, DiagnosticUpdate, Hover, NotebookMetadata, SignatureHelp, TextEdit,
     WorkspaceConfigurationUpdate,
 };
 use qsc::{
