--- conflicted
+++ resolved
@@ -5,13 +5,8 @@
 
 use crate::qsc_utils::compile_document;
 use log::trace;
-<<<<<<< HEAD
-use protocol::{CompletionList, Definition, Hover, SignatureHelp};
-use qsc::PackageType;
-=======
-use protocol::{CompletionList, Definition, Hover, WorkspaceConfigurationUpdate};
+use protocol::{CompletionList, Definition, Hover, SignatureHelp, WorkspaceConfigurationUpdate};
 use qsc::{PackageType, TargetProfile};
->>>>>>> 287e2766
 use qsc_utils::Compilation;
 use std::collections::HashMap;
 
@@ -186,7 +181,6 @@
         res
     }
 
-<<<<<<< HEAD
     /// # Panics
     ///
     /// This function will panic if compiler state is invalid or in out-of-memory conditions.
@@ -200,7 +194,8 @@
                 uri, offset);
         trace!("get_signature_help result: {res:?}");
         res
-=======
+    }
+
     fn apply_configuration(&mut self, configuration: &WorkspaceConfigurationUpdate) -> bool {
         let mut need_recompile = false;
 
@@ -251,6 +246,5 @@
 
             (self.diagnostics_receiver)(uri, version, &state.compilation.errors);
         }
->>>>>>> 287e2766
     }
 }