--- conflicted
+++ resolved
@@ -32,11 +32,7 @@
     line_column::{Encoding, Position, Range},
     location::Location,
 };
-<<<<<<< HEAD
-use qsc_project::ProjectHost;
-=======
 use qsc_project::JSProjectHost;
->>>>>>> 48dc5c7a
 use state::{CompilationState, CompilationStateUpdater};
 use std::{cell::RefCell, fmt::Debug, rc::Rc};
 
@@ -71,11 +67,7 @@
     pub fn create_update_worker<'a>(
         &mut self,
         diagnostics_receiver: impl Fn(DiagnosticUpdate) + 'a,
-<<<<<<< HEAD
-        project_host: impl ProjectHost + 'static,
-=======
         project_host: impl JSProjectHost + 'static,
->>>>>>> 48dc5c7a
     ) -> UpdateWorker<'a> {
         assert!(self.state_updater.is_none());
         let (send, recv) = unbounded();
