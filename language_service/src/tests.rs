// Copyright (c) Microsoft Corporation.
// Licensed under the MIT License.

#![allow(clippy::needless_raw_string_hashes)]

use crate::{protocol::DiagnosticUpdate, Encoding, LanguageService, UpdateWorker};
<<<<<<< HEAD
use async_trait::async_trait;
=======
>>>>>>> 48dc5c7a
use expect_test::{expect, Expect};
use qsc::{
    compile::{self, ErrorKind},
    line_column::Position,
};
<<<<<<< HEAD
use qsc_project::{FileSystem, JSFileEntry, ProjectHost};
use std::{cell::RefCell, path::PathBuf, sync::Arc};
use test_fs::{dir, file, FsNode};
=======
use std::{cell::RefCell, rc::Rc};
use test_fs::{dir, file, FsNode, TestProjectHost};
>>>>>>> 48dc5c7a

pub(crate) mod test_fs;

#[tokio::test]
async fn single_document() {
    let received_errors = RefCell::new(Vec::new());
    let mut ls = LanguageService::new(Encoding::Utf8);
    let mut worker = create_update_worker(&mut ls, &received_errors);

    ls.update_document("foo.qs", 1, "namespace Foo { }");

    worker.apply_pending().await;

    check_errors_and_compilation(
        &ls,
        &mut received_errors.borrow_mut(),
        "foo.qs",
        &(expect![[r#"
            [
                (
                    "foo.qs",
                    Some(
                        1,
                    ),
                    [
                        Pass(
                            EntryPoint(
                                NotFound,
                            ),
                        ),
                    ],
                ),
            ]
        "#]]),
        &(expect![[r#"
            SourceMap {
                sources: [
                    Source {
                        name: "foo.qs",
                        contents: "namespace Foo { }",
                        offset: 0,
                    },
                ],
                common_prefix: None,
                entry: None,
            }
        "#]]),
    );
}

#[tokio::test]
#[allow(clippy::too_many_lines)]
async fn single_document_update() {
    let received_errors = RefCell::new(Vec::new());
    let mut ls = LanguageService::new(Encoding::Utf8);
    let mut worker = create_update_worker(&mut ls, &received_errors);

    ls.update_document("foo.qs", 1, "namespace Foo { }");

    worker.apply_pending().await;

    check_errors_and_compilation(
        &ls,
        &mut received_errors.borrow_mut(),
        "foo.qs",
        &(expect![[r#"
            [
                (
                    "foo.qs",
                    Some(
                        1,
                    ),
                    [
                        Pass(
                            EntryPoint(
                                NotFound,
                            ),
                        ),
                    ],
                ),
            ]
        "#]]),
        &(expect![[r#"
            SourceMap {
                sources: [
                    Source {
                        name: "foo.qs",
                        contents: "namespace Foo { }",
                        offset: 0,
                    },
                ],
                common_prefix: None,
                entry: None,
            }
        "#]]),
    );

    // UPDATE 2
    ls.update_document(
        "foo.qs",
        1,
        "namespace Foo { @EntryPoint() operation Bar() : Unit {} }",
    );

    worker.apply_pending().await;

    check_errors_and_compilation(
        &ls,
        &mut received_errors.borrow_mut(),
        "foo.qs",
        &(expect![[r#"
            [
                (
                    "foo.qs",
                    Some(
                        1,
                    ),
                    [],
                ),
            ]
        "#]]),
        &(expect![[r#"
            SourceMap {
                sources: [
                    Source {
                        name: "foo.qs",
                        contents: "namespace Foo { @EntryPoint() operation Bar() : Unit {} }",
                        offset: 0,
                    },
                ],
                common_prefix: None,
                entry: None,
            }
        "#]]),
    );
}

#[tokio::test]
#[allow(clippy::too_many_lines)]
async fn document_in_project() {
    let received_errors = RefCell::new(Vec::new());
    let mut ls = LanguageService::new(Encoding::Utf8);
    let mut worker = create_update_worker(&mut ls, &received_errors);

    ls.update_document("project/src/this_file.qs", 1, "namespace Foo { }");

    check_errors_and_no_compilation(
        &ls,
        &mut received_errors.borrow_mut(),
        "project/src/this_file.qs",
        &(expect![[r#"
            []
        "#]]),
    );

    // now process background work
    worker.apply_pending().await;

    check_errors_and_compilation(
        &ls,
        &mut received_errors.borrow_mut(),
        "project/src/this_file.qs",
        &expect![[r#"
            [
                (
                    "project/qsharp.json",
                    None,
                    [
                        Pass(
                            EntryPoint(
                                NotFound,
                            ),
                        ),
                    ],
                ),
            ]
        "#]],
        &expect![[r#"
            SourceMap {
                sources: [
                    Source {
                        name: "project/src/other_file.qs",
                        contents: "namespace OtherFile { operation Other() : Unit {} }",
                        offset: 0,
                    },
                    Source {
                        name: "project/src/this_file.qs",
                        contents: "namespace Foo { }",
                        offset: 52,
                    },
                ],
                common_prefix: Some(
                    "project/src/",
                ),
                entry: None,
            }
        "#]],
    );
}

// the below tests test the asynchronous behavior of the language service.
// we use `get_completions` as a rough analog for all document operations, as
// they all go through the same `document_op` infrastructure.
#[tokio::test]
async fn completions_requested_before_document_load() {
    let errors = RefCell::new(Vec::new());
    let mut ls = LanguageService::new(Encoding::Utf8);
    let _worker = create_update_worker(&mut ls, &errors);

    ls.update_document(
        "foo.qs",
        1,
        "namespace Foo { open Microsoft.Quantum.Diagnostics; @EntryPoint() operation Main() : Unit { DumpMachine() } }",
    );

    // we intentionally don't await work to test how LSP features function when
    // a document hasn't fully loaded

    // this should be empty, because the doc hasn't loaded
    assert!(ls
        .get_completions(
            "foo.qs",
            Position {
                line: 0,
                column: 76
            }
        )
        .items
        .is_empty());
}

#[tokio::test]
async fn completions_requested_after_document_load() {
    let errors = RefCell::new(Vec::new());
    let mut ls = LanguageService::new(Encoding::Utf8);
    let mut worker = create_update_worker(&mut ls, &errors);

    // this test is a contrast to `completions_requested_before_document_load`
    // we want to ensure that completions load when the update_document call has been awaited
    ls.update_document(
        "foo.qs",
        1,
        "namespace Foo { open Microsoft.Quantum.Diagnostics; @EntryPoint() operation Main() : Unit { DumpMachine() } }",
    );

    worker.apply_pending().await;

    // this should be empty, because the doc hasn't loaded
    assert_eq!(
        ls.get_completions(
            "foo.qs",
            Position {
                line: 0,
                column: 76
            }
        )
        .items
        .len(),
        13
    );
}

fn check_errors_and_compilation(
    ls: &LanguageService,
    received_errors: &mut Vec<(String, Option<u32>, Vec<ErrorKind>)>,
    uri: &str,
    expected_errors: &Expect,
    expected_compilation: &Expect,
) {
    expected_errors.assert_debug_eq(received_errors);
    assert_compilation(ls, uri, expected_compilation);
    received_errors.clear();
}

fn check_errors_and_no_compilation(
    ls: &LanguageService,
    received_errors: &mut Vec<(String, Option<u32>, Vec<ErrorKind>)>,
    uri: &str,
    expected_errors: &Expect,
) {
    expected_errors.assert_debug_eq(received_errors);
    received_errors.clear();

    let state = ls.state.try_borrow().expect("borrow should succeed");
    assert!(state.get_compilation(uri).is_none());
}

fn assert_compilation(ls: &LanguageService, uri: &str, expected: &Expect) {
    let state = ls.state.try_borrow().expect("borrow should succeed");
    let compilation = state
        .get_compilation(uri)
        .expect("compilation should exist");
    expected.assert_debug_eq(&compilation.user_unit().sources);
}

type ErrorInfo = (String, Option<u32>, Vec<compile::ErrorKind>);

fn create_update_worker<'a>(
    ls: &mut LanguageService,
    received_errors: &'a RefCell<Vec<ErrorInfo>>,
) -> UpdateWorker<'a> {
    let worker = ls.create_update_worker(
        |update: DiagnosticUpdate| {
            let mut v = received_errors.borrow_mut();

            v.push((
                update.uri.to_string(),
                update.version,
                update
                    .errors
                    .iter()
                    .map(|e| e.error().clone())
                    .collect::<Vec<_>>(),
            ));
        },
<<<<<<< HEAD
        TestProjectHost {},
=======
        TestProjectHost {
            fs: TEST_FS.with(Clone::clone),
        },
>>>>>>> 48dc5c7a
    );
    worker
}

<<<<<<< HEAD
struct TestProjectHost {}

#[async_trait(?Send)]
impl ProjectHost for TestProjectHost {
    async fn read_file_(&self, uri: &str) -> (Arc<str>, Arc<str>) {
        TEST_FS.with(|fs| fs.borrow().read_file(uri.to_string()))
    }

    async fn list_directory_(&self, uri: &str) -> Vec<JSFileEntry> {
        TEST_FS.with(|fs| fs.borrow().list_directory(uri.to_string()))
    }

    async fn resolve_path_(&self, base: &str, path: &str) -> Option<Arc<str>> {
        TEST_FS.with(|fs| {
            fs.borrow()
                .resolve_path(PathBuf::from(base).as_path(), PathBuf::from(path).as_path())
                .map(|p| p.to_string_lossy().into())
                .ok()
        })
    }

    async fn fetch_github_(
        &self,
        _owner: &str,
        _repo: &str,
        _ref: &str,
        _path: &str,
    ) -> Option<Arc<str>> {
        None
    }

    async fn find_manifest_directory(&self, doc_uri: &str) -> Option<Arc<str>> {
        TEST_FS.with(|fs| {
            fs.borrow()
                .find_manifest_directory(doc_uri)
                .map(|p| p.to_string_lossy().into())
        })
    }
}

thread_local! { static TEST_FS: RefCell<FsNode> = RefCell::new(test_fs()) }
=======
thread_local! { static TEST_FS: Rc<RefCell<FsNode>> = Rc::new(RefCell::new(test_fs())) }
>>>>>>> 48dc5c7a

fn test_fs() -> FsNode {
    FsNode::Dir(
        [dir(
            "project",
            [
                file("qsharp.json", "{}"),
                dir(
                    "src",
                    [
                        file(
                            "other_file.qs",
                            "namespace OtherFile { operation Other() : Unit {} }",
                        ),
                        file("this_file.qs", "namespace Foo { }"),
                    ],
                ),
            ],
        )]
        .into_iter()
        .collect(),
    )
}<|MERGE_RESOLUTION|>--- conflicted
+++ resolved
@@ -4,23 +4,13 @@
 #![allow(clippy::needless_raw_string_hashes)]
 
 use crate::{protocol::DiagnosticUpdate, Encoding, LanguageService, UpdateWorker};
-<<<<<<< HEAD
-use async_trait::async_trait;
-=======
->>>>>>> 48dc5c7a
 use expect_test::{expect, Expect};
 use qsc::{
     compile::{self, ErrorKind},
     line_column::Position,
 };
-<<<<<<< HEAD
-use qsc_project::{FileSystem, JSFileEntry, ProjectHost};
-use std::{cell::RefCell, path::PathBuf, sync::Arc};
-use test_fs::{dir, file, FsNode};
-=======
 use std::{cell::RefCell, rc::Rc};
 use test_fs::{dir, file, FsNode, TestProjectHost};
->>>>>>> 48dc5c7a
 
 pub(crate) mod test_fs;
 
@@ -336,62 +326,14 @@
                     .collect::<Vec<_>>(),
             ));
         },
-<<<<<<< HEAD
-        TestProjectHost {},
-=======
         TestProjectHost {
             fs: TEST_FS.with(Clone::clone),
         },
->>>>>>> 48dc5c7a
     );
     worker
 }
 
-<<<<<<< HEAD
-struct TestProjectHost {}
-
-#[async_trait(?Send)]
-impl ProjectHost for TestProjectHost {
-    async fn read_file_(&self, uri: &str) -> (Arc<str>, Arc<str>) {
-        TEST_FS.with(|fs| fs.borrow().read_file(uri.to_string()))
-    }
-
-    async fn list_directory_(&self, uri: &str) -> Vec<JSFileEntry> {
-        TEST_FS.with(|fs| fs.borrow().list_directory(uri.to_string()))
-    }
-
-    async fn resolve_path_(&self, base: &str, path: &str) -> Option<Arc<str>> {
-        TEST_FS.with(|fs| {
-            fs.borrow()
-                .resolve_path(PathBuf::from(base).as_path(), PathBuf::from(path).as_path())
-                .map(|p| p.to_string_lossy().into())
-                .ok()
-        })
-    }
-
-    async fn fetch_github_(
-        &self,
-        _owner: &str,
-        _repo: &str,
-        _ref: &str,
-        _path: &str,
-    ) -> Option<Arc<str>> {
-        None
-    }
-
-    async fn find_manifest_directory(&self, doc_uri: &str) -> Option<Arc<str>> {
-        TEST_FS.with(|fs| {
-            fs.borrow()
-                .find_manifest_directory(doc_uri)
-                .map(|p| p.to_string_lossy().into())
-        })
-    }
-}
-
-thread_local! { static TEST_FS: RefCell<FsNode> = RefCell::new(test_fs()) }
-=======
 thread_local! { static TEST_FS: Rc<RefCell<FsNode>> = Rc::new(RefCell::new(test_fs())) }
->>>>>>> 48dc5c7a
 
 fn test_fs() -> FsNode {
     FsNode::Dir(
