// Copyright (c) Microsoft Corporation.
// Licensed under the MIT License.

use log::trace;
use qsc::{
    ast,
    compile::{self, Error},
    display::Lookup,
    error::WithSource,
    hir::{self, PackageId},
    incremental::Compiler,
    line_column::{Encoding, Position},
    resolve,
    target::Profile,
    CompileUnit, LanguageFeatures, PackageStore, PackageType, PassContext, SourceMap, Span,
};
use qsc_linter::LintConfig;
use std::sync::Arc;

/// Represents an immutable compilation state that can be used
/// to implement language service features.
#[derive(Debug)]
pub(crate) struct Compilation {
    /// Package store, containing the current package and all its dependencies.
    pub package_store: PackageStore,
    /// The `PackageId` of the user package. User code
    /// is non-library code, i.e. all code except the std and core libs.
    pub user_package_id: PackageId,
    pub errors: Vec<Error>,
    pub kind: CompilationKind,
}

#[derive(Debug)]
pub(crate) enum CompilationKind {
    /// An open Q# project.
    /// In an `OpenProject` compilation, the user package contains
    /// one or more sources, and a target profile.
    OpenProject,
    /// A Q# notebook. In a notebook compilation, the user package
    /// contains multiple `Source`s, with each source corresponding
    /// to a cell.
    Notebook,
}

impl Compilation {
    /// Creates a new `Compilation` by compiling sources.
    pub(crate) fn new(
        sources: &[(Arc<str>, Arc<str>)],
        package_type: PackageType,
        target_profile: Profile,
        language_features: LanguageFeatures,
        lints_config: &[LintConfig],
    ) -> Self {
        if sources.len() == 1 {
            trace!("compiling single-file document {}", sources[0].0);
        } else {
            trace!("compiling package with {} sources", sources.len());
        }

        let source_map = SourceMap::new(sources.iter().map(|(x, y)| (x.clone(), y.clone())), None);

        let mut package_store = PackageStore::new(compile::core());
        let std_package_id =
            package_store.insert(compile::std(&package_store, target_profile.into()));

        let (unit, mut errors) = compile::compile(
            &package_store,
            &[std_package_id],
            source_map,
            package_type,
            target_profile.into(),
            language_features,
        );

<<<<<<< HEAD
        // Compute new lints and append them to the errors Vec.
        // Lints are only computed if the erros vector is empty. For performance
        // reasons we don't want to waste time running lints every few keystrokes,
        // if the user is in the middle of typing a statement, for example.
        if errors.is_empty() {
            let lints = qsc::linter::run_lints(&unit, Some(lints_config));
            let lints: Vec<_> = lints
                .into_iter()
                .map(|lint| {
                    WithSource::from_map(&unit.sources, qsc::compile::ErrorKind::Lint(lint))
                })
                .collect();
            errors.extend(lints);
        }

=======
>>>>>>> 28817e40
        let package_id = package_store.insert(unit);
        let unit = package_store
            .get(package_id)
            .expect("expected to find user package");

        run_fir_passes(
            &mut errors,
            target_profile,
            &package_store,
            package_id,
            unit,
        );

        let lints = qsc::linter::run_lints(unit, Some(lints_config));
        for lint in lints {
            errors.push(WithSource::from_map(
                &unit.sources,
                qsc::compile::ErrorKind::Lint(lint),
            ));
        }

        Self {
            package_store,
            user_package_id: package_id,
            errors,
            kind: CompilationKind::OpenProject,
        }
    }

    /// Creates a new `Compilation` by compiling sources from notebook cells.
    pub(crate) fn new_notebook<I>(
        cells: I,
        target_profile: Profile,
        language_features: LanguageFeatures,
        lints_config: &[LintConfig],
    ) -> Self
    where
        I: Iterator<Item = (Arc<str>, Arc<str>)>,
    {
        trace!("compiling notebook");
        let mut compiler = Compiler::new(
            true,
            SourceMap::default(),
            PackageType::Lib,
            target_profile.into(),
            language_features,
        )
        .expect("expected incremental compiler creation to succeed");

        let mut errors = Vec::new();
        for (name, contents) in cells {
            trace!("compiling cell {name}");
            let increment = compiler
                .compile_fragments(&name, &contents, |cell_errors| {
                    errors.extend(cell_errors);
                    Ok(()) // accumulate errors without failing
                })
                .expect("compile_fragments_acc_errors should not fail");

            compiler.update(increment);
        }

        let (package_store, package_id) = compiler.into_package_store();
        let unit = package_store
            .get(package_id)
            .expect("expected to find user package");

        run_fir_passes(
            &mut errors,
            target_profile,
            &package_store,
            package_id,
            unit,
        );

        // Compute new lints and append them to the errors Vec.
        // Lints are only computed if the erros vector is empty. For performance
        // reasons we don't want to waste time running lints every few keystrokes,
        // if the user is in the middle of typing a statement, for example.
        if errors.is_empty() {
            let unit = package_store
                .get(package_id)
                .expect("user package should exist");
            let lints = qsc::linter::run_lints(unit, Some(lints_config));
            let lints: Vec<_> = lints
                .into_iter()
                .map(|lint| {
                    WithSource::from_map(&unit.sources, qsc::compile::ErrorKind::Lint(lint))
                })
                .collect();
            errors.extend(lints);
        }

        Self {
            package_store,
            user_package_id: package_id,
            errors,
            kind: CompilationKind::Notebook,
        }
    }

    /// Gets the `CompileUnit` associated with user (non-library) code.
    pub fn user_unit(&self) -> &CompileUnit {
        self.package_store
            .get(self.user_package_id)
            .expect("expected to find user package")
    }

    /// Maps a source position from the user package
    /// to a package (`SourceMap`) offset.
    pub(crate) fn source_position_to_package_offset(
        &self,
        source_name: &str,
        source_position: Position,
        position_encoding: Encoding,
    ) -> u32 {
        let unit = self.user_unit();

        let source = unit
            .sources
            .find_by_name(source_name)
            .expect("source should exist in the user source map");

        let mut offset =
            source_position.to_utf8_byte_offset(position_encoding, source.contents.as_ref());

        let len = u32::try_from(source.contents.len()).expect("source length should fit into u32");
        if offset > len {
            // This can happen if the document contents are out of sync with the client's view.
            // we don't want to accidentally return an offset into the next file -
            // remap to the end of the current file.
            trace!(
                "offset {offset} out of bounds for {}, using end offset instead",
                source.name
            );
            offset = len;
        }

        source.offset + offset
    }

    /// Gets the span of the whole source file.
    pub(crate) fn package_span_of_source(&self, source_name: &str) -> Span {
        let unit = self.user_unit();

        let source = unit
            .sources
            .find_by_name(source_name)
            .expect("source should exist in the user source map");

        let len = u32::try_from(source.contents.len()).expect("source length should fit into u32");

        Span {
            lo: source.offset,
            hi: source.offset + len,
        }
    }

    /// Regenerates the compilation with the same sources but the passed in workspace configuration options.
    pub fn recompile(
        &mut self,
        package_type: PackageType,
        target_profile: Profile,
        language_features: LanguageFeatures,
        lints_config: &[LintConfig],
    ) {
        let sources = self
            .user_unit()
            .sources
            .iter()
            .map(|source| (source.name.clone(), source.contents.clone()));

        let new = match self.kind {
            CompilationKind::OpenProject => Self::new(
                &sources.collect::<Vec<_>>(),
                package_type,
                target_profile,
                language_features,
                lints_config,
            ),
            CompilationKind::Notebook => {
                Self::new_notebook(sources, target_profile, language_features, lints_config)
            }
        };
        self.package_store = new.package_store;
        self.user_package_id = new.user_package_id;
        self.errors = new.errors;
    }
}

/// Runs the passes required for code generation
/// appending any errors to the `errors` vector.
/// This function only runs passes if there are no compile
/// errors in the package and if the target profile is not `Base`
/// or `Unrestricted`.
fn run_fir_passes(
    errors: &mut Vec<WithSource<compile::ErrorKind>>,
    target_profile: Profile,
    package_store: &PackageStore,
    package_id: PackageId,
    unit: &CompileUnit,
) {
    if !errors.is_empty() {
        // can't run passes on a package with errors
        return;
    }

    if target_profile == Profile::Base {
        // baseprofchk will handle the case where the target profile is Base
        return;
    }

    if target_profile == Profile::Unrestricted {
        // no point in running passes on unrestricted profile
        return;
    }

    let (fir_store, fir_package_id) = qsc::lower_hir_to_fir(package_store, package_id);
    let caps_results =
        PassContext::run_fir_passes_on_fir(&fir_store, fir_package_id, target_profile.into());
    if let Err(caps_errors) = caps_results {
        for err in caps_errors {
            let err = WithSource::from_map(&unit.sources, compile::ErrorKind::Pass(err));
            errors.push(err);
        }
    }
}

impl Lookup for Compilation {
    /// Looks up the type of a node in user code
    fn get_ty(&self, id: ast::NodeId) -> Option<&hir::ty::Ty> {
        self.user_unit().ast.tys.terms.get(id)
    }

    /// Looks up the resolution of a node in user code
    fn get_res(&self, id: ast::NodeId) -> Option<&resolve::Res> {
        self.user_unit().ast.names.get(id)
    }

    /// Returns the hir `Item` node referred to by `item_id`,
    /// along with the `Package` and `PackageId` for the package
    /// that it was found in.
    fn resolve_item_relative_to_user_package(
        &self,
        item_id: &hir::ItemId,
    ) -> (&hir::Item, &hir::Package, hir::ItemId) {
        self.resolve_item(self.user_package_id, item_id)
    }

    /// Returns the hir `Item` node referred to by `res`.
    /// `Res`s can resolve to external packages, and the references
    /// are relative, so here we also need the
    /// local `PackageId` that the `res` itself came from.
    fn resolve_item_res(
        &self,
        local_package_id: PackageId,
        res: &hir::Res,
    ) -> (&hir::Item, hir::ItemId) {
        match res {
            hir::Res::Item(item_id) => {
                let (item, _, resolved_item_id) = self.resolve_item(local_package_id, item_id);
                (item, resolved_item_id)
            }
            _ => panic!("expected to find item"),
        }
    }

    /// Returns the hir `Item` node referred to by `item_id`.
    /// `ItemId`s can refer to external packages, and the references
    /// are relative, so here we also need the local `PackageId`
    /// that the `ItemId` originates from.
    fn resolve_item(
        &self,
        local_package_id: PackageId,
        item_id: &hir::ItemId,
    ) -> (&hir::Item, &hir::Package, hir::ItemId) {
        // If the `ItemId` contains a package id, use that.
        // Lack of a package id means the item is in the
        // same package as the one this `ItemId` reference
        // came from. So use the local package id passed in.
        let package_id = item_id.package.unwrap_or(local_package_id);
        let package = &self
            .package_store
            .get(package_id)
            .expect("package should exist in store")
            .package;
        (
            package
                .items
                .get(item_id.item)
                .expect("item id should exist"),
            package,
            hir::ItemId {
                package: Some(package_id),
                item: item_id.item,
            },
        )
    }
}<|MERGE_RESOLUTION|>--- conflicted
+++ resolved
@@ -72,7 +72,6 @@
             language_features,
         );
 
-<<<<<<< HEAD
         // Compute new lints and append them to the errors Vec.
         // Lints are only computed if the erros vector is empty. For performance
         // reasons we don't want to waste time running lints every few keystrokes,
@@ -88,8 +87,6 @@
             errors.extend(lints);
         }
 
-=======
->>>>>>> 28817e40
         let package_id = package_store.insert(unit);
         let unit = package_store
             .get(package_id)
@@ -157,22 +154,11 @@
             .get(package_id)
             .expect("expected to find user package");
 
-        run_fir_passes(
-            &mut errors,
-            target_profile,
-            &package_store,
-            package_id,
-            unit,
-        );
-
         // Compute new lints and append them to the errors Vec.
         // Lints are only computed if the erros vector is empty. For performance
         // reasons we don't want to waste time running lints every few keystrokes,
         // if the user is in the middle of typing a statement, for example.
         if errors.is_empty() {
-            let unit = package_store
-                .get(package_id)
-                .expect("user package should exist");
             let lints = qsc::linter::run_lints(unit, Some(lints_config));
             let lints: Vec<_> = lints
                 .into_iter()
@@ -182,6 +168,14 @@
                 .collect();
             errors.extend(lints);
         }
+
+        run_fir_passes(
+            &mut errors,
+            target_profile,
+            &package_store,
+            package_id,
+            unit,
+        );
 
         Self {
             package_store,
