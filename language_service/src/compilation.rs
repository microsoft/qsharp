--- conflicted
+++ resolved
@@ -15,12 +15,8 @@
     CompileUnit, LanguageFeatures, PackageStore, PackageType, PassContext, SourceMap, Span,
 };
 use qsc_linter::{LintConfig, LintLevel};
-<<<<<<< HEAD
 use qsc_project::{PackageGraphSources, Project};
-=======
-use qsc_project::PackageGraphSources;
 use rustc_hash::FxHashMap;
->>>>>>> 089c27bc
 use std::mem::take;
 use std::sync::Arc;
 
@@ -220,14 +216,9 @@
             package_store,
             user_package_id: package_id,
             compile_errors: errors,
-<<<<<<< HEAD
             project_errors: project.as_ref().map_or_else(Vec::new, |p| p.errors.clone()),
             kind: CompilationKind::Notebook { project },
-=======
-            kind: CompilationKind::Notebook,
-            project_errors: Vec::new(),
             dependencies: FxHashMap::default(),
->>>>>>> 089c27bc
         }
     }
 
