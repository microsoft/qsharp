--- conflicted
+++ resolved
@@ -70,7 +70,11 @@
         def_name: &'a ast::Ident,
         _: hir::ty::ParamId,
     ) {
-        self.definition = Some(protocol_location(self.compilation, def_name.span, None));
+        self.definition = Some(protocol_location(
+            self.compilation,
+            def_name.span,
+            self.compilation.user_package_id,
+        ));
     }
 
     fn at_type_param_ref(
@@ -80,7 +84,11 @@
         _: hir::ty::ParamId,
         def_name: &'a ast::Ident,
     ) {
-        self.definition = Some(protocol_location(self.compilation, def_name.span, None));
+        self.definition = Some(protocol_location(
+            self.compilation,
+            def_name.span,
+            self.compilation.user_package_id,
+        ));
     }
 
     fn at_new_type_def(&mut self, type_name: &'a ast::Ident, _: &'a ast::TyDef) {
@@ -146,14 +154,10 @@
         _: &'a ast::NodeId,
         definition: &'a ast::Ident,
     ) {
-<<<<<<< HEAD
         self.definition = Some(protocol_location(
             self.compilation,
-            ident.span,
+            definition.span,
             self.compilation.user_package_id,
         ));
-=======
-        self.definition = Some(protocol_location(self.compilation, definition.span, None));
->>>>>>> 34357178
     }
 }