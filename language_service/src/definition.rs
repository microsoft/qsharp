--- conflicted
+++ resolved
@@ -84,15 +84,11 @@
         _: hir::ty::ParamId,
         definition: &'a ast::Ident,
     ) {
-<<<<<<< HEAD
-        self.definition = Some(protocol_location(self.compilation, definition.span, None));
-=======
         self.definition = Some(protocol_location(
             self.compilation,
-            def_name.span,
+            definition.span,
             self.compilation.user_package_id,
         ));
->>>>>>> 87156472
     }
 
     fn at_new_type_def(&mut self, type_name: &'a ast::Ident, _: &'a ast::TyDef) {
