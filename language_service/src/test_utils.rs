// Copyright (c) Microsoft Corporation.
// Licensed under the MIT License.

use std::sync::Arc;

use crate::compilation::{Compilation, CompilationKind};
use qsc::{
    compile,
    hir::PackageId,
    incremental::Compiler,
    line_column::{Encoding, Position, Range},
    location::Location,
    target::Profile,
    LanguageFeatures, PackageStore, PackageType, SourceMap, Span,
};

pub(crate) fn compile_with_fake_stdlib_and_markers(
    source_with_markers: &str,
) -> (Compilation, Position, Vec<Range>) {
    let (compilation, _, cursor_offset, target_spans) =
        compile_project_with_fake_stdlib_and_markers(&[("<source>", source_with_markers)]);
    (
        compilation,
        cursor_offset,
        target_spans.iter().map(|l| l.range).collect(),
    )
}

pub(crate) fn compile_with_fake_stdlib_and_markers_no_cursor(
    source_with_markers: &str,
) -> (Compilation, Vec<Range>) {
    let (compilation, target_spans) = compile_project_with_fake_stdlib_and_markers_no_cursor(&[(
        "<source>",
        source_with_markers,
    )]);
    (compilation, target_spans.iter().map(|l| l.range).collect())
}

pub(crate) fn compile_project_with_fake_stdlib_and_markers(
    sources_with_markers: &[(&str, &str)],
) -> (Compilation, String, Position, Vec<Location>) {
<<<<<<< HEAD
    let (sources, cursor_uri, cursor_offset, target_spans) =
        get_sources_and_markers(sources_with_markers);
=======
    let (compilation, cursor_location, target_spans) =
        compile_project_with_fake_stdlib_and_markers_cursor_optional(sources_with_markers);

    let (cursor_uri, cursor_offset) =
        cursor_location.expect("input string should have a cursor marker");

    (compilation, cursor_uri, cursor_offset, target_spans)
}

pub(crate) fn compile_project_with_fake_stdlib_and_markers_no_cursor(
    sources_with_markers: &[(&str, &str)],
) -> (Compilation, Vec<Location>) {
    let (compilation, cursor_location, target_spans) =
        compile_project_with_fake_stdlib_and_markers_cursor_optional(sources_with_markers);

    assert!(
        cursor_location.is_none(),
        "did not expect cursor marker in input string"
    );

    (compilation, target_spans)
}

fn compile_project_with_fake_stdlib_and_markers_cursor_optional(
    sources_with_markers: &[(&str, &str)],
) -> (Compilation, Option<(String, Position)>, Vec<Location>) {
    let (sources, cursor_location, target_spans) = get_sources_and_markers(sources_with_markers);
>>>>>>> 458d1d92

    let source_map = SourceMap::new(sources, None);
    let (mut package_store, std_package_id) = compile_fake_stdlib();
    let (unit, errors) = compile::compile(
        &package_store,
        &[std_package_id],
        source_map,
        PackageType::Exe,
        Profile::Unrestricted.into(),
        LanguageFeatures::default(),
    );

    let package_id = package_store.insert(unit);

    (
        Compilation {
            package_store,
            user_package_id: package_id,
            kind: CompilationKind::OpenProject,
            errors,
        },
        cursor_location,
        target_spans,
    )
}

pub(crate) fn compile_notebook_with_fake_stdlib_and_markers(
    cells_with_markers: &[(&str, &str)],
) -> (Compilation, String, Position, Vec<Location>) {
<<<<<<< HEAD
    let (cells, cell_uri, offset, target_spans) = get_sources_and_markers(cells_with_markers);
=======
    let (cells, cursor_location, target_spans) = get_sources_and_markers(cells_with_markers);
    let (cell_uri, offset) = cursor_location.expect("input string should have a cursor marker");
>>>>>>> 458d1d92

    let compilation =
        compile_notebook_with_fake_stdlib(cells.iter().map(|c| (c.0.as_ref(), c.1.as_ref())));
    (compilation, cell_uri, offset, target_spans)
}

pub(crate) fn compile_notebook_with_fake_stdlib<'a, I>(cells: I) -> Compilation
where
    I: Iterator<Item = (&'a str, &'a str)>,
{
    let std_source_map = SourceMap::new(
        [(
            "<std>".into(),
            "namespace FakeStdLib {
                operation Fake() : Unit {}
                operation FakeWithParam(x: Int) : Unit {}
                operation FakeCtlAdj() : Unit is Ctl + Adj {}
                newtype Complex = (Real: Double, Imag: Double);
                function TakesComplex(input : Complex) : Unit {}
            }"
            .into(),
        )],
        None,
    );

    let mut compiler = Compiler::new(
        false,
        std_source_map,
        PackageType::Lib,
        Profile::Unrestricted.into(),
        LanguageFeatures::default(),
    )
    .expect("expected incremental compiler creation to succeed");

    let mut errors = Vec::new();
    for (name, contents) in cells {
        let increment = compiler
            .compile_fragments(name, contents, |cell_errors| {
                errors.extend(cell_errors);
                Ok(()) // accumulate errors without failing
            })
            .expect("compile_fragments_acc_errors should not fail");

        compiler.update(increment);
    }

    let (package_store, package_id) = compiler.into_package_store();

    Compilation {
        package_store,
        user_package_id: package_id,
        errors,
        kind: CompilationKind::Notebook,
    }
}

fn compile_fake_stdlib() -> (PackageStore, PackageId) {
    let mut package_store = PackageStore::new(compile::core());
    let std_source_map = SourceMap::new(
        [(
            "<std>".into(),
            r#"namespace FakeStdLib {
                operation Fake() : Unit {}
                operation FakeWithParam(x : Int) : Unit {}
                operation FakeCtlAdj() : Unit is Ctl + Adj {}
                newtype Udt = (x : Int, y : Int);
                newtype UdtWrapper = (inner : Udt);
                newtype UdtFn = (Int -> Int);
                newtype UdtFnWithUdtParams = (Udt -> Udt);
                function TakesUdt(input : Udt) : Udt {
                    fail "not implemented"
                }
                operation RefFake() : Unit {
                    Fake();
                }
                operation FakeWithTypeParam<'A>(a : 'A) : 'A { a }
                internal operation Hidden() : Unit {}
            }

            namespace Microsoft.Quantum.Unstable {
                operation UnstableFake() : Unit {}
            }"#
            .into(),
        )],
        None,
    );
    let (std_compile_unit, std_errors) = compile::compile(
        &package_store,
        &[PackageId::CORE],
        std_source_map,
        PackageType::Lib,
        Profile::Unrestricted.into(),
        LanguageFeatures::default(),
    );
    assert!(std_errors.is_empty());
    let std_package_id = package_store.insert(std_compile_unit);
    (package_store, std_package_id)
}

#[allow(clippy::type_complexity)]
fn get_sources_and_markers(
    sources: &[(&str, &str)],
<<<<<<< HEAD
) -> (Vec<(Arc<str>, Arc<str>)>, String, Position, Vec<Location>) {
=======
) -> (
    Vec<(Arc<str>, Arc<str>)>,
    Option<(String, Position)>,
    Vec<Location>,
) {
>>>>>>> 458d1d92
    let (mut cursor_uri, mut cursor_offset, mut target_spans) = (None, None, Vec::new());
    let sources = sources
        .iter()
        .map(|s| {
            let (source, cursor_offsets, targets) = get_source_and_marker_offsets(s.1);
            if !cursor_offsets.is_empty() {
                assert!(
                    cursor_uri.replace(s.0).is_none(),
                    "only one cell can have a cursor marker"
                );
                assert!(
                    cursor_offset
                        .replace(Position::from_utf8_byte_offset(
                            Encoding::Utf8,
                            &source,
                            cursor_offsets[0]
                        ))
                        .is_none(),
                    "only one cell can have a cursor marker"
                );
            }
            if !targets.is_empty() {
                for span in target_offsets_to_spans(&targets) {
                    target_spans.push(Location {
                        source: s.0.into(),
                        range: Range::from_span(Encoding::Utf8, &source, &span),
                    });
                }
            }
            (Arc::from(s.0), Arc::from(source.as_ref()))
        })
        .collect();
    let cursor_location = cursor_uri.map(|cursor_uri| {
        (
            cursor_uri.into(),
            cursor_offset.expect("cursor offset should be set"),
        )
    });
    (sources, cursor_location, target_spans)
}

fn get_source_and_marker_offsets(source_with_markers: &str) -> (String, Vec<u32>, Vec<u32>) {
    let mut cursor_offsets = Vec::new();
    let mut target_offsets = Vec::new();
    let mut source = source_with_markers.to_string();
    let markers = &['↘', '◉'];

    loop {
        let next_offset = source.find(markers);
        match next_offset {
            #[allow(clippy::cast_possible_truncation)]
            Some(offset) => match source.chars().nth(offset) {
                Some('↘') => cursor_offsets.push(offset as u32),
                Some('◉') => target_offsets.push(offset as u32),
                _ => panic!("Expected to find marker"),
            },
            None => break,
        };
        source = source.replacen(markers, "", 1);
    }
    (source, cursor_offsets, target_offsets)
}

fn target_offsets_to_spans(target_offsets: &[u32]) -> Vec<Span> {
    assert!(target_offsets.len() % 2 == 0);
    let limit = target_offsets.len() / 2;
    let mut spans = vec![];
    for i in 0..limit {
        spans.push(Span {
            lo: target_offsets[i * 2],
            hi: target_offsets[i * 2 + 1],
        });
    }
    spans
}<|MERGE_RESOLUTION|>--- conflicted
+++ resolved
@@ -39,10 +39,6 @@
 pub(crate) fn compile_project_with_fake_stdlib_and_markers(
     sources_with_markers: &[(&str, &str)],
 ) -> (Compilation, String, Position, Vec<Location>) {
-<<<<<<< HEAD
-    let (sources, cursor_uri, cursor_offset, target_spans) =
-        get_sources_and_markers(sources_with_markers);
-=======
     let (compilation, cursor_location, target_spans) =
         compile_project_with_fake_stdlib_and_markers_cursor_optional(sources_with_markers);
 
@@ -70,7 +66,6 @@
     sources_with_markers: &[(&str, &str)],
 ) -> (Compilation, Option<(String, Position)>, Vec<Location>) {
     let (sources, cursor_location, target_spans) = get_sources_and_markers(sources_with_markers);
->>>>>>> 458d1d92
 
     let source_map = SourceMap::new(sources, None);
     let (mut package_store, std_package_id) = compile_fake_stdlib();
@@ -100,12 +95,8 @@
 pub(crate) fn compile_notebook_with_fake_stdlib_and_markers(
     cells_with_markers: &[(&str, &str)],
 ) -> (Compilation, String, Position, Vec<Location>) {
-<<<<<<< HEAD
-    let (cells, cell_uri, offset, target_spans) = get_sources_and_markers(cells_with_markers);
-=======
     let (cells, cursor_location, target_spans) = get_sources_and_markers(cells_with_markers);
     let (cell_uri, offset) = cursor_location.expect("input string should have a cursor marker");
->>>>>>> 458d1d92
 
     let compilation =
         compile_notebook_with_fake_stdlib(cells.iter().map(|c| (c.0.as_ref(), c.1.as_ref())));
@@ -208,15 +199,11 @@
 #[allow(clippy::type_complexity)]
 fn get_sources_and_markers(
     sources: &[(&str, &str)],
-<<<<<<< HEAD
-) -> (Vec<(Arc<str>, Arc<str>)>, String, Position, Vec<Location>) {
-=======
 ) -> (
     Vec<(Arc<str>, Arc<str>)>,
     Option<(String, Position)>,
     Vec<Location>,
 ) {
->>>>>>> 458d1d92
     let (mut cursor_uri, mut cursor_offset, mut target_spans) = (None, None, Vec::new());
     let sources = sources
         .iter()
