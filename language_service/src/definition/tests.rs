// Copyright (c) Microsoft Corporation.
// Licensed under the MIT License.

use expect_test::{expect, Expect};

use super::get_definition;
use crate::{
    protocol::Location,
    test_utils::{
        compile_notebook_with_fake_stdlib_and_markers, compile_with_fake_stdlib,
        get_source_and_marker_offsets, target_offsets_to_spans,
    },
};

/// Asserts that the definition given at the cursor position matches the expected range.
/// The cursor position is indicated by a `↘` marker in the source text.
/// The expected definition range is indicated by `◉` markers in the source text.
fn assert_definition(source_with_markers: &str) {
    let (source, cursor_offsets, target_offsets) =
        get_source_and_marker_offsets(source_with_markers);
    let target_spans = target_offsets_to_spans(&target_offsets);
    let compilation = compile_with_fake_stdlib("<source>", &source);
    let actual_definition = get_definition(&compilation, "<source>", cursor_offsets[0]);
    let expected_definition = if target_spans.is_empty() {
        None
    } else {
        Some(Location {
            source: "<source>".to_string(),
            span: target_spans[0],
        })
    };
    assert_eq!(&expected_definition, &actual_definition);
}

fn assert_definition_notebook(cells_with_markers: &[(&str, &str)]) {
    let (compilation, cell_uri, offset, target_spans) =
        compile_notebook_with_fake_stdlib_and_markers(cells_with_markers);
    let actual_definition = get_definition(&compilation, &cell_uri, offset);
    let expected_definition = if target_spans.is_empty() {
        None
    } else {
        Some(Location {
            source: target_spans[0].0.clone(),
            span: target_spans[0].1,
        })
    };
    assert_eq!(&expected_definition, &actual_definition);
}

fn check(source_with_markers: &str, expect: &Expect) {
    let (source, cursor_offsets, _) = get_source_and_marker_offsets(source_with_markers);
    let compilation = compile_with_fake_stdlib("<source>", &source);
    let actual_definition = get_definition(&compilation, "<source>", cursor_offsets[0]);
    expect.assert_debug_eq(&actual_definition);
}

#[test]
fn callable() {
    assert_definition(
        r#"
    namespace Test {
        operation ◉F↘oo◉() : Unit {
        }
    }
    "#,
    );
}

#[test]
fn callable_ref() {
    assert_definition(
        r#"
    namespace Test {
        operation ◉Callee◉() : Unit {
        }

        operation Caller() : Unit {
            C↘allee();
        }
    }
    "#,
    );
}

#[test]
fn variable() {
    assert_definition(
        r#"
    namespace Test {
        operation Foo() : Unit {
            let ◉↘x◉ = 3;
        }
    }
    "#,
    );
}

#[test]
fn variable_ref() {
    assert_definition(
        r#"
    namespace Test {
        operation Foo() : Unit {
            let ◉x◉ = 3;
            let y = ↘x;
        }
    }
    "#,
    );
}

#[test]
fn parameter() {
    assert_definition(
        r#"
    namespace Test {
        operation Foo(◉↘x◉: Int) : Unit {
        }
    }
    "#,
    );
}

#[test]
fn parameter_ref() {
    assert_definition(
        r#"
    namespace Test {
        operation Foo(◉x◉: Int) : Unit {
            let y = ↘x;
        }
    }
    "#,
    );
}

#[test]
fn udt() {
    assert_definition(
        r#"
    namespace Test {
        newtype ◉B↘ar◉ = (a: Int, b: Double);
    }
    "#,
    );
}

#[test]
fn udt_ref() {
    assert_definition(
        r#"
    namespace Test {
        newtype ◉Bar◉ = (a: Int, b: Double);

        operation Foo() : Unit {
            let x = B↘ar(1, 2.3);
        }
    }
    "#,
    );
}

#[test]
fn udt_ref_sig() {
    assert_definition(
        r#"
    namespace Test {
        newtype ◉Bar◉ = (a: Int, b: Double);

        operation Foo() : B↘ar {
            Bar(1, 2.3)
        }
    }
    "#,
    );
}

#[test]
fn udt_ref_param() {
    assert_definition(
        r#"
    namespace Test {
        newtype ◉Bar◉ = (a: Int, b: Double);

        operation Foo(x: B↘ar) : Unit {
        }
    }
    "#,
    );
}

#[test]
fn udt_ref_anno() {
    assert_definition(
        r#"
    namespace Test {
        newtype ◉Bar◉ = (a: Int, b: Double);

        operation Foo() : Unit {
            let x: B↘ar = Bar(1, 2.3);
        }
    }
    "#,
    );
}

#[test]
fn udt_ref_ty_def() {
    assert_definition(
        r#"
    namespace Test {
        newtype ◉Bar◉ = (a: Int, b: Double);
        newtype Foo = (a: B↘ar, b: Double);
    }
    "#,
    );
}

#[test]
fn udt_field() {
    assert_definition(
        r#"
    namespace Test {
        newtype Pair = (◉f↘st◉: Int, snd: Double);
    }
    "#,
    );
}

#[test]
fn udt_field_ref() {
    assert_definition(
        r#"
    namespace Test {
        newtype Pair = (fst: Int, ◉snd◉: Double);
        operation Foo() : Unit {
            let a = Pair(1, 2.3);
            let b = a::s↘nd;
        }
    }
    "#,
    );
}

#[test]
fn lambda_param() {
    assert_definition(
        r#"
    namespace Test {
        operation Foo() : Unit {
            let local = (◉↘x◉, y) => x;
            let z = local(1, 2.3);
        }
    }
    "#,
    );
}

#[test]
fn lambda_param_ref() {
    assert_definition(
        r#"
    namespace Test {
        operation Foo() : Unit {
            let local = (◉x◉, y) => ↘x;
            let z = local(1, 2.3);
        }
    }
    "#,
    );
}

#[test]
fn lambda_closure_ref() {
    assert_definition(
        r#"
    namespace Test {
        operation Foo() : Unit {
            let ◉a◉ = "Hello";
            let local = (x, y) => ↘a;
            let z = local(1, 2.3);
        }
    }
    "#,
    );
}

#[test]
fn std_call() {
    check(
        r#"
    namespace Test {
        open FakeStdLib;
        operation Foo() : Unit {
            F↘ake();
        }
    }
    "#,
        &expect![[r#"
            Some(
                Location {
                    source: "qsharp-library-source:<std>",
                    span: Span {
                        start: 49,
                        end: 53,
                    },
                },
            )
        "#]],
    );
}

#[test]
fn other_namespace_call_ref() {
    assert_definition(
        r#"
    namespace Test {
        open Other;
        operation Foo() : Unit {
            B↘ar();
        }
    }

    namespace Other {
        operation ◉Bar◉() : Unit {}
    }
    "#,
    );
}

#[test]
fn parameter_ref_with_body_specialization() {
    assert_definition(
        r#"
    namespace Test {
        operation Foo(◉x◉: Int) : Unit is Adj {
            body ... {
                let y = ↘x;
            }
        }
    }
    "#,
    );
}

#[test]
fn parameter_ref_with_adj_specialization() {
    assert_definition(
        r#"
    namespace Test {
        operation Foo(◉x◉: Int) : Unit is Adj {
            body ... {}
            adjoint ... {
                let y = ↘x;
            }
        }
    }
    "#,
    );
}

#[test]
fn ctl_specialization_parameter() {
    assert_definition(
        r#"
    namespace Test {
        operation Foo(x: Int) : Unit is Ctl {
            body ... {}
            controlled (◉c↘s◉, ...) {}
        }
    }
    "#,
    );
}

#[test]
fn ctl_specialization_parameter_ref() {
    assert_definition(
        r#"
    namespace Test {
        operation Foo(x: Int) : Unit is Ctl {
            body ... {}
            controlled (◉cs◉, ...) {
                let y = c↘s;
            }
        }
    }
    "#,
    );
}

#[test]
fn std_udt() {
    check(
        r#"
    namespace Test {
        operation Foo() : FakeStdLib.Ud↘t {
        }
    }
    "#,
        &expect![[r#"
            Some(
                Location {
                    source: "qsharp-library-source:<std>",
                    span: Span {
                        start: 210,
                        end: 213,
                    },
                },
            )
        "#]],
    );
}

#[test]
fn std_udt_udt_field() {
    check(
        r#"
    namespace Test {
        open FakeStdLib;
        operation Foo() : Udt {
            let f = UdtWrapper(TakesUdt);
            f::inner::x↘
        }
    }
    "#,
        &expect![[r#"
            Some(
                Location {
                    source: "qsharp-library-source:<std>",
                    span: Span {
                        start: 217,
                        end: 218,
                    },
                },
            )
        "#]],
    );
}

#[test]
<<<<<<< HEAD
=======
fn ty_param_def() {
    assert_definition(
        r#"
        namespace Test {
            operation Foo<◉'↘T◉>(x : 'T) : 'T { x }
        }
    "#,
    );
}

#[test]
fn ty_param_ref() {
    assert_definition(
        r#"
        namespace Test {
            operation Foo<◉'T◉>(x : '↘T) : 'T { x }
        }
    "#,
    );
}

#[test]
>>>>>>> d70b544e
fn notebook_callable_def_across_cells() {
    assert_definition_notebook(&[
        ("cell1", "operation ◉Callee◉() : Unit {}"),
        ("cell2", "C↘allee();"),
    ]);
}

#[test]
fn notebook_callable_defined_in_later_cell() {
    assert_definition_notebook(&[
        ("cell1", "C↘allee();"),
        ("cell2", "operation Callee() : Unit {}"),
    ]);
}<|MERGE_RESOLUTION|>--- conflicted
+++ resolved
@@ -439,8 +439,6 @@
 }
 
 #[test]
-<<<<<<< HEAD
-=======
 fn ty_param_def() {
     assert_definition(
         r#"
@@ -463,7 +461,6 @@
 }
 
 #[test]
->>>>>>> d70b544e
 fn notebook_callable_def_across_cells() {
     assert_definition_notebook(&[
         ("cell1", "operation ◉Callee◉() : Unit {}"),
