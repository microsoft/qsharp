// Copyright (c) Microsoft Corporation.
// Licensed under the MIT License.

#[cfg(test)]
mod tests;

use crate::compilation::{Compilation, Lookup};
use crate::name_locator::{Handler, Locator, LocatorContext};
use crate::protocol::{self, Location};
use crate::qsc_utils::protocol_span;
<<<<<<< HEAD
use crate::references::{find_field_locations, find_item_locations, find_local_locations};
=======
use crate::references::{
    find_field_locations, find_item_locations, find_local_locations, find_ty_param_locations,
};
>>>>>>> d70b544e
use qsc::ast::visit::Visitor;
use qsc::{ast, hir, resolve, Span};

pub(crate) fn prepare_rename(
    compilation: &Compilation,
    source_name: &str,
    offset: u32,
) -> Option<(protocol::Span, String)> {
    let offset = compilation.source_offset_to_package_offset(source_name, offset);
    let user_ast_package = &compilation.user_unit().ast.package;

    let mut prepare_rename = Rename::new(compilation, true);
    let mut locator = Locator::new(&mut prepare_rename, offset, compilation);
    locator.visit_package(user_ast_package);
    prepare_rename
        .prepare
        .map(|p| (protocol_span(p.0, &compilation.user_unit().sources), p.1))
}

pub(crate) fn get_rename(
    compilation: &Compilation,
    source_name: &str,
    offset: u32,
) -> Vec<Location> {
    let offset = compilation.source_offset_to_package_offset(source_name, offset);
    let user_ast_package = &compilation.user_unit().ast.package;

    let mut rename = Rename::new(compilation, false);
    let mut locator = Locator::new(&mut rename, offset, compilation);
    locator.visit_package(user_ast_package);
    rename.locations
}

<<<<<<< HEAD
=======
fn remove_leading_quote_from_type_param_span(span: Span) -> Span {
    // The name includes the leading single quote character, which we don't want as part of the rename.
    assert!(span.hi - span.lo > 1, "Type parameter name is empty");
    Span {
        lo: span.lo + 1, // skip the leading single quote
        ..span
    }
}

fn remove_leading_quote_from_type_param_name(name: &str) -> String {
    // The name includes the leading single quote character, which we don't want as part of the rename.
    assert!(name.len() > 1, "Type parameter name is empty");
    name[1..].to_string()
}

>>>>>>> d70b544e
struct Rename<'a> {
    compilation: &'a Compilation,
    locations: Vec<Location>,
    is_prepare: bool,
    prepare: Option<(Span, String)>,
}

impl<'a> Rename<'a> {
    fn new(compilation: &'a Compilation, is_prepare: bool) -> Self {
        Self {
            compilation,
            locations: vec![],
            is_prepare,
            prepare: None,
        }
    }

    fn get_spans_for_item_rename(&mut self, item_id: &hir::ItemId, ast_name: &ast::Ident) {
        let package_id = item_id.package.expect("package id should be resolved");
        // Only rename items that are part of the user package
        if package_id == self.compilation.user_package_id {
            if self.is_prepare {
                self.prepare = Some((ast_name.span, ast_name.name.to_string()));
            } else {
                self.locations = find_item_locations(item_id, self.compilation, true);
            }
        }
    }

    fn get_spans_for_field_rename(&mut self, item_id: &hir::ItemId, ast_name: &ast::Ident) {
        let package_id = item_id.package.expect("package id should be resolved");
        // Only rename items that are part of the user package
        if package_id == self.compilation.user_package_id {
            if self.is_prepare {
                self.prepare = Some((ast_name.span, ast_name.name.to_string()));
            } else {
                self.locations =
                    find_field_locations(item_id, ast_name.name.clone(), self.compilation, true);
            }
        }
    }

    fn get_spans_for_type_param_rename(
        &mut self,
        param_id: hir::ty::ParamId,
        ast_name: &ast::Ident,
        current_callable: &ast::CallableDecl,
    ) {
        if self.is_prepare {
            let updated_span = remove_leading_quote_from_type_param_span(ast_name.span);
            let updated_name = remove_leading_quote_from_type_param_name(&ast_name.name);
            self.prepare = Some((updated_span, updated_name));
        } else {
            self.locations =
                find_ty_param_locations(param_id, current_callable, self.compilation, true)
                    .into_iter()
                    .map(|l| {
                        assert!(
                            l.span.end - l.span.start > 1,
                            "Type parameter name is empty"
                        );
                        Location {
                            span: protocol::Span {
                                start: l.span.start + 1,
                                ..l.span
                            },
                            ..l
                        }
                    })
                    .collect();
        }
    }

    fn get_spans_for_local_rename(
        &mut self,
        node_id: ast::NodeId,
        ast_name: &ast::Ident,
        current_callable: &ast::CallableDecl,
    ) {
        if self.is_prepare {
            self.prepare = Some((ast_name.span, ast_name.name.to_string()));
        } else {
            self.locations =
                find_local_locations(node_id, current_callable, self.compilation, true);
        }
    }
}

impl<'a> Handler<'a> for Rename<'a> {
    fn at_callable_def(
        &mut self,
        _: &LocatorContext<'a>,
        name: &'a ast::Ident,
        _: &'a ast::CallableDecl,
    ) {
        if let Some(resolve::Res::Item(item_id, _)) = self.compilation.get_res(name.id) {
            self.get_spans_for_item_rename(
                &resolve_package(self.compilation.user_package_id, item_id),
                name,
            );
        }
    }

    fn at_callable_ref(
        &mut self,
        path: &'a ast::Path,
        item_id: &'_ hir::ItemId,
        _: &'a hir::Item,
        _: &'a hir::Package,
        _: &'a hir::CallableDecl,
    ) {
        self.get_spans_for_item_rename(item_id, &path.name);
    }

    fn at_new_type_def(&mut self, type_name: &'a ast::Ident, _: &'a ast::TyDef) {
        if let Some(resolve::Res::Item(item_id, _)) = self.compilation.get_res(type_name.id) {
            self.get_spans_for_item_rename(
                &resolve_package(self.compilation.user_package_id, item_id),
                type_name,
            );
<<<<<<< HEAD
=======
        }
    }

    fn at_type_param_def(
        &mut self,
        context: &LocatorContext<'a>,
        def_name: &'a ast::Ident,
        param_id: hir::ty::ParamId,
    ) {
        if let Some(curr) = context.current_callable {
            self.get_spans_for_type_param_rename(param_id, def_name, curr);
        }
    }

    fn at_type_param_ref(
        &mut self,
        context: &LocatorContext<'a>,
        ref_name: &'a ast::Ident,
        param_id: hir::ty::ParamId,
        _: &'a ast::Ident,
    ) {
        if let Some(curr) = context.current_callable {
            self.get_spans_for_type_param_rename(param_id, ref_name, curr);
>>>>>>> d70b544e
        }
    }

    fn at_new_type_ref(
        &mut self,
        path: &'a ast::Path,
        item_id: &'_ hir::ItemId,
        _: &'a hir::Package,
        _: &'a hir::Ident,
        _: &'a hir::ty::Udt,
    ) {
        self.get_spans_for_item_rename(item_id, &path.name);
    }

    fn at_field_def(
        &mut self,
        context: &LocatorContext<'a>,
        field_name: &'a ast::Ident,
        _: &'a ast::Ty,
    ) {
        if let Some(item_id) = context.current_udt_id {
            self.get_spans_for_field_rename(
                &resolve_package(self.compilation.user_package_id, item_id),
                field_name,
            );
        }
    }

    fn at_field_ref(
        &mut self,
        field_ref: &'a ast::Ident,
        _: &'a ast::NodeId,
        item_id: &'_ hir::ItemId,
        _: &'a hir::ty::UdtField,
    ) {
        self.get_spans_for_field_rename(item_id, field_ref);
    }

    fn at_local_def(
        &mut self,
        context: &LocatorContext<'a>,
        ident: &'a ast::Ident,
        _: &'a ast::Pat,
    ) {
        if let Some(curr) = context.current_callable {
            self.get_spans_for_local_rename(ident.id, ident, curr);
        }
    }

    fn at_local_ref(
        &mut self,
        context: &LocatorContext<'a>,
        path: &'a ast::Path,
        node_id: &'a ast::NodeId,
        _: &'a ast::Ident,
    ) {
        if let Some(curr) = context.current_callable {
            self.get_spans_for_local_rename(*node_id, &path.name, curr);
        }
    }
}

fn resolve_package(local_package_id: hir::PackageId, item_id: &hir::ItemId) -> hir::ItemId {
    hir::ItemId {
        item: item_id.item,
        package: item_id.package.or(Some(local_package_id)),
    }
}<|MERGE_RESOLUTION|>--- conflicted
+++ resolved
@@ -8,13 +8,9 @@
 use crate::name_locator::{Handler, Locator, LocatorContext};
 use crate::protocol::{self, Location};
 use crate::qsc_utils::protocol_span;
-<<<<<<< HEAD
-use crate::references::{find_field_locations, find_item_locations, find_local_locations};
-=======
 use crate::references::{
     find_field_locations, find_item_locations, find_local_locations, find_ty_param_locations,
 };
->>>>>>> d70b544e
 use qsc::ast::visit::Visitor;
 use qsc::{ast, hir, resolve, Span};
 
@@ -48,8 +44,6 @@
     rename.locations
 }
 
-<<<<<<< HEAD
-=======
 fn remove_leading_quote_from_type_param_span(span: Span) -> Span {
     // The name includes the leading single quote character, which we don't want as part of the rename.
     assert!(span.hi - span.lo > 1, "Type parameter name is empty");
@@ -65,7 +59,6 @@
     name[1..].to_string()
 }
 
->>>>>>> d70b544e
 struct Rename<'a> {
     compilation: &'a Compilation,
     locations: Vec<Location>,
@@ -186,8 +179,6 @@
                 &resolve_package(self.compilation.user_package_id, item_id),
                 type_name,
             );
-<<<<<<< HEAD
-=======
         }
     }
 
@@ -211,7 +202,6 @@
     ) {
         if let Some(curr) = context.current_callable {
             self.get_spans_for_type_param_rename(param_id, ref_name, curr);
->>>>>>> d70b544e
         }
     }
 
