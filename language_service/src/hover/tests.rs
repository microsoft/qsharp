// Copyright (c) Microsoft Corporation.
// Licensed under the MIT License.

use super::get_hover;
use crate::{
    protocol,
    test_utils::{
        compile_notebook_with_fake_stdlib_and_markers, compile_with_fake_stdlib,
        get_source_and_marker_offsets,
    },
};
use expect_test::{expect, Expect};
use indoc::indoc;

/// Asserts that the hover text at the given cursor position matches the expected hover text.
/// The cursor position is indicated by a `↘` marker in the source text.
/// The expected hover span is indicated by two `◉` markers in the source text.
fn check(source_with_markers: &str, expect: &Expect) {
    let (source, cursor_offsets, target_offsets) =
        get_source_and_marker_offsets(source_with_markers);
    let compilation = compile_with_fake_stdlib("<source>", &source);
    let actual = get_hover(&compilation, "<source>", cursor_offsets[0]).expect("Expected a hover.");
    assert_eq!(
        &actual.span,
        &protocol::Span {
            start: target_offsets[0],
            end: target_offsets[1],
        }
    );
    expect.assert_eq(&actual.contents);
}

/// Asserts that there is no hover for the given test case.
fn check_none(source_with_markers: &str) {
    let (source, cursor_offsets, _) = get_source_and_marker_offsets(source_with_markers);
    let compilation = compile_with_fake_stdlib("<source>", &source);
    let actual = get_hover(&compilation, "<source>", cursor_offsets[0]);
    assert!(actual.is_none());
}

fn check_notebook(cells_with_markers: &[(&str, &str)], expect: &Expect) {
    let (compilation, cell_uri, offset, target_spans) =
        compile_notebook_with_fake_stdlib_and_markers(cells_with_markers);

    let actual = get_hover(&compilation, &cell_uri, offset).expect("Expected a hover.");
    assert_eq!(&actual.span, &target_spans[0].1);
    expect.assert_eq(&actual.contents);
}

fn check_notebook_none(cells_with_markers: &[(&str, &str)]) {
    let (compilation, cell_uri, offset, _) =
        compile_notebook_with_fake_stdlib_and_markers(cells_with_markers);

    let actual = get_hover(&compilation, &cell_uri, offset);
    assert!(actual.is_none());
}

#[test]
fn callable_unit_types() {
    check(
        indoc! {r#"
        namespace Test {
            /// Doc comment
            /// with multiple lines!
            operation ◉B↘ar◉() : Unit {}
        }
    "#},
        &expect![[r#"
            ```qsharp
            Test
            operation Bar() : Unit
            ```
            ---
            Doc comment
            with multiple lines!
        "#]],
    );
}

#[test]
fn callable_with_callable_types() {
    check(
        indoc! {r#"
        namespace Test {
            /// Doc comment!
            operation ◉F↘oo◉(x : (Int => Int)) : (Int => Int) {x}
        }
    "#},
        &expect![[r#"
            ```qsharp
            Test
            operation Foo(x : (Int => Int)) : (Int => Int)
            ```
            ---
            Doc comment!
        "#]],
    );
}

#[test]
fn callable_ref() {
    check(
        indoc! {r#"
        namespace Test {
            operation Foo() : Unit { ◉B↘ar◉(); }

            operation Bar() : Unit {}
        }
    "#},
        &expect![[r#"
            ```qsharp
            Test
            operation Bar() : Unit
            ```
        "#]],
    );
}

#[test]
fn callable_unit_types_functors() {
    check(
        indoc! {r#"
        namespace Test {
            /// Doc comment!
            operation ◉F↘oo◉() : Unit is Ctl {}
        }
    "#},
        &expect![[r#"
            ```qsharp
            Test
            operation Foo() : Unit is Ctl
            ```
            ---
            Doc comment!
        "#]],
    );
}

#[test]
fn callable_with_callable_types_functors() {
    check(
        indoc! {r#"
        namespace Test {
            /// Doc comment!
            operation ◉F↘oo◉(x : (Int => Int is Ctl + Adj)) : (Int => Int is Adj) is Adj {x}
        }
    "#},
        &expect![[r#"
            ```qsharp
            Test
            operation Foo(x : (Int => Int is Adj + Ctl)) : (Int => Int is Adj) is Adj
            ```
            ---
            Doc comment!
        "#]],
    );
}

#[test]
fn callable_ref_functors() {
    check(
        indoc! {r#"
        namespace Test {
            operation Foo() : Unit { ◉B↘ar◉(); }

            operation Bar() : Unit is Adj {}
        }
    "#},
        &expect![[r#"
            ```qsharp
            Test
            operation Bar() : Unit is Adj
            ```
        "#]],
    );
}

#[test]
fn callable_param() {
    check(
        indoc! {r#"
        namespace Test {
            operation Foo(◉↘x◉: Int) : Unit { let y = x; }
        }
    "#},
        &expect![[r#"
            parameter of `Foo`
            ```qsharp
            x : Int
            ```
        "#]],
    );
}

#[test]
fn callable_param_ref() {
    check(
        indoc! {r#"
        namespace Test {
            operation Foo(x: Int) : Unit { let y = ◉↘x◉; }
        }
    "#},
        &expect![[r#"
            parameter of `Foo`
            ```qsharp
            x : Int
            ```
        "#]],
    );
}

#[test]
fn callable_spec_param() {
    check(
        indoc! {r#"
        namespace Test {
            operation Foo(x: Int): Unit is Ctl {
                body ... { let y = x; }
                controlled (◉↘ctrl◉, ...) { let z = ctrl; }
            }
        }
    "#},
        &expect![[r#"
            parameter of `Foo`
            ```qsharp
            ctrl : Qubit[]
            ```
        "#]],
    );
}

#[test]
fn callable_spec_param_ref() {
    check(
        indoc! {r#"
        namespace Test {
            operation Foo(x: Int): Unit is Ctl {
                body ... { let y = x; }
                controlled (ctrl, ...) { let z = ◉↘ctrl◉; }
            }
        }
    "#},
        &expect![[r#"
            parameter of `Foo`
            ```qsharp
            ctrl : Qubit[]
            ```
        "#]],
    );
}

#[test]
fn identifier() {
    check(
        indoc! {r#"
        namespace Test {
            operation Foo() : Unit {
                let ◉↘x◉ = 3;
            }
        }
    "#},
        &expect![[r#"
            local
            ```qsharp
            x : Int
            ```
        "#]],
    );
}

#[test]
fn identifier_ref() {
    check(
        indoc! {r#"
        namespace Test {
            operation Foo() : Unit {
                let x = 3;
                let y = ◉↘x◉;
            }
        }
    "#},
        &expect![[r#"
            local
            ```qsharp
            x : Int
            ```
        "#]],
    );
}

#[test]
fn identifier_tuple() {
    check(
        indoc! {r#"
        namespace Test {
            operation Foo() : Unit {
                let (x, ◉↘y◉) = (3, 1.4);
            }
        }
    "#},
        &expect![[r#"
            local
            ```qsharp
            y : Double
            ```
        "#]],
    );
}

#[test]
fn identifier_tuple_ref() {
    check(
        indoc! {r#"
        namespace Test {
            operation Foo() : Unit {
                let (x, y) = (3, 1.4);
                let z = ◉↘y◉;
            }
        }
    "#},
        &expect![[r#"
            local
            ```qsharp
            y : Double
            ```
        "#]],
    );
}

#[test]
fn identifier_for_loop() {
    check(
        indoc! {r#"
        namespace Test {
            operation Foo() : Unit {
                for ◉↘i◉ in 0..10 {
                    let y = i;
                }
            }
        }
    "#},
        &expect![[r#"
            local
            ```qsharp
            i : Int
            ```
        "#]],
    );
}

#[test]
fn identifier_for_loop_ref() {
    check(
        indoc! {r#"
        namespace Test {
            operation Foo() : Unit {
                for i in 0..10 {
                    let y = ◉↘i◉;
                }
            }
        }
    "#},
        &expect![[r#"
            local
            ```qsharp
            i : Int
            ```
        "#]],
    );
}

#[test]
fn identifier_nested_ref() {
    check(
        indoc! {r#"
        namespace Test {
            operation Foo() : Unit {
                let x = 3;
                if true {
                    let y = ◉↘x◉;
                }
            }
        }
    "#},
        &expect![[r#"
            local
            ```qsharp
            x : Int
            ```
        "#]],
    );
}

#[test]
fn lambda() {
    check(
        indoc! {r#"
        namespace Test {
            operation Foo() : Unit {
                let a = 3;
                let ◉la↘mbda◉ = (x, y) => a;
                let b = lambda(1.2, "yes");
            }
        }
    "#},
        &expect![[r#"
            local
            ```qsharp
            lambda : ((Double, String) => Int)
            ```
        "#]],
    );
}

#[test]
fn lambda_ref() {
    check(
        indoc! {r#"
        namespace Test {
            operation Foo() : Unit {
                let a = 3;
                let lambda = (x, y) => a;
                let b = ◉la↘mbda◉(1.2, "yes");
            }
        }
    "#},
        &expect![[r#"
            local
            ```qsharp
            lambda : ((Double, String) => Int)
            ```
        "#]],
    );
}

#[test]
fn lambda_param() {
    check(
        indoc! {r#"
        namespace Test {
            operation Foo() : Unit {
                let a = 3;
                let lambda = (x, ◉↘y◉) => a;
                let b = lambda(1.2, "yes");
            }
        }
    "#},
        &expect![[r#"
            lambda parameter
            ```qsharp
            y : String
            ```
        "#]],
    );
}

#[test]
fn lambda_param_ref() {
    check(
        indoc! {r#"
        namespace Test {
            operation Foo() : Unit {
                let lambda = (x, y) => ◉↘y◉;
                let a = lambda(1.2, "yes");
            }
        }
    "#},
        &expect![[r#"
            lambda parameter
            ```qsharp
            y : String
            ```
        "#]],
    );
}

#[test]
fn lambda_closure_ref() {
    check(
        indoc! {r#"
        namespace Test {
            operation Foo() : Unit {
                let a = 3;
                let lambda = (x, y) => ◉↘a◉;
                let b = lambda(1.2, "yes");
            }
        }
    "#},
        &expect![[r#"
            local
            ```qsharp
            a : Int
            ```
        "#]],
    );
}

#[test]
fn identifier_udt() {
    check(
        indoc! {r#"
        namespace Test {
            newtype Pair = (fst : Int, snd : Int);
            operation Foo() : Unit {
                let a = Pair(3, 4);
                let b = ◉↘a◉;
            }
        }
    "#},
        &expect![[r#"
            local
            ```qsharp
            a : Pair
            ```
        "#]],
    );
}

#[test]
fn udt() {
    check(
        indoc! {r#"
        namespace Test {
            newtype ◉P↘air◉ = (Int, snd : Int);
        }
    "#},
        &expect![[r#"
            ```qsharp
            newtype Pair = (Int, snd : Int)
            ```
        "#]],
    );
}

#[test]
fn udt_ref() {
    check(
        indoc! {r#"
        namespace Test {
            newtype Bar = (fst: Int, (snd : Int, Double, fourth: String), Double, sixth: Int);
            operation Foo() : ◉B↘ar◉ {
                Bar(3, (4, 2.1, "Yes"), 4.7, 2)
            }
        }
    "#},
        &expect![[r#"
            ```qsharp
            newtype Bar = (fst: Int, (snd: Int, Double, fourth: String), Double, sixth: Int)
            ```
        "#]],
    );
}

#[test]
fn udt_ref_nested_udt() {
    check(
        indoc! {r#"
        namespace Test {
            newtype Pair = (fst: Int, snd: Int);
            newtype Bar = (fst: Int, (snd : Int, Double, fourth: Pair), Double, sixth: Int);
            operation Foo() : ◉B↘ar◉ {
                Bar(3, (4, 2.1, Pair(14, 15)), 4.7, 2)
            }
        }
    "#},
        &expect![[r#"
            ```qsharp
            newtype Bar = (fst: Int, (snd: Int, Double, fourth: Pair), Double, sixth: Int)
            ```
        "#]],
    );
}

#[test]
fn udt_anno_ref() {
    check(
        indoc! {r#"
        namespace Test {
            newtype Pair = (Int, snd : Int);
            operation Foo() : Unit {
                let a : ◉P↘air◉ = Pair(3, 4);
            }
        }
    "#},
        &expect![[r#"
            ```qsharp
            newtype Pair = (Int, snd: Int)
            ```
        "#]],
    );
}

#[test]
fn udt_constructor() {
    check(
        indoc! {r#"
        namespace Test {
            newtype Pair = (Int, snd : Int);
            operation Foo() : Unit {
                let a = ◉P↘air◉(3, 4);
            }
        }
    "#},
        &expect![[r#"
            ```qsharp
            newtype Pair = (Int, snd: Int)
            ```
        "#]],
    );
}

#[test]
fn udt_field() {
    check(
        indoc! {r#"
        namespace Test {
            newtype Pair = (Int, ◉s↘nd◉ : Int);
        }
    "#},
        &expect![[r#"
            ```qsharp
            snd : Int
            ```
        "#]],
    );
}

#[test]
fn udt_field_ref() {
    check(
        indoc! {r#"
        namespace Test {
            newtype Pair = (Int, snd : Int);
            operation Foo() : Unit {
                let a = Pair(3, 4);
                let b = a::◉s↘nd◉;
            }
        }
    "#},
        &expect![[r#"
            ```qsharp
            snd : Int
            ```
        "#]],
    );
}

#[test]
fn primitive_type() {
    check_none(indoc! {r#"
        namespace Test {
            newtype Pair = (◉I↘nt◉, snd : Int);
            operation Foo() : Unit {
                let a = Pair(3, 4);
                let b = a::snd;
            }
        }
    "#});
}

#[test]
fn foreign_call() {
    check(
        indoc! {r#"
        namespace Test {
            open FakeStdLib;
            operation Foo() : Unit {
                ◉F↘ake◉();
            }
        }
    "#},
        &expect![[r#"
            ```qsharp
            FakeStdLib
            operation Fake() : Unit
            ```
        "#]],
    );
}

#[test]
fn foreign_call_functors() {
    check(
        indoc! {r#"
        namespace Test {
            open FakeStdLib;
            operation Foo() : Unit {
                ◉F↘akeCtlAdj◉();
            }
        }
    "#},
        &expect![[r#"
            ```qsharp
            FakeStdLib
            operation FakeCtlAdj() : Unit is Adj + Ctl
            ```
        "#]],
    );
}

#[test]
fn foreign_call_with_param() {
    check(
        indoc! {r#"
        namespace Test {
            open FakeStdLib;
            operation Foo() : Unit {
                ◉FakeWi↘thParam◉(4);
            }
        }
    "#},
        &expect![[r#"
            ```qsharp
            FakeStdLib
            operation FakeWithParam(x : Int) : Unit
            ```
        "#]],
    );
}

#[test]
fn callable_summary() {
    check(
        indoc! {r#"
        namespace Test {
            /// # Summary
            /// This is a
            /// multi-line summary!
            operation ◉F↘oo◉() : Unit {}
        }
    "#},
        &expect![[r#"
            ```qsharp
            Test
            operation Foo() : Unit
            ```
            ---
            This is a
            multi-line summary!
        "#]],
    );
}

#[test]
fn callable_summary_stuff_before() {
    check(
        indoc! {r#"
        namespace Test {
            /// not the summary
            /// # Summary
            /// This is a
            /// multi-line summary!
            operation ◉F↘oo◉() : Unit {}
        }
    "#},
        &expect![[r#"
            ```qsharp
            Test
            operation Foo() : Unit
            ```
            ---
            This is a
            multi-line summary!
        "#]],
    );
}

#[test]
fn callable_summary_other_header_before() {
    check(
        indoc! {r#"
        namespace Test {
            /// # Not The Summary
            /// This stuff is not the summary.
            /// # Summary
            /// This is a
            /// multi-line summary!
            operation ◉F↘oo◉() : Unit {}
        }
    "#},
        &expect![[r#"
            ```qsharp
            Test
            operation Foo() : Unit
            ```
            ---
            This is a
            multi-line summary!
        "#]],
    );
}

#[test]
fn callable_summary_other_header_after() {
    check(
        indoc! {r#"
        namespace Test {
            /// # Summary
            /// This is a
            /// multi-line summary!
            /// # Not The Summary
            /// This stuff is not the summary.
            operation ◉F↘oo◉() : Unit {}
        }
    "#},
        &expect![[r#"
            ```qsharp
            Test
            operation Foo() : Unit
            ```
            ---
            This is a
            multi-line summary!
        "#]],
    );
}

#[test]
fn callable_summary_other_headers() {
    check(
        indoc! {r#"
        namespace Test {
            /// # Not The Summary
            /// This stuff is not the summary.
            /// # Summary
            /// This is a
            /// multi-line summary!
            /// # Also Not The Summary
            /// This stuff is also not the summary.
            operation ◉F↘oo◉() : Unit {}
        }
    "#},
        &expect![[r#"
            ```qsharp
            Test
            operation Foo() : Unit
            ```
            ---
            This is a
            multi-line summary!
        "#]],
    );
}

#[test]
fn callable_headers_but_no_summary() {
    check(
        indoc! {r#"
        namespace Test {
            /// # Not The Summary
            /// This stuff is not the summary.
            /// # Also Not The Summary
            /// This stuff is also not the summary.
            operation ◉F↘oo◉() : Unit {}
        }
    "#},
        &expect![[r#"
            ```qsharp
            Test
            operation Foo() : Unit
            ```
            ---
            # Not The Summary
            This stuff is not the summary.
            # Also Not The Summary
            This stuff is also not the summary.
        "#]],
    );
}

#[test]
fn callable_summary_only_header_matches() {
    check(
        indoc! {r#"
        namespace Test {
            /// # Not The Summary
            /// This stuff is not the # Summary.
            /// # Summary
            /// This is a
            /// multi-line # Summary!
            /// # Also Not The Summary
            /// This stuff is also not the # Summary.
            operation ◉F↘oo◉() : Unit {}
        }
    "#},
        &expect![[r#"
            ```qsharp
            Test
            operation Foo() : Unit
            ```
            ---
            This is a
            multi-line # Summary!
        "#]],
    );
}

#[test]
fn callable_summary_successive_headers() {
    check(
        indoc! {r#"
        namespace Test {
            /// # Not The Summary
            /// # Summary
            /// This is a
            /// multi-line summary!
            operation ◉F↘oo◉() : Unit {}
        }
    "#},
        &expect![[r#"
            ```qsharp
            Test
            operation Foo() : Unit
            ```
            ---
            This is a
            multi-line summary!
        "#]],
    );
}

#[test]
fn callable_empty_summary() {
    check(
        indoc! {r#"
        namespace Test {
            /// # Not The Summary
            /// # Summary
            /// # Also Not The Summary
            operation ◉F↘oo◉() : Unit {}
        }
    "#},
        &expect![[r#"
            ```qsharp
            Test
            operation Foo() : Unit
            ```
        "#]],
    );
}

#[test]
fn callable_param_doc() {
    check(
        indoc! {r#"
        namespace Test {

            /// Doc string
            /// # Summary
            /// This is the summary
            /// # Input
            /// Input string
            /// ## x
            /// Doc string for `x`
            /// ### Note
            /// note for `x`
            /// ## other
            /// Doc string for `other`
            /// # Last
            /// Last string
            operation Foo(x: Int) : Unit {
                let y = ◉↘x◉;
            }
        }
    "#},
        &expect![[r#"
            parameter of `Foo`
            ```qsharp
            x : Int
            ```
            ---
            Doc string for `x`
            ### Note
            note for `x`
        "#]],
    );
}

#[test]
fn udt_field_incorrect() {
    check_none(indoc! {r#"
        namespace Test {
            newtype Foo = (fst : Int, snd : Int);
            operation Bar() : Unit {
                let foo = Foo(1, 2);
                let x : Int = foo::◉n↘one◉;
            }
        }
    "#});
}

#[test]
fn std_udt_return_type() {
    check(
        r#"
    namespace Test {
        open FakeStdLib;
        operation ◉Fo↘o◉() : Udt {
        }
    }
    "#,
        &expect![[r#"
            ```qsharp
            Test
            operation Foo() : Udt
            ```
        "#]],
    );
}

#[test]
fn std_callable_with_udt() {
    check(
        r#"
    namespace Test {
        open FakeStdLib;
        operation Foo() : Udt {
            ◉Takes↘Udt◉()
        }
    }
    "#,
        &expect![[r#"
            ```qsharp
            FakeStdLib
            function TakesUdt(input : Udt) : Udt
            ```
        "#]],
    );
}

#[test]
fn std_udt_udt_field() {
    check(
        r#"
    namespace Test {
        open FakeStdLib;
        operation Foo() : Udt {
            let f = UdtWrapper(TakesUdt);
            f::inner::◉x◉↘
        }
    }
    "#,
        &expect![[r#"
        ```qsharp
        x : Int
        ```
        "#]],
    );
}

#[test]
<<<<<<< HEAD
=======
fn ty_param_def() {
    check(
        indoc! {r#"
        namespace Test {
            operation Foo<◉'↘T◉>(x : 'T) : 'T { x }
        }
    "#},
        &expect![[r#"
            type parameter of `Foo`
            ```qsharp
            'T
            ```
        "#]],
    );
}

#[test]
fn ty_param_ref() {
    check(
        indoc! {r#"
        namespace Test {
            operation Foo<'T>(x : ◉'↘T◉) : 'T { x }
        }
    "#},
        &expect![[r#"
            type parameter of `Foo`
            ```qsharp
            'T
            ```
        "#]],
    );
}

#[test]
>>>>>>> d70b544e
fn notebook_callable_def_across_cells() {
    check_notebook(
        &[
            ("cell1", "operation Callee() : Unit {}"),
            ("cell2", "◉C↘allee◉();"),
        ],
        &expect![[r#"
            ```qsharp
            operation Callee() : Unit
            ```
        "#]],
    );
}

#[test]
fn notebook_callable_defined_in_later_cell() {
    check_notebook_none(&[
        ("cell1", "C↘allee();"),
        ("cell2", "operation Callee() : Unit {}"),
    ]);
}<|MERGE_RESOLUTION|>--- conflicted
+++ resolved
@@ -1049,8 +1049,6 @@
 }
 
 #[test]
-<<<<<<< HEAD
-=======
 fn ty_param_def() {
     check(
         indoc! {r#"
@@ -1085,7 +1083,6 @@
 }
 
 #[test]
->>>>>>> d70b544e
 fn notebook_callable_def_across_cells() {
     check_notebook(
         &[
