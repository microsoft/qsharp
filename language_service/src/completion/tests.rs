--- conflicted
+++ resolved
@@ -1473,7 +1473,6 @@
 }
 
 #[test]
-<<<<<<< HEAD
 fn auto_import_from_qir_runtime() {
     check_with_stdlib(
         r#"
@@ -1483,23 +1482,10 @@
             }
         }"#,
         &["AllocateQubitArray"],
-=======
-fn callable_from_same_file() {
-    check(
-        r#"
-        namespace Test {
-            function MyCallable() : Unit {}
-            operation Main() : Unit {
-               MyCall↘
-            }
-        }"#,
-        &["MyCallable"],
->>>>>>> 7ed76eb3
-        &expect![[r#"
-            [
-                Some(
-                    CompletionItem {
-<<<<<<< HEAD
+        &expect![[r#"
+            [
+                Some(
+                    CompletionItem {
                         label: "AllocateQubitArray",
                         kind: Function,
                         sort_text: Some(
@@ -1586,7 +1572,30 @@
                         ),
                         detail: Some(
                             "operation MResetZ(target : Qubit) : Result",
-=======
+                        ),
+                        additional_text_edits: None,
+                    },
+                ),
+            ]
+        "#]],
+    );
+}
+
+#[test]
+fn callable_from_same_file() {
+    check(
+        r#"
+        namespace Test {
+            function MyCallable() : Unit {}
+            operation Main() : Unit {
+               MyCall↘
+            }
+        }"#,
+        &["MyCallable"],
+        &expect![[r#"
+            [
+                Some(
+                    CompletionItem {
                         label: "MyCallable",
                         kind: Function,
                         sort_text: Some(
@@ -1594,7 +1603,6 @@
                         ),
                         detail: Some(
                             "function MyCallable() : Unit",
->>>>>>> 7ed76eb3
                         ),
                         additional_text_edits: None,
                     },
