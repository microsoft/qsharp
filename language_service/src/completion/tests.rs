--- conflicted
+++ resolved
@@ -6,15 +6,7 @@
 use super::{get_completions, CompletionItemKind};
 use crate::test_utils::{compile_with_fake_stdlib, get_source_and_marker_offsets};
 
-<<<<<<< HEAD
-fn assert_completions_contain(
-    source_with_cursor: &str,
-    completions_to_check: &[&str],
-    expect: &Expect,
-) {
-=======
 fn check(source_with_cursor: &str, completions_to_check: &[&str], expect: &Expect) {
->>>>>>> dde63080
     let (source, cursor_offset, _) = get_source_and_marker_offsets(source_with_cursor);
     let compilation = compile_with_fake_stdlib("<source>", &source);
     let actual_completions = get_completions(&compilation, "<source>", cursor_offset[0]);
@@ -44,24 +36,16 @@
             ↘
         }
     }"#,
-<<<<<<< HEAD
         &[
             "FakeStdLib.Fake",
             "FakeStdLib.FakeWithParam",
             "FakeStdLib.FakeCtlAdj",
         ],
-=======
-        &["Fake", "FakeWithParam", "FakeCtlAdj"],
->>>>>>> dde63080
         &expect![[r#"
             [
                 Some(
                     (
-<<<<<<< HEAD
                         "FakeStdLib.Fake",
-=======
-                        "Fake",
->>>>>>> dde63080
                         Function,
                         Some(
                             "operation Fake() : Unit",
@@ -70,11 +54,7 @@
                 ),
                 Some(
                     (
-<<<<<<< HEAD
                         "FakeStdLib.FakeWithParam",
-=======
-                        "FakeWithParam",
->>>>>>> dde63080
                         Function,
                         Some(
                             "operation FakeWithParam(x: Int) : Unit",
@@ -83,11 +63,7 @@
                 ),
                 Some(
                     (
-<<<<<<< HEAD
                         "FakeStdLib.FakeCtlAdj",
-=======
-                        "FakeCtlAdj",
->>>>>>> dde63080
                         Function,
                         Some(
                             "operation FakeCtlAdj() : Unit is Adj + Ctl",
