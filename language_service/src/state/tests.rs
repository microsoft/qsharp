// Copyright (c) Microsoft Corporation.
// Licensed under the MIT License.

// expect-test updates these strings automatically
#![allow(clippy::needless_raw_string_hashes)]

use super::{CompilationState, CompilationStateUpdater};
use crate::{
    protocol::{DiagnosticUpdate, ErrorKind, NotebookMetadata, WorkspaceConfigurationUpdate},
    tests::test_fs::{dir, file, FsNode, TestProjectHost},
};
use expect_test::{expect, Expect};
use qsc::{compile, project, target::Profile, PackageType};
use qsc_linter::{AstLint, LintConfig, LintKind, LintLevel};
use std::{cell::RefCell, fmt::Write, rc::Rc};

#[tokio::test]
async fn no_error() {
    let errors = RefCell::new(Vec::new());
    let mut updater = new_updater(&errors);

    updater
        .update_document(
            "single/foo.qs",
            1,
            "namespace Foo { @EntryPoint() operation Main() : Unit {} }",
        )
        .await;

    expect_errors(
        &errors,
        &expect![[r#"
        []
    "#]],
    );
}

#[tokio::test]
async fn clear_error() {
    let errors = RefCell::new(Vec::new());
    let mut updater = new_updater(&errors);

    updater
        .update_document("single/foo.qs", 1, "namespace {")
        .await;

    expect_errors(
        &errors,
        &expect![[r#"
            [
                (
                    "single/foo.qs",
                    Some(
                        1,
                    ),
                    [
                        Frontend(
                            Error(
                                Parse(
                                    Error(
                                        Rule(
                                            "identifier",
                                            Open(
                                                Brace,
                                            ),
                                            Span {
                                                lo: 10,
                                                hi: 11,
                                            },
                                        ),
                                    ),
                                ),
                            ),
                        ),
                    ],
                    [],
                ),
            ]
        "#]],
    );

    updater
        .update_document(
            "single/foo.qs",
            2,
            "namespace Foo { @EntryPoint() operation Main() : Unit {} }",
        )
        .await;

    expect_errors(
        &errors,
        &expect![[r#"
            [
                (
                    "single/foo.qs",
                    Some(
                        2,
                    ),
                    [],
                    [],
                ),
            ]
        "#]],
    );
}

#[tokio::test]
async fn close_last_doc_in_project() {
    let received_errors = RefCell::new(Vec::new());
    let mut updater = new_updater(&received_errors);

    updater
        .update_document(
            "project/src/other_file.qs",
            1,
            "namespace Foo { @EntryPoint() operation Main() : Unit {} }",
        )
        .await;
    updater
        .update_document(
            "project/src/this_file.qs",
            1,
            "/* this should not show up in the final state */ we should not see compile errors",
        )
        .await;

    updater.close_document("project/src/this_file.qs").await;
    // now there should be one compilation and one open document

    check_state_and_errors(
        &updater,
        &received_errors,
        &expect![[r#"
            {
                "project/src/other_file.qs": OpenDocument {
                    version: 1,
                    compilation: "project/qsharp.json",
                    latest_str_content: "namespace Foo { @EntryPoint() operation Main() : Unit {} }",
                },
            }
        "#]],
        &expect![[r#"
            project/qsharp.json: SourceMap {
                sources: [
                    Source {
                        name: "project/src/other_file.qs",
                        contents: "namespace Foo { @EntryPoint() operation Main() : Unit {} }",
                        offset: 0,
                    },
                    Source {
                        name: "project/src/this_file.qs",
                        contents: "// DISK CONTENTS\n namespace Foo { }",
                        offset: 59,
                    },
                ],
                common_prefix: Some(
                    "project/src/",
                ),
                entry: None,
            }
        "#]],
        &expect![[r#"
            [
                (
                    "project/src/this_file.qs",
                    Some(
                        1,
                    ),
                    [
                        Frontend(
                            Error(
                                Parse(
                                    Error(
                                        ExpectedItem(
                                            ClosedBinOp(
                                                Slash,
                                            ),
                                            Span {
                                                lo: 59,
                                                hi: 59,
                                            },
                                        ),
                                    ),
                                ),
                            ),
                        ),
                    ],
                    [],
                ),
                (
                    "project/src/this_file.qs",
                    None,
                    [],
                    [],
                ),
            ]
        "#]],
    );
    updater.close_document("project/src/other_file.qs").await;

    // now there should be no file and no compilation
    check_state_and_errors(
        &updater,
        &received_errors,
        &expect![[r#"
            {}
        "#]],
        &expect![""],
        &expect![[r#"
            []
        "#]],
    );
}

#[tokio::test]
async fn clear_on_document_close() {
    let errors = RefCell::new(Vec::new());
    let mut updater = new_updater(&errors);

    updater
        .update_document("single/foo.qs", 1, "namespace {")
        .await;

    expect_errors(
        &errors,
        &expect![[r#"
            [
                (
                    "single/foo.qs",
                    Some(
                        1,
                    ),
                    [
                        Frontend(
                            Error(
                                Parse(
                                    Error(
                                        Rule(
                                            "identifier",
                                            Open(
                                                Brace,
                                            ),
                                            Span {
                                                lo: 10,
                                                hi: 11,
                                            },
                                        ),
                                    ),
                                ),
                            ),
                        ),
                    ],
                    [],
                ),
            ]
        "#]],
    );

    updater.close_document("single/foo.qs").await;

    expect_errors(
        &errors,
        &expect![[r#"
            [
                (
                    "single/foo.qs",
                    None,
                    [],
                    [],
                ),
            ]
        "#]],
    );
}

#[tokio::test]
async fn compile_error() {
    let errors = RefCell::new(Vec::new());
    let mut updater = new_updater(&errors);

    updater
        .update_document("single/foo.qs", 1, "badsyntax")
        .await;

    expect_errors(
        &errors,
        &expect![[r#"
            [
                (
                    "single/foo.qs",
                    Some(
                        1,
                    ),
                    [
                        Frontend(
                            Error(
                                Parse(
                                    Error(
                                        ExpectedItem(
                                            Ident,
                                            Span {
                                                lo: 0,
                                                hi: 0,
                                            },
                                        ),
                                    ),
                                ),
                            ),
                        ),
                    ],
                    [],
                ),
            ]
        "#]],
    );
}

#[tokio::test]
async fn rca_errors_are_reported_when_compilation_succeeds() {
    let errors = RefCell::new(Vec::new());
    let mut updater = new_updater(&errors);

    updater.update_configuration(WorkspaceConfigurationUpdate {
        target_profile: Some(Profile::AdaptiveRI),
        package_type: Some(PackageType::Lib),
        ..WorkspaceConfigurationUpdate::default()
    });

    updater
        .update_document("single/foo.qs", 1, "namespace Test { operation RcaCheck() : Double { use q = Qubit(); mutable x = 1.0; if MResetZ(q) == One { set x = 2.0; } x } }")
        .await;

    // we expect two errors, one for `set x = 2` and one for `x`
    expect_errors(
        &errors,
        &expect![[r#"
            [
                (
                    "single/foo.qs",
                    Some(
                        1,
                    ),
                    [
                        Pass(
                            CapabilitiesCk(
                                UseOfDynamicDouble(
                                    Span {
                                        lo: 106,
                                        hi: 117,
                                    },
                                ),
                            ),
                        ),
                        Pass(
                            CapabilitiesCk(
                                UseOfDynamicDouble(
                                    Span {
                                        lo: 121,
                                        hi: 122,
                                    },
                                ),
                            ),
                        ),
                    ],
                    [],
                ),
            ]
        "#]],
    );
}

#[tokio::test]
async fn base_profile_rca_errors_are_reported_when_compilation_succeeds() {
    let errors = RefCell::new(Vec::new());
    let mut updater = new_updater(&errors);

    updater.update_configuration(WorkspaceConfigurationUpdate {
        target_profile: Some(Profile::Base),
        package_type: Some(PackageType::Lib),
        ..WorkspaceConfigurationUpdate::default()
    });

    updater
        .update_document("single/foo.qs", 1, "namespace Test { operation RcaCheck() : Double { use q = Qubit(); mutable x = 1.0; if MResetZ(q) == One { set x = 2.0; } x } }")
        .await;

    // we expect two errors, one for `set x = 2.0` and one for `x`
    expect_errors(
        &errors,
        &expect![[r#"
            [
                (
                    "single/foo.qs",
                    Some(
                        1,
                    ),
                    [
                        Pass(
                            CapabilitiesCk(
                                UseOfDynamicBool(
                                    Span {
                                        lo: 86,
                                        hi: 103,
                                    },
                                ),
                            ),
                        ),
                        Pass(
                            CapabilitiesCk(
                                UseOfDynamicDouble(
                                    Span {
                                        lo: 106,
                                        hi: 117,
                                    },
                                ),
                            ),
                        ),
                        Pass(
                            CapabilitiesCk(
                                UseOfDynamicDouble(
                                    Span {
                                        lo: 121,
                                        hi: 122,
                                    },
                                ),
                            ),
                        ),
                    ],
                    [],
                ),
            ]
        "#]],
    );
}

#[tokio::test]
async fn package_type_update_causes_error() {
    let errors = RefCell::new(Vec::new());
    let mut updater = new_updater(&errors);

    updater.update_configuration(WorkspaceConfigurationUpdate {
        package_type: Some(PackageType::Lib),
        ..WorkspaceConfigurationUpdate::default()
    });

    updater
        .update_document(
            "single/foo.qs",
            1,
            "namespace Foo { operation Test() : Unit {} }",
        )
        .await;

    expect_errors(
        &errors,
        &expect![[r#"
            []
    "#]],
    );

    updater.update_configuration(WorkspaceConfigurationUpdate {
        package_type: Some(PackageType::Exe),
        ..WorkspaceConfigurationUpdate::default()
    });

    expect_errors(
        &errors,
        &expect![[r#"
            [
                (
                    "single/foo.qs",
                    Some(
                        1,
                    ),
                    [
                        Pass(
                            EntryPoint(
                                NotFound,
                            ),
                        ),
                    ],
                    [],
                ),
            ]
        "#]],
    );
}

#[tokio::test]
async fn target_profile_update_fixes_error() {
    let errors = RefCell::new(Vec::new());
    let mut updater = new_updater(&errors);

    updater.update_configuration(WorkspaceConfigurationUpdate {
        target_profile: Some(Profile::Base),
        package_type: Some(PackageType::Lib),
        ..WorkspaceConfigurationUpdate::default()
    });

    updater
        .update_document(
            "single/foo.qs",
            1,
            r#"namespace Foo { operation Main() : Unit { use q = Qubit(); if M(q) == Zero { Message("hi") } } }"#,
        )
        .await;

    expect_errors(
        &errors,
        &expect![[r#"
            [
                (
                    "single/foo.qs",
                    Some(
                        1,
                    ),
                    [
                        Pass(
                            CapabilitiesCk(
                                UseOfDynamicBool(
                                    Span {
                                        lo: 62,
                                        hi: 74,
                                    },
                                ),
                            ),
                        ),
                    ],
                    [],
                ),
            ]
        "#]],
    );

    updater.update_configuration(WorkspaceConfigurationUpdate {
        target_profile: Some(Profile::Unrestricted),
        ..WorkspaceConfigurationUpdate::default()
    });

    expect_errors(
        &errors,
        &expect![[r#"
            [
                (
                    "single/foo.qs",
                    Some(
                        1,
                    ),
                    [],
                    [],
                ),
            ]
        "#]],
    );
}

#[tokio::test]
async fn target_profile_update_causes_error_in_stdlib() {
    let errors = RefCell::new(Vec::new());
    let mut updater = new_updater(&errors);

    updater.update_document(
        "single/foo.qs",
        1,
        r#"namespace Foo { @EntryPoint() operation Main() : Unit { use q = Qubit(); let r = M(q); let b = Microsoft.Quantum.Convert.ResultAsBool(r); } }"#,
    ).await;

    expect_errors(
        &errors,
        &expect![[r#"
            []
        "#]],
    );

    updater.update_configuration(WorkspaceConfigurationUpdate {
        target_profile: Some(Profile::Base),
        ..WorkspaceConfigurationUpdate::default()
    });

    expect_errors(
        &errors,
        &expect![[r#"
            [
                (
                    "single/foo.qs",
                    Some(
                        1,
                    ),
                    [
                        Pass(
                            CapabilitiesCk(
                                UseOfDynamicBool(
                                    Span {
                                        lo: 95,
                                        hi: 136,
                                    },
                                ),
                            ),
                        ),
                    ],
                    [],
                ),
            ]
        "#]],
    );
}

#[test]
fn notebook_document_no_errors() {
    let errors = RefCell::new(Vec::new());
    let mut updater = new_updater(&errors);

    updater.update_notebook_document(
        "notebook.ipynb",
        &NotebookMetadata::default(),
        [
            ("cell1", 1, "operation Main() : Unit {}"),
            ("cell2", 1, "Main()"),
        ]
        .into_iter(),
    );

    expect_errors(
        &errors,
        &expect![[r#"
            []
        "#]],
    );
}

#[test]
fn notebook_document_errors() {
    let errors = RefCell::new(Vec::new());
    let mut updater = new_updater(&errors);

    updater.update_notebook_document(
        "notebook.ipynb",
        &NotebookMetadata::default(),
        [
            ("cell1", 1, "operation Main() : Unit {}"),
            ("cell2", 1, "Foo()"),
        ]
        .into_iter(),
    );

    expect_errors(
        &errors,
        &expect![[r#"
            [
                (
                    "cell2",
                    Some(
                        1,
                    ),
                    [
                        Frontend(
                            Error(
                                Resolve(
                                    NotFound(
                                        "Foo",
                                        Span {
                                            lo: 27,
                                            hi: 30,
                                        },
                                    ),
                                ),
                            ),
                        ),
                        Frontend(
                            Error(
                                Type(
                                    Error(
                                        AmbiguousTy(
                                            Span {
                                                lo: 27,
                                                hi: 32,
                                            },
                                        ),
                                    ),
                                ),
                            ),
                        ),
                    ],
                    [],
                ),
            ]
        "#]],
    );
}

#[test]
fn notebook_document_lints() {
    let errors = RefCell::new(Vec::new());
    let mut updater = new_updater(&errors);

    updater.update_notebook_document(
        "notebook.ipynb",
        &NotebookMetadata::default(),
        [
            ("cell1", 1, "function Foo() : Unit { let x = 4;;;; }"),
            ("cell2", 1, "function Bar() : Unit { let y = 5 / 0; }"),
        ]
        .into_iter(),
    );

    expect_errors(
        &errors,
        &expect![[r#"
            [
                (
                    "cell1",
                    Some(
                        1,
                    ),
                    [
                        Lint(
                            Lint {
                                span: Span {
                                    lo: 34,
                                    hi: 37,
                                },
                                level: Warn,
                                message: "redundant semicolons",
                                help: "remove the redundant semicolons",
                                kind: Ast(
                                    RedundantSemicolons,
                                ),
                                code_action_edits: [
                                    (
                                        "",
                                        Span {
                                            lo: 34,
                                            hi: 37,
                                        },
                                    ),
                                ],
                            },
                        ),
                    ],
                    [],
                ),
                (
                    "cell2",
                    Some(
                        1,
                    ),
                    [
                        Lint(
                            Lint {
                                span: Span {
                                    lo: 72,
                                    hi: 77,
                                },
                                level: Error,
                                message: "attempt to divide by zero",
                                help: "division by zero will fail at runtime",
                                kind: Ast(
                                    DivisionByZero,
                                ),
                                code_action_edits: [],
                            },
                        ),
                    ],
                    [],
                ),
            ]
        "#]],
    );
}

#[test]
fn notebook_update_remove_cell_clears_errors() {
    let errors = RefCell::new(Vec::new());
    let mut updater = new_updater(&errors);

    updater.update_notebook_document(
        "notebook.ipynb",
        &NotebookMetadata::default(),
        [
            ("cell1", 1, "operation Main() : Unit {}"),
            ("cell2", 1, "Foo()"),
        ]
        .into_iter(),
    );

    expect_errors(
        &errors,
        &expect![[r#"
            [
                (
                    "cell2",
                    Some(
                        1,
                    ),
                    [
                        Frontend(
                            Error(
                                Resolve(
                                    NotFound(
                                        "Foo",
                                        Span {
                                            lo: 27,
                                            hi: 30,
                                        },
                                    ),
                                ),
                            ),
                        ),
                        Frontend(
                            Error(
                                Type(
                                    Error(
                                        AmbiguousTy(
                                            Span {
                                                lo: 27,
                                                hi: 32,
                                            },
                                        ),
                                    ),
                                ),
                            ),
                        ),
                    ],
                    [],
                ),
            ]
        "#]],
    );

    updater.update_notebook_document(
        "notebook.ipynb",
        &NotebookMetadata::default(),
        [("cell1", 1, "operation Main() : Unit {}")].into_iter(),
    );

    expect_errors(
        &errors,
        &expect![[r#"
            [
                (
                    "cell2",
                    None,
                    [],
                    [],
                ),
            ]
        "#]],
    );
}

#[test]
fn close_notebook_clears_errors() {
    let errors = RefCell::new(Vec::new());
    let mut updater = new_updater(&errors);

    updater.update_notebook_document(
        "notebook.ipynb",
        &NotebookMetadata::default(),
        [
            ("cell1", 1, "operation Main() : Unit {}"),
            ("cell2", 1, "Foo()"),
        ]
        .into_iter(),
    );

    expect_errors(
        &errors,
        &expect![[r#"
            [
                (
                    "cell2",
                    Some(
                        1,
                    ),
                    [
                        Frontend(
                            Error(
                                Resolve(
                                    NotFound(
                                        "Foo",
                                        Span {
                                            lo: 27,
                                            hi: 30,
                                        },
                                    ),
                                ),
                            ),
                        ),
                        Frontend(
                            Error(
                                Type(
                                    Error(
                                        AmbiguousTy(
                                            Span {
                                                lo: 27,
                                                hi: 32,
                                            },
                                        ),
                                    ),
                                ),
                            ),
                        ),
                    ],
                    [],
                ),
            ]
        "#]],
    );

    updater.close_notebook_document("notebook.ipynb");

    expect_errors(
        &errors,
        &expect![[r#"
            [
                (
                    "cell2",
                    None,
                    [],
                    [],
                ),
            ]
        "#]],
    );
}

#[tokio::test]
async fn update_doc_updates_project() {
    let received_errors = RefCell::new(Vec::new());
    let mut updater = new_updater(&received_errors);

    updater
        .update_document(
            "project/src/other_file.qs",
            1,
            "namespace Foo { @EntryPoint() operation Main() : Unit {} }",
        )
        .await;
    updater
        .update_document(
            "project/src/this_file.qs",
            1,
            "namespace Foo { we should see this in the source }",
        )
        .await;

    check_state_and_errors(
        &updater,
        &received_errors,
        &expect![[r#"
            {
                "project/src/this_file.qs": OpenDocument {
                    version: 1,
                    compilation: "project/qsharp.json",
                    latest_str_content: "namespace Foo { we should see this in the source }",
                },
                "project/src/other_file.qs": OpenDocument {
                    version: 1,
                    compilation: "project/qsharp.json",
                    latest_str_content: "namespace Foo { @EntryPoint() operation Main() : Unit {} }",
                },
            }
        "#]],
        &expect![[r#"
            project/qsharp.json: SourceMap {
                sources: [
                    Source {
                        name: "project/src/other_file.qs",
                        contents: "namespace Foo { @EntryPoint() operation Main() : Unit {} }",
                        offset: 0,
                    },
                    Source {
                        name: "project/src/this_file.qs",
                        contents: "namespace Foo { we should see this in the source }",
                        offset: 59,
                    },
                ],
                common_prefix: Some(
                    "project/src/",
                ),
                entry: None,
            }
        "#]],
        &expect![[r#"
            [
                (
                    "project/src/this_file.qs",
                    Some(
                        1,
                    ),
                    [
                        Frontend(
                            Error(
                                Parse(
                                    Error(
                                        Token(
                                            Close(
                                                Brace,
                                            ),
                                            Ident,
                                            Span {
                                                lo: 75,
                                                hi: 77,
                                            },
                                        ),
                                    ),
                                ),
                            ),
                        ),
                    ],
                    [],
                ),
            ]
        "#]],
    );
}

/// In this test, we:
/// open a project
/// update a buffer in the LS
/// close that buffer
/// assert that the LS no longer prioritizes that open buffer
/// over the FS
#[tokio::test]
async fn close_doc_prioritizes_fs() {
    let received_errors = RefCell::new(Vec::new());
    let mut updater = new_updater(&received_errors);

    updater
        .update_document(
            "project/src/other_file.qs",
            1,
            "namespace Foo { @EntryPoint() operation Main() : Unit {} }",
        )
        .await;
    updater
        .update_document(
            "project/src/this_file.qs",
            1,
            "/* this should not show up in the final state */ we should not see compile errors",
        )
        .await;

    updater.close_document("project/src/this_file.qs").await;

    check_state_and_errors(
        &updater,
        &received_errors,
        &expect![[r#"
            {
                "project/src/other_file.qs": OpenDocument {
                    version: 1,
                    compilation: "project/qsharp.json",
                    latest_str_content: "namespace Foo { @EntryPoint() operation Main() : Unit {} }",
                },
            }
        "#]],
        &expect![[r#"
            project/qsharp.json: SourceMap {
                sources: [
                    Source {
                        name: "project/src/other_file.qs",
                        contents: "namespace Foo { @EntryPoint() operation Main() : Unit {} }",
                        offset: 0,
                    },
                    Source {
                        name: "project/src/this_file.qs",
                        contents: "// DISK CONTENTS\n namespace Foo { }",
                        offset: 59,
                    },
                ],
                common_prefix: Some(
                    "project/src/",
                ),
                entry: None,
            }
        "#]],
        &expect![[r#"
            [
                (
                    "project/src/this_file.qs",
                    Some(
                        1,
                    ),
                    [
                        Frontend(
                            Error(
                                Parse(
                                    Error(
                                        ExpectedItem(
                                            ClosedBinOp(
                                                Slash,
                                            ),
                                            Span {
                                                lo: 59,
                                                hi: 59,
                                            },
                                        ),
                                    ),
                                ),
                            ),
                        ),
                    ],
                    [],
                ),
                (
                    "project/src/this_file.qs",
                    None,
                    [],
                    [],
                ),
            ]
        "#]],
    );
}

#[tokio::test]
async fn delete_manifest() {
    let received_errors = RefCell::new(Vec::new());
    let mut updater = new_updater(&received_errors);

    updater
        .update_document(
            "project/src/this_file.qs",
            1,
            "// DISK CONTENTS\n namespace Foo { }",
        )
        .await;

    check_state(
        &updater,
        &expect![[r#"
            {
                "project/src/this_file.qs": OpenDocument {
                    version: 1,
                    compilation: "project/qsharp.json",
                    latest_str_content: "// DISK CONTENTS\n namespace Foo { }",
                },
            }
        "#]],
        &expect![[r#"
            project/qsharp.json: SourceMap {
                sources: [
                    Source {
                        name: "project/src/other_file.qs",
                        contents: "// DISK CONTENTS\n namespace OtherFile { operation Other() : Unit { } }",
                        offset: 0,
                    },
                    Source {
                        name: "project/src/this_file.qs",
                        contents: "// DISK CONTENTS\n namespace Foo { }",
                        offset: 71,
                    },
                ],
                common_prefix: Some(
                    "project/src/",
                ),
                entry: None,
            }
        "#]],
    );

    TEST_FS.with(|fs| fs.borrow_mut().remove("project/qsharp.json"));

    updater
        .update_document(
            "project/src/this_file.qs",
            2,
            "// DISK CONTENTS\n namespace Foo { }",
        )
        .await;

    check_state(
        &updater,
        &expect![[r#"
            {
                "project/src/this_file.qs": OpenDocument {
                    version: 2,
                    compilation: "project/src/this_file.qs",
                    latest_str_content: "// DISK CONTENTS\n namespace Foo { }",
                },
            }
        "#]],
        &expect![[r#"
            project/src/this_file.qs: SourceMap {
                sources: [
                    Source {
                        name: "project/src/this_file.qs",
                        contents: "// DISK CONTENTS\n namespace Foo { }",
                        offset: 0,
                    },
                ],
                common_prefix: Some(
                    "project/src/",
                ),
                entry: None,
            }
        "#]],
    );
}

#[tokio::test]
async fn delete_manifest_then_close() {
    let received_errors = RefCell::new(Vec::new());
    let mut updater = new_updater(&received_errors);

    updater
        .update_document(
            "project/src/this_file.qs",
            1,
            "// DISK CONTENTS\n namespace Foo { }",
        )
        .await;

    check_state(
        &updater,
        &expect![[r#"
            {
                "project/src/this_file.qs": OpenDocument {
                    version: 1,
                    compilation: "project/qsharp.json",
                    latest_str_content: "// DISK CONTENTS\n namespace Foo { }",
                },
            }
        "#]],
        &expect![[r#"
            project/qsharp.json: SourceMap {
                sources: [
                    Source {
                        name: "project/src/other_file.qs",
                        contents: "// DISK CONTENTS\n namespace OtherFile { operation Other() : Unit { } }",
                        offset: 0,
                    },
                    Source {
                        name: "project/src/this_file.qs",
                        contents: "// DISK CONTENTS\n namespace Foo { }",
                        offset: 71,
                    },
                ],
                common_prefix: Some(
                    "project/src/",
                ),
                entry: None,
            }
        "#]],
    );

    TEST_FS.with(|fs| fs.borrow_mut().remove("project/qsharp.json"));

    updater.close_document("project/src/this_file.qs").await;

    check_state(
        &updater,
        &expect![[r#"
            {}
        "#]],
        &expect![""],
    );
}

#[tokio::test]
async fn doc_switches_project() {
    let received_errors = RefCell::new(Vec::new());
    let mut updater = new_updater(&received_errors);

    updater
        .update_document("nested_projects/src/subdir/src/a.qs", 1, "namespace A {}")
        .await;

    updater
        .update_document("nested_projects/src/subdir/src/b.qs", 1, "namespace B {}")
        .await;

    check_state(
        &updater,
        &expect![[r#"
            {
                "nested_projects/src/subdir/src/a.qs": OpenDocument {
                    version: 1,
                    compilation: "nested_projects/src/subdir/qsharp.json",
                    latest_str_content: "namespace A {}",
                },
                "nested_projects/src/subdir/src/b.qs": OpenDocument {
                    version: 1,
                    compilation: "nested_projects/src/subdir/qsharp.json",
                    latest_str_content: "namespace B {}",
                },
            }
        "#]],
        &expect![[r#"
            nested_projects/src/subdir/qsharp.json: SourceMap {
                sources: [
                    Source {
                        name: "nested_projects/src/subdir/src/a.qs",
                        contents: "namespace A {}",
                        offset: 0,
                    },
                    Source {
                        name: "nested_projects/src/subdir/src/b.qs",
                        contents: "namespace B {}",
                        offset: 15,
                    },
                ],
                common_prefix: Some(
                    "nested_projects/src/subdir/src/",
                ),
                entry: None,
            }
        "#]],
    );

    // This is just a trick to cause the file to move between projects.
    // Deleting subdir/qsharp.json will cause subdir/a.qs to be picked up
    // by the parent directory's qsharp.json
    TEST_FS.with(|fs| {
        fs.borrow_mut()
            .remove("nested_projects/src/subdir/qsharp.json");
    });

    updater
        .update_document("nested_projects/src/subdir/src/a.qs", 2, "namespace A {}")
        .await;

    updater
        .update_document("nested_projects/src/subdir/src/b.qs", 2, "namespace B {}")
        .await;

    // the error should now be coming from the parent qsharp.json? But the document
    // is closed........
    check_state(
        &updater,
        &expect![[r#"
            {
                "nested_projects/src/subdir/src/a.qs": OpenDocument {
                    version: 2,
                    compilation: "nested_projects/qsharp.json",
                    latest_str_content: "namespace A {}",
                },
                "nested_projects/src/subdir/src/b.qs": OpenDocument {
                    version: 2,
                    compilation: "nested_projects/qsharp.json",
                    latest_str_content: "namespace B {}",
                },
            }
        "#]],
        &expect![[r#"
            nested_projects/qsharp.json: SourceMap {
                sources: [
                    Source {
                        name: "nested_projects/src/subdir/src/a.qs",
                        contents: "namespace A {}",
                        offset: 0,
                    },
                    Source {
                        name: "nested_projects/src/subdir/src/b.qs",
                        contents: "namespace B {}",
                        offset: 15,
                    },
                ],
                common_prefix: Some(
                    "nested_projects/src/subdir/src/",
                ),
                entry: None,
            }
        "#]],
    );
}

#[tokio::test]
async fn doc_switches_project_on_close() {
    let received_errors = RefCell::new(Vec::new());
    let mut updater = new_updater(&received_errors);

    updater
        .update_document("nested_projects/src/subdir/src/a.qs", 1, "namespace A {}")
        .await;

    updater
        .update_document("nested_projects/src/subdir/src/b.qs", 1, "namespace B {}")
        .await;

    check_state(
        &updater,
        &expect![[r#"
            {
                "nested_projects/src/subdir/src/a.qs": OpenDocument {
                    version: 1,
                    compilation: "nested_projects/src/subdir/qsharp.json",
                    latest_str_content: "namespace A {}",
                },
                "nested_projects/src/subdir/src/b.qs": OpenDocument {
                    version: 1,
                    compilation: "nested_projects/src/subdir/qsharp.json",
                    latest_str_content: "namespace B {}",
                },
            }
        "#]],
        &expect![[r#"
            nested_projects/src/subdir/qsharp.json: SourceMap {
                sources: [
                    Source {
                        name: "nested_projects/src/subdir/src/a.qs",
                        contents: "namespace A {}",
                        offset: 0,
                    },
                    Source {
                        name: "nested_projects/src/subdir/src/b.qs",
                        contents: "namespace B {}",
                        offset: 15,
                    },
                ],
                common_prefix: Some(
                    "nested_projects/src/subdir/src/",
                ),
                entry: None,
            }
        "#]],
    );

    // This is just a trick to cause the file to move between projects.
    // Deleting subdir/qsharp.json will cause subdir/src/a.qs to be picked up
    // by the parent directory's qsharp.json
    TEST_FS.with(|fs| {
        fs.borrow_mut()
            .remove("nested_projects/src/subdir/qsharp.json");
    });

    updater
        .close_document("nested_projects/src/subdir/src/a.qs")
        .await;

    updater
        .update_document("nested_projects/src/subdir/src/b.qs", 2, "namespace B {}")
        .await;

    check_state(
        &updater,
        &expect![[r#"
            {
                "nested_projects/src/subdir/src/b.qs": OpenDocument {
                    version: 2,
                    compilation: "nested_projects/qsharp.json",
                    latest_str_content: "namespace B {}",
                },
            }
        "#]],
        &expect![[r#"
            nested_projects/qsharp.json: SourceMap {
                sources: [
                    Source {
                        name: "nested_projects/src/subdir/src/a.qs",
                        contents: "namespace A {}",
                        offset: 0,
                    },
                    Source {
                        name: "nested_projects/src/subdir/src/b.qs",
                        contents: "namespace B {}",
                        offset: 15,
                    },
                ],
                common_prefix: Some(
                    "nested_projects/src/subdir/src/",
                ),
                entry: None,
            }
        "#]],
    );
}

#[tokio::test]
async fn loading_lints_config_from_manifest() {
    let this_file_qs = "namespace Foo { operation Main() : Unit { let x = 5 / 0 + (2 ^ 4); } }";
    let fs = FsNode::Dir(
        [dir(
            "project",
            [
                file(
                    "qsharp.json",
                    r#"{ "lints": [{ "lint": "divisionByZero", "level": "error" }, { "lint": "needlessParens", "level": "error" }] }"#,
                ),
                dir(
                    "src",
                    [file(
                        "this_file.qs",
                        this_file_qs,
                    )],
                ),
            ],
        )]
        .into_iter()
        .collect(),
    );

    let fs = Rc::new(RefCell::new(fs));
    let received_errors = RefCell::new(Vec::new());
    let updater = new_updater_with_file_system(&received_errors, &fs);

    // Check the LintConfig.
    check_lints_config(
        &updater,
        &expect![[r#"
            [
                LintConfig {
                    kind: Ast(
                        DivisionByZero,
                    ),
                    level: Error,
                },
                LintConfig {
                    kind: Ast(
                        NeedlessParens,
                    ),
                    level: Error,
                },
            ]"#]],
    )
    .await;
}

#[allow(clippy::too_many_lines)]
#[tokio::test]
async fn lints_update_after_manifest_change() {
    let this_file_qs =
        "namespace Foo { @EntryPoint() function Main() : Unit { let x = 5 / 0 + (2 ^ 4); } }";
    let fs = FsNode::Dir(
        [dir(
            "project",
            [
                file(
                    "qsharp.json",
                    r#"{ "lints": [{ "lint": "divisionByZero", "level": "error" }, { "lint": "needlessParens", "level": "error" }] }"#,
                ),
                dir(
                    "src",
                    [file(
                        "this_file.qs",
                        this_file_qs,
                    )],
                ),
            ],
        )]
        .into_iter()
        .collect(),
    );

    let fs = Rc::new(RefCell::new(fs));
    let received_errors = RefCell::new(Vec::new());
    let mut updater = new_updater_with_file_system(&received_errors, &fs);

    // Trigger a document update.
    updater
        .update_document("project/src/this_file.qs", 1, this_file_qs)
        .await;

    // Check generated lints.
    let lints: &[compile::ErrorKind] = &received_errors.take()[0].2;
    check_lints(
        lints,
        &expect![[r#"
            [
                Lint(
                    Lint {
                        span: Span {
                            lo: 71,
                            hi: 78,
                        },
                        level: Error,
                        message: "unnecessary parentheses",
                        help: "remove the extra parentheses for clarity",
                        kind: Ast(
                            NeedlessParens,
                        ),
                        code_action_edits: [
                            (
                                "",
                                Span {
                                    lo: 71,
                                    hi: 72,
                                },
                            ),
                            (
                                "",
                                Span {
                                    lo: 77,
                                    hi: 78,
                                },
                            ),
                        ],
                    },
                ),
                Lint(
                    Lint {
                        span: Span {
                            lo: 63,
                            hi: 68,
                        },
                        level: Error,
                        message: "attempt to divide by zero",
                        help: "division by zero will fail at runtime",
                        kind: Ast(
                            DivisionByZero,
                        ),
                        code_action_edits: [],
                    },
                ),
            ]"#]],
    );

    // Modify the manifest.
    fs
        .borrow_mut()
        .write_file("project/qsharp.json", r#"{ "lints": [{ "lint": "divisionByZero", "level": "warn" }, { "lint": "needlessParens", "level": "warn" }] }"#)
        .expect("qsharp.json should exist");

    // Trigger a document update
    updater
        .update_document("project/src/this_file.qs", 1, this_file_qs)
        .await;

    // Check lints again
    let lints: &[compile::ErrorKind] = &received_errors.take()[0].2;
    check_lints(
        lints,
        &expect![[r#"
            [
                Lint(
                    Lint {
                        span: Span {
                            lo: 71,
                            hi: 78,
                        },
                        level: Warn,
                        message: "unnecessary parentheses",
                        help: "remove the extra parentheses for clarity",
                        kind: Ast(
                            NeedlessParens,
                        ),
                        code_action_edits: [
                            (
                                "",
                                Span {
                                    lo: 71,
                                    hi: 72,
                                },
                            ),
                            (
                                "",
                                Span {
                                    lo: 77,
                                    hi: 78,
                                },
                            ),
                        ],
                    },
                ),
                Lint(
                    Lint {
                        span: Span {
                            lo: 63,
                            hi: 68,
                        },
                        level: Warn,
                        message: "attempt to divide by zero",
                        help: "division by zero will fail at runtime",
                        kind: Ast(
                            DivisionByZero,
                        ),
                        code_action_edits: [],
                    },
                ),
            ]"#]],
    );
}

#[tokio::test]
async fn lints_prefer_workspace_over_defaults() {
    let this_file_qs =
        "namespace Foo { @EntryPoint() function Main() : Unit { let x = 5 / 0 + (2 ^ 4); } }";

    let received_errors = RefCell::new(Vec::new());
    let mut updater = new_updater(&received_errors);
    updater.update_configuration(WorkspaceConfigurationUpdate {
        lints_config: Some(vec![LintConfig {
            kind: LintKind::Ast(AstLint::DivisionByZero),
            level: LintLevel::Warn,
        }]),
        ..WorkspaceConfigurationUpdate::default()
    });

    // Trigger a document update.
    updater
        .update_document("project/src/this_file.qs", 1, this_file_qs)
        .await;

    // Check generated lints.
    let lints: &[compile::ErrorKind] = &received_errors.take()[0].2;
    check_lints(
        lints,
        &expect![[r#"
            [
                Lint(
                    Lint {
                        span: Span {
                            lo: 134,
                            hi: 139,
                        },
                        level: Warn,
                        message: "attempt to divide by zero",
                        help: "division by zero will fail at runtime",
                        kind: Ast(
                            DivisionByZero,
                        ),
                        code_action_edits: [],
                    },
                ),
            ]"#]],
    );
}

#[tokio::test]
async fn lints_prefer_manifest_over_workspace() {
    let this_file_qs =
        "namespace Foo { @EntryPoint() function Main() : Unit { let x = 5 / 0 + (2 ^ 4); } }";
    let fs = FsNode::Dir(
        [dir(
            "project",
            [
                file(
                    "qsharp.json",
                    r#"{ "lints": [{ "lint": "divisionByZero", "level": "allow" }] }"#,
                ),
                dir("src", [file("this_file.qs", this_file_qs)]),
            ],
        )]
        .into_iter()
        .collect(),
    );

    let fs = Rc::new(RefCell::new(fs));
    let received_errors = RefCell::new(Vec::new());
    let mut updater = new_updater_with_file_system(&received_errors, &fs);
    updater.update_configuration(WorkspaceConfigurationUpdate {
        lints_config: Some(vec![LintConfig {
            kind: LintKind::Ast(AstLint::DivisionByZero),
            level: LintLevel::Warn,
        }]),
        ..WorkspaceConfigurationUpdate::default()
    });

    // Trigger a document update.
    updater
        .update_document("project/src/this_file.qs", 1, this_file_qs)
        .await;

    // No lints expected ("allow" wins over "warn")
    assert_eq!(received_errors.borrow().len(), 0);
}

<<<<<<< HEAD
=======
#[tokio::test]
async fn missing_dependency_reported() {
    let fs = FsNode::Dir(
        [dir(
            "parent",
            [
                file(
                    "qsharp.json",
                    r#"{ "dependencies" : { "MyDep" : { "path" : "../child" } } }"#,
                ),
                dir("src", [file("main.qs", "function Main() : Unit {}")]),
            ],
        )]
        .into_iter()
        .collect(),
    );

    let fs = Rc::new(RefCell::new(fs));
    let received_errors = RefCell::new(Vec::new());
    let mut updater = new_updater_with_file_system(&received_errors, &fs);

    // Triger a document update.
    updater
        .update_document("parent/src/main.qs", 1, "function Main() : Unit {}")
        .await;

    expect![[r#"
        [
            (
                "parent/qsharp.json",
                None,
                [],
                [
                    FileSystem {
                        about_path: "child/qsharp.json",
                        error: "file not found",
                    },
                ],
            ),
        ]
    "#]]
    .assert_debug_eq(&received_errors.borrow());
}

#[tokio::test]
async fn error_from_dependency_reported() {
    let fs = FsNode::Dir(
        [
            dir(
                "parent",
                [
                    file(
                        "qsharp.json",
                        r#"{ "dependencies" : { "MyDep" : { "path" : "../child" } } }"#,
                    ),
                    dir("src", [file("main.qs", "function Main() : Unit {}")]),
                ],
            ),
            dir(
                "child",
                [
                    file("qsharp.json", "{}"),
                    dir("src", [file("main.qs", "broken_syntax")]),
                ],
            ),
        ]
        .into_iter()
        .collect(),
    );

    let fs = Rc::new(RefCell::new(fs));
    let received_errors = RefCell::new(Vec::new());
    let mut updater = new_updater_with_file_system(&received_errors, &fs);

    // Triger a document update.
    updater
        .update_document("parent/src/main.qs", 1, "function Main() : Unit {}")
        .await;

    expect![[r#"
        [
            (
                "child/src/main.qs",
                None,
                [
                    Frontend(
                        Error(
                            Parse(
                                Error(
                                    ExpectedItem(
                                        Ident,
                                        Span {
                                            lo: 26,
                                            hi: 26,
                                        },
                                    ),
                                ),
                            ),
                        ),
                    ),
                ],
                [],
            ),
        ]
    "#]]
    .assert_debug_eq(&received_errors.borrow());
}

>>>>>>> 712b440d
type ErrorInfo = (
    String,
    Option<u32>,
    Vec<compile::ErrorKind>,
    Vec<project::Error>,
);

fn new_updater(received_errors: &RefCell<Vec<ErrorInfo>>) -> CompilationStateUpdater<'_> {
    let diagnostic_receiver = move |update: DiagnosticUpdate| {
        let project_errors = update.errors.iter().filter_map(|error| match error {
            ErrorKind::Project(error) => Some(error.clone()),
            ErrorKind::Compile(_) => None,
        });
        let compile_errors = update.errors.iter().filter_map(|error| match error {
            ErrorKind::Compile(error) => Some(error.error().clone()),
            ErrorKind::Project(_) => None,
        });

        let mut v = received_errors.borrow_mut();

        v.push((
            update.uri,
            update.version,
            compile_errors.collect(),
            project_errors.collect(),
        ));
    };

    CompilationStateUpdater::new(
        Rc::new(RefCell::new(CompilationState::default())),
        diagnostic_receiver,
        TestProjectHost {
            fs: TEST_FS.with(Clone::clone),
        },
    )
}

fn new_updater_with_file_system<'a>(
    received_errors: &'a RefCell<Vec<ErrorInfo>>,
    fs: &Rc<RefCell<FsNode>>,
) -> CompilationStateUpdater<'a> {
    let diagnostic_receiver = move |update: DiagnosticUpdate| {
        let project_errors = update.errors.iter().filter_map(|error| match error {
            ErrorKind::Project(error) => Some(error.clone()),
            ErrorKind::Compile(_) => None,
        });
        let compile_errors = update.errors.iter().filter_map(|error| match error {
            ErrorKind::Compile(error) => Some(error.error().clone()),
            ErrorKind::Project(_) => None,
        });

        let mut v = received_errors.borrow_mut();

        v.push((
            update.uri,
            update.version,
            compile_errors.collect(),
            project_errors.collect(),
        ));
    };

    CompilationStateUpdater::new(
        Rc::new(RefCell::new(CompilationState::default())),
        diagnostic_receiver,
        TestProjectHost { fs: fs.clone() },
    )
}

fn expect_errors(errors: &RefCell<Vec<ErrorInfo>>, expected: &Expect) {
    expected.assert_debug_eq(&errors.borrow());
    // reset accumulated errors after each check
    errors.borrow_mut().clear();
}

fn assert_compilation_sources(updater: &CompilationStateUpdater<'_>, expected: &Expect) {
    let state = updater.state.try_borrow().expect("borrow should succeed");

    let compilation_sources =
        state
            .compilations
            .iter()
            .fold(String::new(), |mut output, (name, compilation)| {
                let _ = writeln!(output, "{}: {:#?}", name, compilation.0.user_unit().sources);
                output
            });
    expected.assert_eq(&compilation_sources);
}

fn assert_open_documents(updater: &CompilationStateUpdater<'_>, expected: &Expect) {
    let state = updater.state.try_borrow().expect("borrow should succeed");
    expected.assert_debug_eq(&state.open_documents);
}

fn check_state_and_errors(
    updater: &CompilationStateUpdater<'_>,
    received_errors: &RefCell<Vec<ErrorInfo>>,
    expected_open_documents: &Expect,
    expected_compilation_sources: &Expect,
    expected_errors: &Expect,
) {
    assert_open_documents(updater, expected_open_documents);
    assert_compilation_sources(updater, expected_compilation_sources);
    expect_errors(received_errors, expected_errors);
}

fn check_state(
    updater: &CompilationStateUpdater<'_>,
    expected_open_documents: &Expect,
    expected_compilation_sources: &Expect,
) {
    assert_open_documents(updater, expected_open_documents);
    assert_compilation_sources(updater, expected_compilation_sources);
}

/// Checks that the lints config is being loaded from the qsharp.json manifest
async fn check_lints_config(updater: &CompilationStateUpdater<'_>, expected_config: &Expect) {
    let manifest = updater
        .load_manifest(&"project/src/this_file.qs".into())
        .await
        .expect("manifest should load successfully")
        .expect("manifest should exist");

    let lints_config = manifest.lints;

    expected_config.assert_eq(&format!("{lints_config:#?}"));
}

fn check_lints(lints: &[compile::ErrorKind], expected_lints: &Expect) {
    expected_lints.assert_eq(&format!("{lints:#?}"));
}

thread_local! { static TEST_FS: Rc<RefCell<FsNode>> = Rc::new(RefCell::new(test_fs()))}

fn test_fs() -> FsNode {
    FsNode::Dir(
        [
            dir(
                "project",
                [
                    file("qsharp.json", "{}"),
                    dir(
                        "src",
                        [
                            file(
                                "other_file.qs",
                                "// DISK CONTENTS\n namespace OtherFile { operation Other() : Unit { } }",
                            ),
                            file("this_file.qs", "// DISK CONTENTS\n namespace Foo { }"),
                        ],
                    ),
                ],
            ),
            dir(
                "nested_projects",
                [
                    file("qsharp.json", "{}"),
                    dir(
                        "src",
                        [dir(
                            "subdir",
                            [
                                file("qsharp.json", "{}"),
                                dir(
                                    "src",
                                    [
                                        file("a.qs", "namespace A {}"),
                                        file("b.qs", "namespace B {}"),
                                    ],
                                ),
                            ],
                        )],
                    ),
                ],
            ),
        ]
        .into_iter()
        .collect(),
    )
}<|MERGE_RESOLUTION|>--- conflicted
+++ resolved
@@ -1756,8 +1756,6 @@
     assert_eq!(received_errors.borrow().len(), 0);
 }
 
-<<<<<<< HEAD
-=======
 #[tokio::test]
 async fn missing_dependency_reported() {
     let fs = FsNode::Dir(
@@ -1866,7 +1864,6 @@
     .assert_debug_eq(&received_errors.borrow());
 }
 
->>>>>>> 712b440d
 type ErrorInfo = (
     String,
     Option<u32>,
