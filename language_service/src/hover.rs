// Copyright (c) Microsoft Corporation.
// Licensed under the MIT License.

#[cfg(test)]
mod tests;

use crate::compilation::Compilation;
use crate::display::{parse_doc_for_param, parse_doc_for_summary, CodeDisplay};
use crate::name_locator::{Handler, Locator, LocatorContext};
use crate::protocol::Hover;
use crate::qsc_utils::protocol_span;
use qsc::ast::visit::Visitor;
use qsc::{ast, hir};
use std::fmt::Display;
use std::rc::Rc;

pub(crate) fn get_hover(
    compilation: &Compilation,
    source_name: &str,
    offset: u32,
) -> Option<Hover> {
    let offset = compilation.source_offset_to_package_offset(source_name, offset);
    let user_ast_package = &compilation.user_unit().ast.package;

    let mut hover_visitor = HoverGenerator {
        compilation,
        hover: None,
        display: CodeDisplay { compilation },
    };

    let mut locator = Locator::new(&mut hover_visitor, offset, compilation);
    locator.visit_package(user_ast_package);
    hover_visitor.hover
}

enum LocalKind {
    Param,
    TypeParam,
    LambdaParam,
    Local,
}
struct HoverGenerator<'a> {
    hover: Option<Hover>,
    display: CodeDisplay<'a>,
    compilation: &'a Compilation,
}

impl<'a> Handler<'a> for HoverGenerator<'a> {
    fn at_callable_def(
        &mut self,
        context: &LocatorContext<'a>,
        name: &'a ast::Ident,
        decl: &'a ast::CallableDecl,
    ) {
        let contents = display_callable(
            &context.current_item_doc,
            &context.current_namespace,
            self.display.ast_callable_decl(decl),
        );
        self.hover = Some(Hover {
            contents,
            span: protocol_span(name.span, &self.compilation.user_unit().sources),
        });
    }

    fn at_callable_ref(
        &mut self,
        path: &'a ast::Path,
        item_id: &'_ hir::ItemId,
        item: &'a hir::Item,
        package: &'a hir::Package,
        decl: &'a hir::CallableDecl,
    ) {
        let ns = item
            .parent
            .and_then(|parent_id| package.items.get(parent_id))
            .map_or_else(
                || Rc::from(""),
                |parent| match &parent.kind {
                    qsc::hir::ItemKind::Namespace(namespace, _) => namespace.name.clone(),
                    _ => Rc::from(""),
                },
            );

        let contents = display_callable(
            &item.doc,
            &ns,
            self.display.hir_callable_decl(
                item_id.package.expect("package id should be resolved"),
                decl,
            ),
        );

        self.hover = Some(Hover {
            contents,
            span: protocol_span(path.span, &self.compilation.user_unit().sources),
        });
    }

    fn at_type_param_def(
        &mut self,
        context: &LocatorContext<'a>,
        def_name: &'a ast::Ident,
        _: hir::ty::ParamId,
    ) {
        let code = markdown_fenced_block(def_name.name.clone());
        let callable_name = &context
            .current_callable
            .expect("type params should only exist in callables")
            .name
            .name;
        let contents = display_local(
            &LocalKind::TypeParam,
            &code,
            &def_name.name,
            callable_name,
            &context.current_item_doc,
        );
        self.hover = Some(Hover {
            contents,
            span: protocol_span(def_name.span, &self.compilation.user_unit().sources),
        });
    }

    fn at_type_param_ref(
        &mut self,
        context: &LocatorContext<'a>,
        reference: &'a ast::Ident,
        _: hir::ty::ParamId,
        _: &'a ast::Ident,
    ) {
        let code = markdown_fenced_block(reference.name.clone());
        let callable_name = &context
            .current_callable
            .expect("type params should only exist in callables")
            .name
            .name;
        let contents = display_local(
            &LocalKind::TypeParam,
            &code,
            &reference.name,
            callable_name,
            &context.current_item_doc,
        );
        self.hover = Some(Hover {
            contents,
<<<<<<< HEAD
            span: protocol_span(reference.span, &self.compilation.user_unit.sources),
=======
            span: protocol_span(ref_name.span, &self.compilation.user_unit().sources),
>>>>>>> 87156472
        });
    }

    fn at_new_type_def(&mut self, type_name: &'a ast::Ident, def: &'a ast::TyDef) {
        let contents = markdown_fenced_block(self.display.ident_ty_def(type_name, def));
        self.hover = Some(Hover {
            contents,
            span: protocol_span(type_name.span, &self.compilation.user_unit().sources),
        });
    }

    fn at_new_type_ref(
        &mut self,
        path: &'a ast::Path,
        item_id: &'_ hir::ItemId,
        _: &'a hir::Package,
        _: &'a hir::Ident,
        udt: &'a hir::ty::Udt,
    ) {
        let contents = markdown_fenced_block(
            self.display
                .hir_udt(item_id.package.expect("package id should be resolved"), udt),
        );

        self.hover = Some(Hover {
            contents,
            span: protocol_span(path.span, &self.compilation.user_unit().sources),
        });
    }

    fn at_field_def(
        &mut self,
        _: &LocatorContext<'a>,
        field_name: &'a ast::Ident,
        ty: &'a ast::Ty,
    ) {
        let contents = markdown_fenced_block(self.display.ident_ty(field_name, ty));
        self.hover = Some(Hover {
            contents,
            span: protocol_span(field_name.span, &self.compilation.user_unit().sources),
        });
    }

    fn at_field_ref(
        &mut self,
        field_ref: &'a ast::Ident,
        expr_id: &'a ast::NodeId,
        _: &'_ hir::ItemId,
        _: &'a hir::ty::UdtField,
    ) {
        let contents = markdown_fenced_block(self.display.ident_ty_id(field_ref, *expr_id));
        self.hover = Some(Hover {
            contents,
            span: protocol_span(field_ref.span, &self.compilation.user_unit().sources),
        });
    }

    fn at_local_def(
        &mut self,
        context: &LocatorContext<'a>,
        ident: &'a ast::Ident,
        pat: &'a ast::Pat,
    ) {
        let code = markdown_fenced_block(self.display.ident_ty_id(ident, pat.id));
        let kind = if context.in_params {
            LocalKind::Param
        } else if context.in_lambda_params {
            LocalKind::LambdaParam
        } else {
            LocalKind::Local
        };
        let callable_name = &context
            .current_callable
            .expect("locals should only exist in callables")
            .name
            .name;
        let contents = display_local(
            &kind,
            &code,
            &ident.name,
            callable_name,
            &context.current_item_doc,
        );
        self.hover = Some(Hover {
            contents,
            span: protocol_span(ident.span, &self.compilation.user_unit().sources),
        });
    }

    fn at_local_ref(
        &mut self,
        context: &LocatorContext<'a>,
        path: &'a ast::Path,
        node_id: &'a ast::NodeId,
        definition: &'a ast::Ident,
    ) {
        let local_name = &definition.name;
        let callable_name = &context
            .current_callable
            .expect("locals should only exist in callables")
            .name
            .name;
        let code = markdown_fenced_block(self.display.path_ty_id(path, *node_id));
        let kind = if is_param(&curr_callable_to_params(context.current_callable), *node_id) {
            LocalKind::Param
        } else if is_param(&context.lambda_params, *node_id) {
            LocalKind::LambdaParam
        } else {
            LocalKind::Local
        };
        let contents = display_local(
            &kind,
            &code,
            local_name,
            callable_name,
            &context.current_item_doc,
        );
        self.hover = Some(Hover {
            contents,
            span: protocol_span(path.span, &self.compilation.user_unit().sources),
        });
    }
}

fn curr_callable_to_params(curr_callable: Option<&ast::CallableDecl>) -> Vec<&ast::Pat> {
    match curr_callable {
        Some(decl) => match &*decl.body {
            ast::CallableBody::Block(_) => vec![decl.input.as_ref()],
            ast::CallableBody::Specs(spec_decls) => {
                let mut pats = spec_decls
                    .iter()
                    .filter_map(|spec| match &spec.body {
                        ast::SpecBody::Gen(_) => None,
                        ast::SpecBody::Impl(input, _) => Some(input.as_ref()),
                    })
                    .collect::<Vec<&ast::Pat>>();
                pats.push(decl.input.as_ref());
                pats
            }
        },
        None => vec![],
    }
}

fn is_param(param_pats: &[&ast::Pat], node_id: ast::NodeId) -> bool {
    fn find_in_pat(pat: &ast::Pat, node_id: ast::NodeId) -> bool {
        match &*pat.kind {
            ast::PatKind::Bind(ident, _) => node_id == ident.id,
            ast::PatKind::Discard(_) | ast::PatKind::Elided | ast::PatKind::Err => false,
            ast::PatKind::Paren(inner) => find_in_pat(inner, node_id),
            ast::PatKind::Tuple(inner) => inner.iter().any(|x| find_in_pat(x, node_id)),
        }
    }

    param_pats.iter().any(|pat| find_in_pat(pat, node_id))
}

fn display_local(
    param_kind: &LocalKind,
    markdown: &String,
    local_name: &str,
    callable_name: &str,
    callable_doc: &str,
) -> String {
    match param_kind {
        LocalKind::Param => {
            let param_doc = parse_doc_for_param(callable_doc, local_name);
            with_doc(
                &param_doc,
                format!("parameter of `{callable_name}`\n{markdown}",),
            )
        }
        LocalKind::TypeParam => {
            let param_doc = parse_doc_for_param(callable_doc, local_name);
            with_doc(
                &param_doc,
                format!("type parameter of `{callable_name}`\n{markdown}",),
            )
        }
        LocalKind::LambdaParam => format!("lambda parameter\n{markdown}"),
        LocalKind::Local => format!("local\n{markdown}"),
    }
}

fn display_callable(doc: &str, namespace: &str, code: impl Display) -> String {
    let summary = parse_doc_for_summary(doc);

    let mut code = if namespace.is_empty() {
        code.to_string()
    } else {
        format!("{namespace}\n{code}")
    };
    code = markdown_fenced_block(code);
    with_doc(&summary, code)
}

fn with_doc(doc: &String, code: impl Display) -> String {
    if doc.is_empty() {
        code.to_string()
    } else {
        format!("{code}---\n{doc}\n")
    }
}

fn markdown_fenced_block(code: impl Display) -> String {
    format!(
        "```qsharp
{code}
```
"
    )
}<|MERGE_RESOLUTION|>--- conflicted
+++ resolved
@@ -144,11 +144,7 @@
         );
         self.hover = Some(Hover {
             contents,
-<<<<<<< HEAD
-            span: protocol_span(reference.span, &self.compilation.user_unit.sources),
-=======
-            span: protocol_span(ref_name.span, &self.compilation.user_unit().sources),
->>>>>>> 87156472
+            span: protocol_span(reference.span, &self.compilation.user_unit().sources),
         });
     }
 
