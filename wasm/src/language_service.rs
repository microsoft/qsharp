--- conflicted
+++ resolved
@@ -1,7 +1,6 @@
 // Copyright (c) Microsoft Corporation.
 // Licensed under the MIT License.
 
-<<<<<<< HEAD
 use crate::{
     diagnostic::VSDiagnostic,
     into_async_rust_fn_with,
@@ -12,19 +11,11 @@
     serializable_type,
 };
 use js_sys::JsString;
-use qsc::{self};
+use qsc::{self, target::Profile, PackageType};
 use qsls::protocol::DiagnosticUpdate;
-=======
-use std::{future::Future, path::PathBuf, pin::Pin, str::FromStr, sync::Arc};
-
-use crate::{diagnostic::VSDiagnostic, serializable_type};
-use js_sys::JsString;
-use qsc::{self, target::Profile, PackageType};
-use qsc_project::{EntryType, Manifest, ManifestDescriptor};
-use qsls::{protocol::DiagnosticUpdate, JSFileEntry};
->>>>>>> ad2bfab1
 use rustc_hash::FxHashMap;
 use serde::{Deserialize, Serialize};
+use std::{future::Future, path::PathBuf, pin::Pin, str::FromStr, sync::Arc};
 use wasm_bindgen::prelude::*;
 
 #[wasm_bindgen]
@@ -465,33 +456,4 @@
         typescript_type = "(uri: string, version: number | undefined, diagnostics: VSDiagnostic[]) => Promise<void>"
     )]
     pub type DiagnosticsCallback;
-}
-
-<<<<<<< HEAD
-fn into_target_profile(value: String) -> qsc::TargetProfile {
-    match value.as_str() {
-        "base" => qsc::TargetProfile::Base,
-        "full" => qsc::TargetProfile::Full,
-        _ => panic!("invalid target profile"),
-    }
-=======
-#[wasm_bindgen]
-extern "C" {
-    #[wasm_bindgen(typescript_type = "(uri: string) => Promise<string | null>")]
-    pub type ReadFileCallback;
-}
-
-#[wasm_bindgen]
-extern "C" {
-    #[wasm_bindgen(typescript_type = "(uri: string) => Promise<[string, number][]>")]
-    pub type ListDirectoryCallback;
-}
-
-#[wasm_bindgen]
-extern "C" {
-    #[wasm_bindgen(
-        typescript_type = "(uri: string) => Promise<{ excludeFiles: string[], excludeRegexes: string[], manifestDirectory: string } | null>"
-    )]
-    pub type GetManifestCallback;
->>>>>>> ad2bfab1
 }