// Copyright (c) Microsoft Corporation.
// Licensed under the MIT License.

use crate::serializable_type;
use miette::{Diagnostic, Severity};
use qsc::{self, compile};
use serde::{Deserialize, Serialize};
use std::{fmt::Write, iter};
use wasm_bindgen::prelude::*;

#[wasm_bindgen]
pub struct LanguageService(qsls::LanguageService<'static>);

#[wasm_bindgen]
impl LanguageService {
    #[wasm_bindgen(constructor)]
    pub fn new(diagnostics_callback: &js_sys::Function) -> Self {
        let diagnostics_callback = diagnostics_callback.clone();
        let inner = qsls::LanguageService::new(
            move |uri: &str, version: u32, errors: &[compile::Error]| {
                let diags = errors.iter().map(VSDiagnostic::from).collect::<Vec<_>>();
                let _ = diagnostics_callback
                    .call3(
                        &JsValue::NULL,
                        &uri.into(),
                        &version.into(),
                        &serde_wasm_bindgen::to_value(&diags)
                            .expect("conversion to VSDiagnostic should succeed"),
                    )
                    .expect("callback should succeed");
            },
        );
        LanguageService(inner)
    }

    pub fn update_document(&mut self, uri: &str, version: u32, text: &str, is_exe: bool) {
        self.0.update_document(
            uri,
            version,
            text,
            if is_exe {
                qsc::PackageType::Exe
            } else {
                qsc::PackageType::Lib
            },
        );
    }

    pub fn close_document(&mut self, uri: &str) {
        self.0.close_document(uri);
    }

    pub fn get_completions(&self, uri: &str, offset: u32) -> ICompletionList {
        let completion_list = self.0.get_completions(uri, offset);
        CompletionList {
            items: completion_list
                .items
                .into_iter()
                .map(|i| CompletionItem {
                    label: i.label,
                    kind: (match i.kind {
                        qsls::protocol::CompletionItemKind::Function => "function",
                        qsls::protocol::CompletionItemKind::Interface => "interface",
                        qsls::protocol::CompletionItemKind::Keyword => "keyword",
                        qsls::protocol::CompletionItemKind::Module => "module",
                    })
                    .to_string(),
                    sortText: i.sort_text,
                    detail: i.detail,
                    additionalTextEdits: i.additional_text_edits.map(|edits| {
                        edits
                            .into_iter()
                            .map(|(span, text)| TextEdit {
                                range: Span {
                                    start: span.start,
                                    end: span.end,
                                },
                                newText: text,
                            })
                            .collect()
                    }),
                })
                .collect(),
        }
        .into()
    }

    pub fn get_definition(&self, uri: &str, offset: u32) -> Option<IDefinition> {
        let definition = self.0.get_definition(uri, offset);
        definition.map(|definition| {
            Definition {
                source: definition.source,
                offset: definition.offset,
            }
            .into()
        })
    }

    pub fn get_hover(&self, uri: &str, offset: u32) -> Option<IHover> {
        let hover = self.0.get_hover(uri, offset);
        hover.map(|hover| {
            Hover {
                contents: hover.contents,
                span: Span {
                    start: hover.span.start,
                    end: hover.span.end,
                },
            }
            .into()
        })
    }

    pub fn get_signature_help(&self, uri: &str, offset: u32) -> Result<JsValue, JsValue> {
        let sig_help = self.0.get_signature_help(uri, offset);

        Ok(match sig_help {
            Some(sig_help) => serde_wasm_bindgen::to_value(&SignatureHelp {
                signatures: sig_help
                    .signatures
                    .into_iter()
                    .map(|sig| SignatureInformation {
                        label: sig.label,
                        documentation: sig.documentation,
                        parameters: sig
                            .parameters
                            .into_iter()
                            .map(|param| ParameterInformation {
                                label: Span {
                                    start: param.label.start,
                                    end: param.label.end,
                                },
                                documentation: param.documentation,
                            })
                            .collect(),
                    })
                    .collect(),
                active_signature: sig_help.active_signature,
                active_parameter: sig_help.active_parameter,
            })?,
            None => JsValue::NULL,
        })
    }
}

serializable_type! {
    CompletionList,
    {
        pub items: Vec<CompletionItem>,
    },
    r#"export interface ICompletionList {
        items: ICompletionItem[]
    }"#,
    ICompletionList
}

serializable_type! {
    CompletionItem,
    {
        pub label: String,
        pub kind: String,
        pub sortText: Option<String>,
        pub detail: Option<String>,
        pub additionalTextEdits: Option<Vec<TextEdit>>,
    },
    r#"export interface ICompletionItem {
        label: string;
        kind: "function" | "interface" | "keyword" | "module";
        sortText?: string;
        detail?: string;
        additionalTextEdits?: ITextEdit[];
    }"#
}

serializable_type! {
    TextEdit,
    {
        pub range: Span,
        pub newText: String,
    },
    r#"export interface ITextEdit {
        range: ISpan;
        newText: string;
    }"#
}

serializable_type! {
    Hover,
    {
        pub contents: String,
        pub span: Span,
    },
    r#"export interface IHover {
        contents: string;
        span: ISpan
    }"#,
    IHover
}

serializable_type! {
    Definition,
    {
        pub source: String,
        pub offset: u32,
    },
    r#"export interface IDefinition {
        source: string;
        offset: number;
    }"#,
    IDefinition
}

serializable_type! {
    Span,
    {
        pub start: u32,
        pub end: u32,
    },
    r#"export interface ISpan {
        start: number;
        end: number;
    }"#
}

<<<<<<< HEAD
#[derive(Serialize, Deserialize)]
pub struct Definition {
    pub source: String,
    pub offset: u32,
}

#[wasm_bindgen(typescript_custom_section)]
const ISignatureHelp: &'static str = r#"
export interface ISignatureHelp {
    signatures: ISignatureInformation[];
    active_signature: number;
    active_parameter: number;
}
"#;

#[derive(Serialize, Deserialize)]
pub struct SignatureHelp {
    signatures: Vec<SignatureInformation>,
    active_signature: u32,
    active_parameter: u32,
}

#[wasm_bindgen(typescript_custom_section)]
const ISignatureInformation: &'static str = r#"
export interface ISignatureInformation {
    label: string;
    documentation: string | undefined;
    parameters: IParameterInformation[];
}
"#;

#[derive(Serialize, Deserialize)]
pub struct SignatureInformation {
    label: String,
    documentation: Option<String>,
    parameters: Vec<ParameterInformation>,
}

#[wasm_bindgen(typescript_custom_section)]
const IParameterInformation: &'static str = r#"
export interface IParameterInformation {
    label: { start: number; end: number };
    documentation: string | undefined;
}
"#;

#[derive(Serialize, Deserialize)]
pub struct ParameterInformation {
    label: Span,
    documentation: Option<String>,
}

#[derive(Serialize, Deserialize)]
pub struct Span {
    pub start: u32,
    pub end: u32,
}

#[wasm_bindgen(typescript_custom_section)]
const IDiagnostic: &'static str = r#"
export interface IDiagnostic {
    start_pos: number;
    end_pos: number;
    message: string;
    severity: "error" | "warning" | "info"
    code?: {
        value: string;
        target: string;
    }
=======
serializable_type! {
    VSDiagnostic,
    {
        pub start_pos: usize,
        pub end_pos: usize,
        pub message: String,
        pub severity: String,
        #[serde(skip_serializing_if = "Option::is_none")]
        pub code: Option<VSDiagnosticCode>,
    },
    r#"export interface IDiagnostic {
        start_pos: number;
        end_pos: number;
        message: string;
        severity: "error" | "warning" | "info"
        code?: {
            value: string;
            target: string;
        }
    }"#
>>>>>>> 8472c648
}

#[derive(Debug, Serialize, Deserialize)]
pub(crate) struct VSDiagnosticCode {
    value: String,
    target: String,
}

impl VSDiagnostic {
    pub fn json(&self) -> serde_json::Value {
        serde_json::to_value(self).expect("serializing VSDiagnostic should succeed")
    }
}

impl<T> From<&T> for VSDiagnostic
where
    T: Diagnostic,
{
    fn from(err: &T) -> Self {
        let label = err.labels().and_then(|mut ls| ls.next());
        let offset = label.as_ref().map_or(0, |lbl| lbl.offset());
        // Monaco handles 0-length diagnostics just fine...?
        let len = label.as_ref().map_or(1, |lbl| lbl.len());
        let severity = (match err.severity().unwrap_or(Severity::Error) {
            Severity::Error => "error",
            Severity::Warning => "warning",
            Severity::Advice => "info",
        })
        .to_string();

        let mut message = err.to_string();
        for source in iter::successors(err.source(), |e| e.source()) {
            write!(message, ": {source}").expect("message should be writable");
        }
        if let Some(help) = err.help() {
            write!(message, "\n\nhelp: {help}").expect("message should be writable");
        }

        let code = err.code().map(|code| VSDiagnosticCode {
            value: code.to_string(),
            target: "".to_string(),
        });

        VSDiagnostic {
            start_pos: offset,
            end_pos: offset + len,
            severity,
            message,
            code,
        }
    }
}<|MERGE_RESOLUTION|>--- conflicted
+++ resolved
@@ -110,11 +110,10 @@
         })
     }
 
-    pub fn get_signature_help(&self, uri: &str, offset: u32) -> Result<JsValue, JsValue> {
+    pub fn get_signature_help(&self, uri: &str, offset: u32) -> Option<ISignatureHelp> {
         let sig_help = self.0.get_signature_help(uri, offset);
-
-        Ok(match sig_help {
-            Some(sig_help) => serde_wasm_bindgen::to_value(&SignatureHelp {
+        sig_help.map(|sig_help| {
+            SignatureHelp {
                 signatures: sig_help
                     .signatures
                     .into_iter()
@@ -136,8 +135,8 @@
                     .collect(),
                 active_signature: sig_help.active_signature,
                 active_parameter: sig_help.active_parameter,
-            })?,
-            None => JsValue::NULL,
+            }
+            .into()
         })
     }
 }
@@ -210,6 +209,49 @@
 }
 
 serializable_type! {
+    SignatureHelp,
+    {
+        signatures: Vec<SignatureInformation>,
+        active_signature: u32,
+        active_parameter: u32,
+    },
+    r#"export interface ISignatureHelp {
+        signatures: ISignatureInformation[];
+        active_signature: number;
+        active_parameter: number;
+    }"#,
+    ISignatureHelp
+}
+
+serializable_type! {
+    SignatureInformation,
+    {
+        label: String,
+        documentation: Option<String>,
+        parameters: Vec<ParameterInformation>,
+    },
+    r#"export interface ISignatureInformation {
+        label: string;
+        documentation: string | undefined;
+        parameters: IParameterInformation[];
+    }"#,
+    ISignatureInformation
+}
+
+serializable_type! {
+    ParameterInformation,
+    {
+        label: Span,
+        documentation: Option<String>,
+    },
+    r#"export interface IParameterInformation {
+        label: { start: number; end: number };
+        documentation: string | undefined;
+    }"#,
+    IParameterInformation
+}
+
+serializable_type! {
     Span,
     {
         pub start: u32,
@@ -221,77 +263,6 @@
     }"#
 }
 
-<<<<<<< HEAD
-#[derive(Serialize, Deserialize)]
-pub struct Definition {
-    pub source: String,
-    pub offset: u32,
-}
-
-#[wasm_bindgen(typescript_custom_section)]
-const ISignatureHelp: &'static str = r#"
-export interface ISignatureHelp {
-    signatures: ISignatureInformation[];
-    active_signature: number;
-    active_parameter: number;
-}
-"#;
-
-#[derive(Serialize, Deserialize)]
-pub struct SignatureHelp {
-    signatures: Vec<SignatureInformation>,
-    active_signature: u32,
-    active_parameter: u32,
-}
-
-#[wasm_bindgen(typescript_custom_section)]
-const ISignatureInformation: &'static str = r#"
-export interface ISignatureInformation {
-    label: string;
-    documentation: string | undefined;
-    parameters: IParameterInformation[];
-}
-"#;
-
-#[derive(Serialize, Deserialize)]
-pub struct SignatureInformation {
-    label: String,
-    documentation: Option<String>,
-    parameters: Vec<ParameterInformation>,
-}
-
-#[wasm_bindgen(typescript_custom_section)]
-const IParameterInformation: &'static str = r#"
-export interface IParameterInformation {
-    label: { start: number; end: number };
-    documentation: string | undefined;
-}
-"#;
-
-#[derive(Serialize, Deserialize)]
-pub struct ParameterInformation {
-    label: Span,
-    documentation: Option<String>,
-}
-
-#[derive(Serialize, Deserialize)]
-pub struct Span {
-    pub start: u32,
-    pub end: u32,
-}
-
-#[wasm_bindgen(typescript_custom_section)]
-const IDiagnostic: &'static str = r#"
-export interface IDiagnostic {
-    start_pos: number;
-    end_pos: number;
-    message: string;
-    severity: "error" | "warning" | "info"
-    code?: {
-        value: string;
-        target: string;
-    }
-=======
 serializable_type! {
     VSDiagnostic,
     {
@@ -312,7 +283,6 @@
             target: string;
         }
     }"#
->>>>>>> 8472c648
 }
 
 #[derive(Debug, Serialize, Deserialize)]
