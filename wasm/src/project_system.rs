--- conflicted
+++ resolved
@@ -1,20 +1,10 @@
 // Copyright (c) Microsoft Corporation.
 // Licensed under the MIT License.
 
-<<<<<<< HEAD
-use crate::{
-    diagnostic::{IQSharpError, QSharpError, VSDiagnostic},
-    line_column::{Position, Range},
-    serializable_type,
-};
-use async_trait::async_trait;
-use qsc::{linter::LintConfig, packages::BuildableProgram, LanguageFeatures};
-=======
 use crate::{diagnostic::project_errors_into_qsharp_errors, serializable_type};
 use async_trait::async_trait;
 use miette::Report;
 use qsc::{linter::LintConfig, LanguageFeatures};
->>>>>>> 06d089fa
 use qsc_project::{EntryType, FileSystemAsync, JSFileEntry, JSProjectHost, PackageCache};
 use rustc_hash::FxHashMap;
 use serde::{Deserialize, Serialize};
@@ -27,11 +17,7 @@
     readFile(uri: string): Promise<string | null>;
     listDirectory(uri: string): Promise<[string, number][]>;
     resolvePath(base: string, path: string): Promise<string | null>;
-<<<<<<< HEAD
-    fetchGithub(owner: string, repo: string, ref: string, path: string): Promise<string | null>;
-=======
     fetchGithub(owner: string, repo: string, ref: string, path: string): Promise<string>;
->>>>>>> 06d089fa
     findManifestDirectory(docUri: string): Promise<string | null>;
 }
 
@@ -182,11 +168,6 @@
         repo: &str,
         r#ref: &str,
         path: &str,
-<<<<<<< HEAD
-    ) -> Option<Arc<str>> {
-        let js_val = self.fetchGithub(owner, repo, r#ref, path).await;
-        js_val.as_string().map(Into::into)
-=======
     ) -> miette::Result<Arc<str>> {
         match self.fetchGithub(owner, repo, r#ref, path).await {
             Ok(js_val) => Ok(js_val
@@ -204,7 +185,6 @@
                 Err(Report::msg(message))
             }
         }
->>>>>>> 06d089fa
     }
 
     async fn find_manifest_directory(&self, doc_uri: &str) -> Option<Arc<str>> {
@@ -223,45 +203,27 @@
     pub async fn load_project_with_deps(
         &self,
         directory: String,
-<<<<<<< HEAD
-    ) -> Result<IProjectConfig, IQSharpError> {
+    ) -> Result<IProjectConfig, String> {
         let package_cache = PACKAGE_CACHE.with(Clone::clone);
 
         let dir_path = std::path::Path::new(&directory);
-        let project_config: IProjectConfig = match self
-            .0
-            .load_project_with_deps(dir_path, Some(&package_cache))
-            .await
-        {
-            Ok(loaded_project) => loaded_project.into(),
-            Err(e) => {
-                return Err(QSharpError {
-                    document: directory,
-                    diagnostic: VSDiagnostic {
-                        range: Range {
-                            start: Position {
-                                line: 0,
-                                character: 0,
-                            },
-                            end: Position {
-                                line: 0,
-                                character: 1,
-                            },
-                        },
-                        message: e.to_string(),
-                        severity: "error".into(),
-                        code: Some("project.error".into()),
-                        uri: None,
-                        related: Vec::default(),
-                    },
-                    stack: None,
-                }
-                .into());
-            }
+        let project_config = match self.0.load_project(dir_path, Some(&package_cache)).await {
+            Ok(loaded_project) => loaded_project,
+            Err(errs) => return Err(project_errors_into_qsharp_errors_json(&directory, &errs)),
         };
 
-        Ok(project_config)
-    }
+        // Will return error if project has errors
+        project_config.try_into()
+    }
+}
+
+#[allow(clippy::needless_pass_by_value)]
+fn project_errors_into_qsharp_errors_json(
+    project_dir: &str,
+    errs: &[qsc_project::Error],
+) -> String {
+    serde_json::to_string(&project_errors_into_qsharp_errors(project_dir, errs))
+        .expect("serializing errors to json should succeed")
 }
 
 impl From<qsc_project::PackageInfo> for PackageInfo {
@@ -346,63 +308,6 @@
     }"#
 }
 
-impl From<ProjectSources> for Vec<(String, String)> {
-    fn from(sources: ProjectSources) -> Self {
-        serde_wasm_bindgen::from_value(sources.into())
-            .expect("sources object should be an array of string pairs")
-    }
-}
-
-impl From<qsc_project::LoadedProject> for IProjectConfig {
-    fn from(value: qsc_project::LoadedProject) -> Self {
-        let project_config = ProjectConfig {
-            project_name: value.name.to_string(),
-            project_uri: value.manifest_path.to_string(),
-            lints: value.lints,
-            package_graph_sources: value.package_graph_sources.into(),
-            errors: value.errors.into_iter().map(|e| e.to_string()).collect(), // TODO: proper diagnostics
-=======
-    ) -> Result<IProjectConfig, String> {
-        let package_cache = PACKAGE_CACHE.with(Clone::clone);
-
-        let dir_path = std::path::Path::new(&directory);
-        let project_config = match self.0.load_project(dir_path, Some(&package_cache)).await {
-            Ok(loaded_project) => loaded_project,
-            Err(errs) => return Err(project_errors_into_qsharp_errors_json(&directory, &errs)),
-        };
-
-        // Will return error if project has errors
-        project_config.try_into()
-    }
-}
-
-#[allow(clippy::needless_pass_by_value)]
-fn project_errors_into_qsharp_errors_json(
-    project_dir: &str,
-    errs: &[qsc_project::Error],
-) -> String {
-    serde_json::to_string(&project_errors_into_qsharp_errors(project_dir, errs))
-        .expect("serializing errors to json should succeed")
-}
-
-impl From<qsc_project::PackageInfo> for PackageInfo {
-    fn from(value: qsc_project::PackageInfo) -> Self {
-        Self {
-            sources: value
-                .sources
-                .into_iter()
-                .map(|(k, v)| (k.to_string(), v.to_string()))
-                .collect(),
-            language_features: value.language_features.into(),
-            dependencies: value
-                .dependencies
-                .into_iter()
-                .map(|(k, v)| (k.to_string(), v.to_string()))
-                .collect(),
-        }
-    }
-}
-
 impl From<qsc_project::PackageGraphSources> for PackageGraphSources {
     fn from(value: qsc_project::PackageGraphSources) -> Self {
         Self {
@@ -461,7 +366,6 @@
             project_uri: value.path.to_string(),
             lints: value.lints,
             package_graph_sources: value.package_graph_sources.into(),
->>>>>>> 06d089fa
         };
         Ok(project_config.into())
     }
@@ -473,12 +377,7 @@
         pub project_name: String,
         pub project_uri: String,
         pub package_graph_sources: PackageGraphSources,
-<<<<<<< HEAD
-        pub lints: Vec<LintConfig>, // TODO: I feel like this will barf at the serialization boundary if you have an invalid lint name
-        pub errors: Vec<String>, // TODO: QSharpError
-=======
         pub lints: Vec<LintConfig>,
->>>>>>> 06d089fa
     },
     r#"export interface IProjectConfig {
         /**
@@ -549,21 +448,6 @@
     let capabilities = qsc::target::Profile::from_str(&program.profile())
         .unwrap_or_else(|()| panic!("Invalid target : {}", program.profile()))
         .into();
-<<<<<<< HEAD
-    let package_graph_sources: PackageGraphSources = program.packageGraphSources().into();
-
-    let BuildableProgram {
-        store,
-        user_code,
-        user_code_dependencies,
-    } = BuildableProgram::new(&program.profile(), package_graph_sources.into());
-    // let package_graph = program.package_graph_sources;
-    // let (sources, language_features) = into_package_graph_args(package_graph);
-    let sources = user_code.sources;
-
-    let source_map = qsc::SourceMap::new(sources, entry.map(std::convert::Into::into));
-    let language_features = qsc::LanguageFeatures::from_iter(user_code.language_features);
-=======
 
     let pkg_graph: PackageGraphSources = program.packageGraphSources().into();
     let pkg_graph: qsc_project::PackageGraphSources = pkg_graph.into();
@@ -571,7 +455,6 @@
     let (sources, language_features) = pkg_graph.into_sources_temporary();
 
     let source_map = qsc::SourceMap::new(sources, entry.map(Into::into));
->>>>>>> 06d089fa
 
     (
         source_map,
