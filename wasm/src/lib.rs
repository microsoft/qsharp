// Copyright (c) Microsoft Corporation.
// Licensed under the MIT License.

use crate::language_service::VSDiagnostic;
use katas::{run_kata, KATA_ENTRY};
use num_bigint::BigUint;
use num_complex::Complex64;
use qsc::{
    interpret::{
        output::{self, Receiver},
        stateless,
    },
    SourceMap,
};
use std::fmt::Write;
use wasm_bindgen::prelude::*;

mod language_service;

#[wasm_bindgen]
pub fn git_hash() -> JsValue {
    JsValue::from_str(env!("QSHARP_GIT_HASH"))
}

#[wasm_bindgen(typescript_custom_section)]
const IDiagnostic: &'static str = r#"
export interface IDiagnostic {
    start_pos: number;
    end_pos: number;
    message: string;
    severity: number; // [0, 1, 2] = [error, warning, info]
    code?: {
        value: number;  // Can also be a string, but number would be preferable
        target: string; // URI for more info - could be a custom URI for pretty errors
    }
}
"#;

impl std::fmt::Display for VSDiagnostic {
    fn fmt(&self, f: &mut std::fmt::Formatter<'_>) -> std::fmt::Result {
        write!(
            f,
            r#"{{
    "message": "{}",
    "severity": {},
    "start_pos": {},
    "end_pos": {}
}}"#,
            self.message, self.severity, self.start_pos, self.end_pos
        )
    }
}

<<<<<<< HEAD
=======
impl<T> From<&T> for VSDiagnostic
where
    T: Diagnostic,
{
    fn from(err: &T) -> Self {
        let label = err.labels().and_then(|mut ls| ls.next());
        let offset = label.as_ref().map_or(0, |lbl| lbl.offset());
        let len = label.as_ref().map_or(1, |lbl| lbl.len().max(1));
        let severity = err.severity().unwrap_or(Severity::Error);

        let mut pre_message = err.to_string();
        for source in iter::successors(err.source(), |e| e.source()) {
            write!(pre_message, ": {source}").expect("message should be writable");
        }
        if let Some(help) = err.help() {
            write!(pre_message, "\n\nhelp: {help}").expect("message should be writable");
        }

        // Newlines in JSON need to be double escaped
        // TODO: Maybe some other chars too: https://stackoverflow.com/a/5191059
        let message = pre_message.replace('\n', "\\\\n");

        VSDiagnostic {
            start_pos: offset,
            end_pos: offset + len,
            severity: severity as i32,
            message,
        }
    }
}

fn compile(code: &str) -> (qsc::hir::Package, Vec<VSDiagnostic>) {
    thread_local! {
        static STORE_STD: (PackageStore, PackageId) = {
            let mut store = PackageStore::new(compile::core());
            let std = store.insert(compile::std(&store));
            (store, std)
        };
    }

    STORE_STD.with(|(store, std)| {
        let sources = SourceMap::new([("code".into(), code.into())], None);
        let (unit, errors) = compile::compile(store, &[*std], sources);
        (
            unit.package,
            errors.into_iter().map(|error| (&error).into()).collect(),
        )
    })
}

#[wasm_bindgen]
pub fn check_code(code: &str) -> Result<JsValue, JsValue> {
    let (_, diags) = compile(code);
    Ok(serde_wasm_bindgen::to_value(&diags)?)
}

#[wasm_bindgen]
pub fn get_hir(code: &str) -> Result<JsValue, JsValue> {
    let (package, _) = compile(code);
    let hir = package.to_string();
    Ok(serde_wasm_bindgen::to_value(&hir)?)
}

>>>>>>> f6eb4901
struct CallbackReceiver<F>
where
    F: Fn(&str),
{
    event_cb: F,
}

impl<F> Receiver for CallbackReceiver<F>
where
    F: Fn(&str),
{
    fn state(
        &mut self,
        state: Vec<(BigUint, Complex64)>,
        qubit_count: usize,
    ) -> Result<(), output::Error> {
        let mut dump_json = String::new();
        write!(dump_json, r#"{{"type": "DumpMachine","state": {{"#)
            .expect("writing to string should succeed");
        let (last, most) = state
            .split_last()
            .expect("state should always have at least one entry");
        for state in most {
            write!(
                dump_json,
                r#""{}": [{}, {}],"#,
                output::format_state_id(&state.0, qubit_count),
                state.1.re,
                state.1.im
            )
            .expect("writing to string should succeed");
        }
        write!(
            dump_json,
            r#""{}": [{}, {}]}}}}"#,
            output::format_state_id(&last.0, qubit_count),
            last.1.re,
            last.1.im
        )
        .expect("writing to string should succeed");
        (self.event_cb)(&dump_json);
        Ok(())
    }

    fn message(&mut self, msg: &str) -> Result<(), output::Error> {
        let mut msg_str = String::new();
        write!(msg_str, r#"{{"type": "Message", "message": "{}"}}"#, msg)
            .expect("Writing to a string should succeed");
        (self.event_cb)(&msg_str);
        Ok(())
    }
}

fn run_internal<F>(code: &str, expr: &str, event_cb: F, shots: u32) -> Result<(), stateless::Error>
where
    F: Fn(&str),
{
    let mut out = CallbackReceiver { event_cb };
    let sources = SourceMap::new([("code".into(), code.into())], Some(expr.into()));
    let context = stateless::Context::new(true, sources);
    if let Err(err) = context {
        // TODO: handle multiple errors
        // https://github.com/microsoft/qsharp/issues/149
        let e = err[0].clone();
        let diag: VSDiagnostic = (&e).into();
        let msg = format!(
            r#"{{"type": "Result", "success": false, "result": {}}}"#,
            diag
        );
        (out.event_cb)(&msg);
        return Err(e);
    }
    let context = context.expect("context should be valid");
    for _ in 0..shots {
        let result = context.eval(&mut out);
        let mut success = true;
        let msg = match result {
            Ok(value) => format!(r#""{value}""#),
            Err(errors) => {
                // TODO: handle multiple errors
                // https://github.com/microsoft/qsharp/issues/149
                success = false;
                VSDiagnostic::from(&errors[0]).to_string()
            }
        };

        let msg_string = format!(r#"{{"type": "Result", "success": {success}, "result": {msg}}}"#);
        (out.event_cb)(&msg_string);
    }
    Ok(())
}

#[wasm_bindgen]
pub fn run(
    code: &str,
    expr: &str,
    event_cb: &js_sys::Function,
    shots: u32,
) -> Result<JsValue, JsValue> {
    if !event_cb.is_function() {
        return Err(JsError::new("Events callback function must be provided").into());
    }

    match run_internal(
        code,
        expr,
        |msg: &str| {
            // See example at https://rustwasm.github.io/wasm-bindgen/reference/receiving-js-closures-in-rust.html
            let _ = event_cb.call1(&JsValue::null(), &JsValue::from(msg));
        },
        shots,
    ) {
        Ok(()) => Ok(JsValue::TRUE),
        Err(e) => Err(JsError::from(e).into()),
    }
}

fn run_kata_exercise_internal(
    verification_source: &str,
    kata_implementation: &str,
    event_cb: impl Fn(&str),
) -> Result<bool, Vec<stateless::Error>> {
    let sources = SourceMap::new(
        [
            ("kata".into(), kata_implementation.into()),
            ("verifier".into(), verification_source.into()),
        ],
        Some(KATA_ENTRY.into()),
    );

    run_kata(sources, &mut CallbackReceiver { event_cb })
}

#[wasm_bindgen]
pub fn run_kata_exercise(
    verification_source: &str,
    kata_implementation: &str,
    event_cb: &js_sys::Function,
) -> Result<JsValue, JsValue> {
    match run_kata_exercise_internal(verification_source, kata_implementation, |msg: &str| {
        let _ = event_cb.call1(&JsValue::null(), &JsValue::from_str(msg));
    }) {
        Ok(v) => Ok(JsValue::from_bool(v)),
        // TODO: Unify with the 'run' code. Failure of user code is not 'exceptional', and
        // should be reported with a Result event (also for success) and not an exception.
        Err(e) => {
            // TODO: Handle multiple errors.
            let first_error = e
                .first()
                .expect("Running kata failed but no errors were reported");
            Err(JsError::from(first_error).into())
        }
    }
}

#[cfg(test)]
mod test {
    use qsc::compile::Error;

    use crate::VSDiagnostic;

    #[test]
    fn test_missing_type() {
        let code = "namespace input { operation Foo(a) : Unit {} }";
<<<<<<< HEAD
        let mut error_callback_called = false;
        {
            let mut lang_serv = language_service::LanguageService::new(
                |_: &str, _: u32, diagnostics: &[Error]| {
                    error_callback_called = true;
                    assert_eq!(diagnostics.len(), 1, "{diagnostics:#?}");
                    let err = diagnostics.first().unwrap();
                    let diag = VSDiagnostic::from(err);

                    assert_eq!(diag.start_pos, 32);
                    assert_eq!(diag.end_pos, 33);
                    assert_eq!(diag.message, "type error: missing type in item signature\\\\n\\\\nhelp: types cannot be inferred for global declarations");
                },
            );
            lang_serv.update_document("<code>", 1, code);
        }
        assert!(error_callback_called)
=======
        let (_, diag) = crate::compile(code);
        assert_eq!(diag.len(), 1, "{diag:#?}");
        let err = diag.first().unwrap();

        assert_eq!(err.start_pos, 32);
        assert_eq!(err.end_pos, 33);
        assert_eq!(err.message, "type error: missing type in item signature\\\\n\\\\nhelp: types cannot be inferred for global declarations");
>>>>>>> f6eb4901
    }

    #[test]
    fn test_run_two_shots() {
        let code = "
            namespace Test {
                function Answer() : Int {
                    return 42;
                }
            }
        ";
        let expr = "Test.Answer()";
        let count = std::cell::Cell::new(0);

        let _result = crate::run_internal(
            code,
            expr,
            |_msg| {
                assert!(_msg.contains("42"));
                count.set(count.get() + 1);
            },
            2,
        );
        assert_eq!(count.get(), 2);
    }

<<<<<<< HEAD
    // #[test]
    // fn fail_ry() {
    //     let code = "namespace Sample {
    //         operation main() : Result[] {
    //             use q1 = Qubit();
    //             Ry(q1);
    //             let m1 = M(q1);
    //             return [m1];
    //         }
    //     }";

    //     let errors = crate::check_code_internal(code);
    //     assert_eq!(errors.len(), 1, "{errors:#?}");

    //     let error = errors.first().unwrap();
    //     assert_eq!(error.start_pos, 111);
    //     assert_eq!(error.end_pos, 117);
    //     assert_eq!(
    //         error.message,
    //         "type error: expected (Double, Qubit), found Qubit"
    //     );
    // }
=======
    #[test]
    fn fail_ry() {
        let code = "namespace Sample {
            operation main() : Result[] {
                use q1 = Qubit();
                Ry(q1);
                let m1 = M(q1);
                return [m1];
            }
        }";

        let (_, errors) = crate::compile(code);
        assert_eq!(errors.len(), 1, "{errors:#?}");

        let error = errors.first().unwrap();
        assert_eq!(error.start_pos, 111);
        assert_eq!(error.end_pos, 117);
        assert_eq!(
            error.message,
            "type error: expected (Double, Qubit), found Qubit"
        );
    }
>>>>>>> f6eb4901

    #[test]
    fn test_message() {
        let code = r#"namespace Sample {
            open Microsoft.Quantum.Diagnostics;

            operation main() : Unit {
                Message("hi");
                return ();
            }
        }"#;
        let expr = "Sample.main()";
        let result = crate::run_internal(
            code,
            expr,
            |_msg_| {
                assert!(_msg_.contains("hi") || _msg_.contains("result"));
            },
            1,
        );
        assert!(result.is_ok());
    }

    #[test]
    fn test_entrypoint() {
        let code = r#"namespace Sample {
            @EntryPoint()
            operation main() : Unit {
                Message("hi");
                return ();
            }
        }"#;
        let expr = "";
        let result = crate::run_internal(
            code,
            expr,
            |_msg_| {
                assert!(_msg_.contains("hi") || _msg_.contains("result"));
            },
            1,
        );
        assert!(result.is_ok());
    }

    #[test]
    fn test_missing_entrypoint() {
        let code = "namespace Sample {
            operation main() : Result[] {
                use q1 = Qubit();
                let m1 = M(q1);
                return [m1];
            }
        }";
        let expr = "";
        let result = crate::run_internal(
            code,
            expr,
            |msg| {
                assert!(msg.contains(r#""success": false"#));
                assert!(msg.contains(r#""message": "entry point not found"#));
                assert!(msg.contains(r#""start_pos": 0"#));
            },
            1,
        );
        assert!(result.is_ok());
    }
}<|MERGE_RESOLUTION|>--- conflicted
+++ resolved
@@ -51,72 +51,6 @@
     }
 }
 
-<<<<<<< HEAD
-=======
-impl<T> From<&T> for VSDiagnostic
-where
-    T: Diagnostic,
-{
-    fn from(err: &T) -> Self {
-        let label = err.labels().and_then(|mut ls| ls.next());
-        let offset = label.as_ref().map_or(0, |lbl| lbl.offset());
-        let len = label.as_ref().map_or(1, |lbl| lbl.len().max(1));
-        let severity = err.severity().unwrap_or(Severity::Error);
-
-        let mut pre_message = err.to_string();
-        for source in iter::successors(err.source(), |e| e.source()) {
-            write!(pre_message, ": {source}").expect("message should be writable");
-        }
-        if let Some(help) = err.help() {
-            write!(pre_message, "\n\nhelp: {help}").expect("message should be writable");
-        }
-
-        // Newlines in JSON need to be double escaped
-        // TODO: Maybe some other chars too: https://stackoverflow.com/a/5191059
-        let message = pre_message.replace('\n', "\\\\n");
-
-        VSDiagnostic {
-            start_pos: offset,
-            end_pos: offset + len,
-            severity: severity as i32,
-            message,
-        }
-    }
-}
-
-fn compile(code: &str) -> (qsc::hir::Package, Vec<VSDiagnostic>) {
-    thread_local! {
-        static STORE_STD: (PackageStore, PackageId) = {
-            let mut store = PackageStore::new(compile::core());
-            let std = store.insert(compile::std(&store));
-            (store, std)
-        };
-    }
-
-    STORE_STD.with(|(store, std)| {
-        let sources = SourceMap::new([("code".into(), code.into())], None);
-        let (unit, errors) = compile::compile(store, &[*std], sources);
-        (
-            unit.package,
-            errors.into_iter().map(|error| (&error).into()).collect(),
-        )
-    })
-}
-
-#[wasm_bindgen]
-pub fn check_code(code: &str) -> Result<JsValue, JsValue> {
-    let (_, diags) = compile(code);
-    Ok(serde_wasm_bindgen::to_value(&diags)?)
-}
-
-#[wasm_bindgen]
-pub fn get_hir(code: &str) -> Result<JsValue, JsValue> {
-    let (package, _) = compile(code);
-    let hir = package.to_string();
-    Ok(serde_wasm_bindgen::to_value(&hir)?)
-}
-
->>>>>>> f6eb4901
 struct CallbackReceiver<F>
 where
     F: Fn(&str),
@@ -210,6 +144,13 @@
 }
 
 #[wasm_bindgen]
+pub fn get_hir(code: &str) -> Result<JsValue, JsValue> {
+    let (package, _) = compile(code);
+    let hir = package.to_string();
+    Ok(serde_wasm_bindgen::to_value(&hir)?)
+}
+
+#[wasm_bindgen]
 pub fn run(
     code: &str,
     expr: &str,
@@ -281,7 +222,6 @@
     #[test]
     fn test_missing_type() {
         let code = "namespace input { operation Foo(a) : Unit {} }";
-<<<<<<< HEAD
         let mut error_callback_called = false;
         {
             let mut lang_serv = language_service::LanguageService::new(
@@ -299,15 +239,6 @@
             lang_serv.update_document("<code>", 1, code);
         }
         assert!(error_callback_called)
-=======
-        let (_, diag) = crate::compile(code);
-        assert_eq!(diag.len(), 1, "{diag:#?}");
-        let err = diag.first().unwrap();
-
-        assert_eq!(err.start_pos, 32);
-        assert_eq!(err.end_pos, 33);
-        assert_eq!(err.message, "type error: missing type in item signature\\\\n\\\\nhelp: types cannot be inferred for global declarations");
->>>>>>> f6eb4901
     }
 
     #[test]
@@ -334,7 +265,6 @@
         assert_eq!(count.get(), 2);
     }
 
-<<<<<<< HEAD
     // #[test]
     // fn fail_ry() {
     //     let code = "namespace Sample {
@@ -357,30 +287,6 @@
     //         "type error: expected (Double, Qubit), found Qubit"
     //     );
     // }
-=======
-    #[test]
-    fn fail_ry() {
-        let code = "namespace Sample {
-            operation main() : Result[] {
-                use q1 = Qubit();
-                Ry(q1);
-                let m1 = M(q1);
-                return [m1];
-            }
-        }";
-
-        let (_, errors) = crate::compile(code);
-        assert_eq!(errors.len(), 1, "{errors:#?}");
-
-        let error = errors.first().unwrap();
-        assert_eq!(error.start_pos, 111);
-        assert_eq!(error.end_pos, 117);
-        assert_eq!(
-            error.message,
-            "type error: expected (Double, Qubit), found Qubit"
-        );
-    }
->>>>>>> f6eb4901
 
     #[test]
     fn test_message() {
