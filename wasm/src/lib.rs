// Copyright (c) Microsoft Corporation.
// Licensed under the MIT License.

use crate::language_service::VSDiagnostic;
use katas::check_solution;
use num_bigint::BigUint;
use num_complex::Complex64;
use qsc::{
    compile::{self},
    hir::PackageId,
    interpret::{
        output::{self, Receiver},
        stateless,
    },
    PackageStore, PackageType, SourceContents, SourceMap, SourceName,
};
use serde_json::json;
use std::fmt::Write;
use wasm_bindgen::prelude::*;

mod debug_service;
mod language_service;
mod logging;

thread_local! {
    static STORE_CORE_STD: (PackageStore, PackageId) = {
        let mut store = PackageStore::new(compile::core());
        let std = store.insert(compile::std(&store));
        (store, std)
    };
}

#[wasm_bindgen]
pub fn git_hash() -> JsValue {
    let git_hash = env!("QSHARP_GIT_HASH");
    JsValue::from_str(git_hash)
}

#[wasm_bindgen]
<<<<<<< HEAD
pub fn provide_text_document_content(name: &str) -> JsValue {
    thread_local! {
        static STORE_CORE_STD: (PackageStore, PackageId) = {
            let mut store = PackageStore::new(compile::core());
            let std = store.insert(compile::std(&store));
            (store, std)
        };
    }
=======
pub fn get_library_source_content(name: &str) -> JsValue {
>>>>>>> 9c2d7c48
    STORE_CORE_STD.with(|(store, std)| {
        for id in [PackageId::CORE, *std] {
            if let Some(source) = store
                .get(id)
                .expect("package should be in store")
                .sources
                .find_by_name(name)
            {
                return JsValue::from_str(source.contents.as_ref());
            }
        }
<<<<<<< HEAD

        JsValue::undefined()
    })
}

fn compile(code: &str) -> (qsc::hir::Package, Vec<VSDiagnostic>) {
    thread_local! {
        static STORE_STD: (PackageStore, PackageId) = {
            let mut store = PackageStore::new(compile::core());
            let std = store.insert(compile::std(&store));
            (store, std)
        };
    }
=======
>>>>>>> 9c2d7c48

        JsValue::undefined()
    })
}

#[wasm_bindgen]
pub fn get_hir(code: &str) -> Result<JsValue, JsValue> {
    let (package, _) = compile(code);
    let hir = package.to_string();
    Ok(serde_wasm_bindgen::to_value(&hir)?)
}

fn compile(code: &str) -> (qsc::hir::Package, Vec<VSDiagnostic>) {
    STORE_CORE_STD.with(|(store, std)| {
        let sources = SourceMap::new([("code".into(), code.into())], None);
        let (unit, errors) = compile::compile(store, &[*std], sources, PackageType::Exe);
        (
            unit.package,
            errors.into_iter().map(|error| (&error).into()).collect(),
        )
    })
}

struct CallbackReceiver<F>
where
    F: Fn(&str),
{
    event_cb: F,
}

impl<F> Receiver for CallbackReceiver<F>
where
    F: Fn(&str),
{
    fn state(
        &mut self,
        state: Vec<(BigUint, Complex64)>,
        qubit_count: usize,
    ) -> Result<(), output::Error> {
        let mut dump_json = String::new();
        write!(dump_json, r#"{{"type": "DumpMachine","state": {{"#)
            .expect("writing to string should succeed");
        let (last, most) = state
            .split_last()
            .expect("state should always have at least one entry");
        for state in most {
            write!(
                dump_json,
                r#""{}": [{}, {}],"#,
                output::format_state_id(&state.0, qubit_count),
                state.1.re,
                state.1.im
            )
            .expect("writing to string should succeed");
        }
        write!(
            dump_json,
            r#""{}": [{}, {}]}}}}"#,
            output::format_state_id(&last.0, qubit_count),
            last.1.re,
            last.1.im
        )
        .expect("writing to string should succeed");
        (self.event_cb)(&dump_json);
        Ok(())
    }

    fn message(&mut self, msg: &str) -> Result<(), output::Error> {
        let msg_json = json!({"type": "Message", "message": msg});
        (self.event_cb)(&msg_json.to_string());
        Ok(())
    }
}

fn run_internal<F>(code: &str, expr: &str, event_cb: F, shots: u32) -> Result<(), stateless::Error>
where
    F: Fn(&str),
{
    let mut out = CallbackReceiver { event_cb };
    let sources = SourceMap::new([("code".into(), code.into())], Some(expr.into()));
    let interpreter = stateless::Interpreter::new(true, sources);
    if let Err(err) = interpreter {
        // TODO: handle multiple errors
        // https://github.com/microsoft/qsharp/issues/149
        let e = err[0].clone();
        let diag: VSDiagnostic = (&e).into();
        let msg = json!(
            {"type": "Result", "success": false, "result": diag});
        (out.event_cb)(&msg.to_string());
        return Err(e);
    }
    let interpreter = interpreter.expect("context should be valid");
    for _ in 0..shots {
        let mut eval_ctx = interpreter.new_eval_context();
        let result = eval_ctx.eval_entry(&mut out);
        let mut success = true;
        let msg: serde_json::Value = match result {
            Ok(value) => serde_json::Value::String(value.to_string()),
            Err(errors) => {
                // TODO: handle multiple errors
                // https://github.com/microsoft/qsharp/issues/149
                success = false;
                VSDiagnostic::from(&errors[0]).json()
            }
        };

        let msg_string = json!({"type": "Result", "success": success, "result": msg}).to_string();
        (out.event_cb)(&msg_string);
    }
    Ok(())
}

#[wasm_bindgen]
pub fn run(
    code: &str,
    expr: &str,
    event_cb: &js_sys::Function,
    shots: u32,
) -> Result<JsValue, JsValue> {
    if !event_cb.is_function() {
        return Err(JsError::new("Events callback function must be provided").into());
    }

    match run_internal(
        code,
        expr,
        |msg: &str| {
            // See example at https://rustwasm.github.io/wasm-bindgen/reference/receiving-js-closures-in-rust.html
            let _ = event_cb.call1(&JsValue::null(), &JsValue::from(msg));
        },
        shots,
    ) {
        Ok(()) => Ok(JsValue::TRUE),
        Err(e) => Err(JsError::from(e).into()),
    }
}

fn check_exercise_solution_internal(
    solution_code: &str,
    exercise_sources: Vec<(SourceName, SourceContents)>,
    event_cb: impl Fn(&str),
) -> bool {
    let mut sources = vec![("solution".into(), solution_code.into())];
    for exercise_source in exercise_sources {
        sources.push(exercise_source);
    }
    let mut out = CallbackReceiver { event_cb };
    let result = check_solution(sources, &mut out);
    let mut runtime_success = true;
    let (exercise_success, msg) = match result {
        Ok(value) => (value, serde_json::Value::String(value.to_string())),
        Err(errors) => {
            // TODO: handle multiple errors
            // https://github.com/microsoft/qsharp/issues/149
            runtime_success = false;
            (false, VSDiagnostic::from(&errors[0]).json())
        }
    };
    let msg_string =
        json!({"type": "Result", "success": runtime_success, "result": msg}).to_string();
    (out.event_cb)(&msg_string);
    exercise_success
}

#[wasm_bindgen]
pub fn check_exercise_solution(
    solution_code: &str,
    exercise_sources_js: JsValue,
    event_cb: &js_sys::Function,
) -> Result<JsValue, JsValue> {
    let exercise_soruces_strs: Vec<String> = serde_wasm_bindgen::from_value(exercise_sources_js)
        .expect("Deserializing code dependencies should succeed");
    let mut exercise_sources: Vec<(SourceName, SourceContents)> = vec![];
    for (index, code) in exercise_soruces_strs.into_iter().enumerate() {
        exercise_sources.push((index.to_string().into(), code.into()));
    }
    let success = check_exercise_solution_internal(solution_code, exercise_sources, |msg: &str| {
        let _ = event_cb.call1(&JsValue::null(), &JsValue::from_str(msg));
    });

    Ok(JsValue::from_bool(success))
}

#[cfg(test)]
mod test {
    #[test]
    fn test_missing_type() {
        let code = "namespace input { operation Foo(a) : Unit {} }";
        let (_, mut diag) = crate::compile(code);
        assert_eq!(diag.len(), 2, "{diag:#?}");
        let err_1 = diag.pop().unwrap();
        let err_2 = diag.pop().unwrap();

        assert_eq!(err_1.start_pos, 32);
        assert_eq!(err_1.end_pos, 33);
        assert_eq!(err_1.message, "type error: insufficient type information to infer type\n\nhelp: provide a type annotation");
        assert_eq!(err_2.start_pos, 32);
        assert_eq!(err_2.end_pos, 33);
        assert_eq!(err_2.message, "type error: missing type in item signature\n\nhelp: types cannot be inferred for global declarations");
    }

    #[test]
    fn test_run_two_shots() {
        let code = "
            namespace Test {
                function Answer() : Int {
                    return 42;
                }
            }
        ";
        let expr = "Test.Answer()";
        let count = std::cell::Cell::new(0);

        let _result = crate::run_internal(
            code,
            expr,
            |_msg| {
                assert!(_msg.contains("42"));
                count.set(count.get() + 1);
            },
            2,
        );
        assert_eq!(count.get(), 2);
    }

    #[test]
    fn fail_ry() {
        let code = "namespace Sample {
            operation main() : Result[] {
                use q1 = Qubit();
                Ry(q1);
                let m1 = M(q1);
                return [m1];
            }
        }";

        let (_, errors) = crate::compile(code);
        assert_eq!(errors.len(), 1, "{errors:#?}");

        let error = errors.first().unwrap();
        assert_eq!(error.start_pos, 111);
        assert_eq!(error.end_pos, 117);
        assert_eq!(
            error.message,
            "type error: expected (Double, Qubit), found Qubit"
        );
    }

    #[test]
    fn test_message() {
        let code = r#"namespace Sample {
            open Microsoft.Quantum.Diagnostics;

            operation main() : Unit {
                Message("hi");
                return ();
            }
        }"#;
        let expr = "Sample.main()";
        let result = crate::run_internal(
            code,
            expr,
            |_msg_| {
                assert!(_msg_.contains("hi") || _msg_.contains("result"));
            },
            1,
        );
        assert!(result.is_ok());
    }
    #[test]
    fn message_with_escape_sequences() {
        let code = r#"namespace Sample {
            open Microsoft.Quantum.Diagnostics;

            operation main() : Unit {
                Message("\ta\n\t");

                return ();
            }
        }"#;
        let expr = "Sample.main()";
        let result = crate::run_internal(
            code,
            expr,
            |_msg_| {
                assert!(_msg_.contains(r#"\ta\n\t"#) || _msg_.contains("result"));
            },
            1,
        );
        assert!(result.is_ok());
    }
    #[test]
    fn message_with_backslashes() {
        let code = r#"namespace Sample {
            open Microsoft.Quantum.Diagnostics;

            operation main() : Unit {
                Message("hi \\World");
                Message("hello { \\World [");

                return ();
            }
        }"#;
        let expr = "Sample.main()";
        let result = crate::run_internal(
            code,
            expr,
            |_msg_| {
                assert!(
                    _msg_.contains("hello { \\\\World [")
                        || _msg_.contains("hi \\\\World")
                        || _msg_.contains("result")
                );
            },
            1,
        );
        assert!(result.is_ok());
    }
    #[test]
    fn test_entrypoint() {
        let code = r#"namespace Sample {
            @EntryPoint()
            operation main() : Unit {
                Message("hi");
                return ();
            }
        }"#;
        let expr = "";
        let result = crate::run_internal(
            code,
            expr,
            |_msg_| {
                assert!(_msg_.contains("hi") || _msg_.contains("result"));
            },
            1,
        );
        assert!(result.is_ok());
    }

    #[test]
    fn test_missing_entrypoint() {
        let code = "namespace Sample {
            operation main() : Result[] {
                use q1 = Qubit();
                let m1 = M(q1);
                return [m1];
            }
        }";
        let expr = "";
        let result = crate::run_internal(
            code,
            expr,
            |msg| {
                assert!(msg.contains(r#""success":false"#));
                assert!(msg.contains(r#""message":"entry point not found"#));
                assert!(msg.contains(r#""start_pos":0"#));
            },
            1,
        );
        assert!(result.is_err());
    }
}<|MERGE_RESOLUTION|>--- conflicted
+++ resolved
@@ -37,18 +37,7 @@
 }
 
 #[wasm_bindgen]
-<<<<<<< HEAD
-pub fn provide_text_document_content(name: &str) -> JsValue {
-    thread_local! {
-        static STORE_CORE_STD: (PackageStore, PackageId) = {
-            let mut store = PackageStore::new(compile::core());
-            let std = store.insert(compile::std(&store));
-            (store, std)
-        };
-    }
-=======
 pub fn get_library_source_content(name: &str) -> JsValue {
->>>>>>> 9c2d7c48
     STORE_CORE_STD.with(|(store, std)| {
         for id in [PackageId::CORE, *std] {
             if let Some(source) = store
@@ -60,22 +49,6 @@
                 return JsValue::from_str(source.contents.as_ref());
             }
         }
-<<<<<<< HEAD
-
-        JsValue::undefined()
-    })
-}
-
-fn compile(code: &str) -> (qsc::hir::Package, Vec<VSDiagnostic>) {
-    thread_local! {
-        static STORE_STD: (PackageStore, PackageId) = {
-            let mut store = PackageStore::new(compile::core());
-            let std = store.insert(compile::std(&store));
-            (store, std)
-        };
-    }
-=======
->>>>>>> 9c2d7c48
 
         JsValue::undefined()
     })
