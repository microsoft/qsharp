--- conflicted
+++ resolved
@@ -31,47 +31,6 @@
     }
 }
 
-<<<<<<< HEAD
-=======
-impl<T> From<&T> for VSDiagnostic
-where
-    T: Diagnostic,
-{
-    fn from(err: &T) -> Self {
-        let label = err.labels().and_then(|mut ls| ls.next());
-        let offset = label.as_ref().map_or(0, |lbl| lbl.offset());
-        let len = label.as_ref().map_or(1, |lbl| lbl.len().max(1));
-        let severity = (match err.severity().unwrap_or(Severity::Error) {
-            Severity::Error => "error",
-            Severity::Warning => "warning",
-            Severity::Advice => "info",
-        })
-        .to_string();
-
-        let mut message = err.to_string();
-        for source in iter::successors(err.source(), |e| e.source()) {
-            write!(message, ": {source}").expect("message should be writable");
-        }
-        if let Some(help) = err.help() {
-            write!(message, "\n\nhelp: {help}").expect("message should be writable");
-        }
-
-        let code = err.code().map(|code| VSDiagnosticCode {
-            value: code.to_string(),
-            target: "".to_string(),
-        });
-
-        VSDiagnostic {
-            start_pos: offset,
-            end_pos: offset + len,
-            severity,
-            message,
-            code,
-        }
-    }
-}
-
->>>>>>> 8cb2dcd2
 fn compile(code: &str) -> (qsc::hir::Package, Vec<VSDiagnostic>) {
     thread_local! {
         static STORE_STD: (PackageStore, PackageId) = {
