{
  "title": "Q# project manifest",
  "type": "object",
  "properties": {
    "author": {
      "title": "Author",
      "type": "string"
    },
    "license": {
      "title": "License",
      "type": "string"
    },
    "languageFeatures": {
      "title": "Language features",
      "type": "array",
      "items": {
        "type": "string"
      }
    },
    "lints": {
      "title": "Lints",
      "type": "array",
      "items": {
        "type": "object",
        "properties": {
          "lint": {
            "type": "string",
            "enum": ["divisionByZero", "needlessParens", "redundantSemicolons"]
          },
          "level": {
            "type": "string",
            "enum": ["allow", "warn", "error"]
          }
        }
      }
    },
    "dependencies": {
<<<<<<< HEAD
      "title": "Dependencies"
=======
      "title": "Dependencies",
      "type": "object",
      "additionalProperties": {
        "oneOf": [
          {
            "type": "object",
            "properties": {
              "path": {
                "type": "string"
              }
            },
            "required": ["path"],
            "additionalProperties": false
          },
          {
            "type": "object",
            "properties": {
              "github": {
                "type": "object",
                "properties": {
                  "owner": {
                    "type": "string"
                  },
                  "repo": {
                    "type": "string"
                  },
                  "ref": {
                    "type": "string"
                  },
                  "path": {
                    "type": "string"
                  }
                },
                "required": ["owner", "repo", "ref"],
                "additionalProperties": false
              }
            },
            "required": ["github"],
            "additionalProperties": false
          }
        ]
      }
    }
  },
  "files": {
    "type": "array",
    "items": {
      "type": "string"
>>>>>>> 712b440d
    }
  }
}<|MERGE_RESOLUTION|>--- conflicted
+++ resolved
@@ -35,9 +35,6 @@
       }
     },
     "dependencies": {
-<<<<<<< HEAD
-      "title": "Dependencies"
-=======
       "title": "Dependencies",
       "type": "object",
       "additionalProperties": {
@@ -86,7 +83,6 @@
     "type": "array",
     "items": {
       "type": "string"
->>>>>>> 712b440d
     }
   }
 }