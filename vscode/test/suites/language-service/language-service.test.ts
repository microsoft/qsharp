// Copyright (c) Microsoft Corporation.
// Licensed under the MIT License.

import * as vscode from "vscode";
import { assert } from "chai";
import { activateExtension } from "../extensionUtils";

suite("Q# Language Service Tests", function suite() {
  const workspaceFolder =
    vscode.workspace.workspaceFolders && vscode.workspace.workspaceFolders[0];
  assert(workspaceFolder, "Expecting an open folder");

  const workspaceFolderUri = workspaceFolder.uri;
<<<<<<< HEAD
  const docUri = vscode.Uri.joinPath(workspaceFolderUri, "test.qs");
  const projectMainDocUri = vscode.Uri.joinPath(
    workspaceFolderUri,
    "packages",
    "MainPackage",
    "src",
    "Main.qs",
  );
  const projectDepDocUri = vscode.Uri.joinPath(
    workspaceFolderUri,
    "packages",
    "DepPackage",
    "src",
    "Main.qs",
  );
=======
  const testQs = vscode.Uri.joinPath(workspaceFolderUri, "test.qs");
  const noErrorsQs = vscode.Uri.joinPath(workspaceFolderUri, "no-errors.qs");
>>>>>>> ed137c4b

  this.beforeAll(async () => {
    await activateExtension();

    // Pre-open the text documents that are going to be interacted with in
    // the tests. This just gives the language a service a bit of time to load
    // fully in the background before the test cases run. Is it a hack? Absolutely.
    // But we don't currently have to await background language service tasks.
    // This is the best we can do to ensure the features have been initialized
    // before we start testing.
    await vscode.workspace.openTextDocument(docUri);
    await vscode.workspace.openTextDocument(projectMainDocUri);
    // Give it a tiny bit of time to settle
    await new Promise((resolve) => setTimeout(resolve, 50));
  });

  test("Q# language is registered", async () => {
    const doc = await vscode.workspace.openTextDocument(testQs);
    assert.equal(
      doc.languageId,
      "qsharp",
      "document language should be `qsharp`",
    );
  });

  test("Completions", async () => {
    const actualCompletionList = (await vscode.commands.executeCommand(
      "vscode.executeCompletionItemProvider",
      testQs,
      new vscode.Position(0, 0),
    )) as vscode.CompletionList;

    assert.include(
      actualCompletionList.items.map((i) => i.label),
      "operation",
    );
  });

  test("Definition", async () => {
    const doc = await vscode.workspace.openTextDocument(testQs);
    const text = doc.getText(
      new vscode.Range(new vscode.Position(4, 16), new vscode.Position(4, 19)),
    );
    // Sanity check the test setup - is this the correct position?
    assert.equal(text, "foo");

    const actualDefinition = (await vscode.commands.executeCommand(
      "vscode.executeDefinitionProvider",
      testQs,
      new vscode.Position(4, 18), // cursor on the usage of foo
    )) as vscode.Location[];

    const location = actualDefinition[0];
    assert.equal(location.uri.toString(), testQs.toString());
    assert.equal(location.range.start.line, 3);
    assert.equal(location.range.start.character, 12);
  });

  test("Diagnostics", async () => {
    const actualDiagnostics = vscode.languages.getDiagnostics(testQs);
    assert.lengthOf(actualDiagnostics, 1);

    assert.include(actualDiagnostics[0].message, "syntax error");
    assert.equal(actualDiagnostics[0].range.start.line, 7);
  });

  test("Hover", async () => {
    const doc = await vscode.workspace.openTextDocument(testQs);
    const text = doc.getText(
      new vscode.Range(new vscode.Position(4, 16), new vscode.Position(4, 19)),
    );
    // Sanity check the test setup - is this the correct position?
    assert.equal(text, "foo");

    const actualHovers = (await vscode.commands.executeCommand(
      "vscode.executeHoverProvider",
      testQs,
      new vscode.Position(4, 18), // cursor on the usage of foo
    )) as vscode.Hover[];

    assert.lengthOf(actualHovers, 1);
    assert.lengthOf(actualHovers[0].contents, 1);
    const md = actualHovers[0].contents[0] as vscode.MarkdownString;
    assert.include(md.value, "foo : String");
  });

  test("Signature Help", async () => {
    const doc = await vscode.workspace.openTextDocument(testQs);
    const text = doc.getText(
      new vscode.Range(new vscode.Position(4, 16), new vscode.Position(4, 19)),
    );
    // Sanity check the test setup - is this the correct position?
    assert.equal(text, "foo");

    const actualSignatureHelp = (await vscode.commands.executeCommand(
      "vscode.executeSignatureHelpProvider",
      testQs,
      new vscode.Position(4, 18), // cursor on the usage of foo
    )) as vscode.SignatureHelp;

    assert.lengthOf(actualSignatureHelp.signatures, 1);
    assert.include(
      actualSignatureHelp.signatures[0].label,
      "function Message(msg : String)",
    );
  });

  test("Format Document", async () => {
    await vscode.workspace.openTextDocument(testQs);

    const actualFormatEdits = (await vscode.commands.executeCommand(
      "vscode.executeFormatDocumentProvider",
      testQs,
    )) as vscode.TextEdit[];

    assert.lengthOf(actualFormatEdits, 1);
    assert.equal(actualFormatEdits[0].range.start.line, 7);
    assert.equal(actualFormatEdits[0].range.start.character, 27);
    assert.equal(actualFormatEdits[0].range.end.line, 8);
    assert.equal(actualFormatEdits[0].range.end.character, 4);
    assert.equal(actualFormatEdits[0].newText, "");
  });

  test("Format Document Range", async () => {
    await vscode.workspace.openTextDocument(testQs);

    const noEditRange = new vscode.Range(
      new vscode.Position(7, 24),
      new vscode.Position(7, 27),
    );
    const editRange = new vscode.Range(
      new vscode.Position(7, 27),
      new vscode.Position(8, 4),
    );

    let actualFormatEdits = (await vscode.commands.executeCommand(
      "vscode.executeFormatRangeProvider",
      testQs,
      noEditRange,
    )) as vscode.TextEdit[];

    // assert that edits outside the range aren't returned
    assert.isUndefined(actualFormatEdits);

    actualFormatEdits = (await vscode.commands.executeCommand(
      "vscode.executeFormatRangeProvider",
      testQs,
      editRange,
    )) as vscode.TextEdit[];

    assert.lengthOf(actualFormatEdits, 1);
    assert.equal(actualFormatEdits[0].range.start.line, 7);
    assert.equal(actualFormatEdits[0].range.start.character, 27);
    assert.equal(actualFormatEdits[0].range.end.line, 8);
    assert.equal(actualFormatEdits[0].range.end.character, 4);
    assert.equal(actualFormatEdits[0].newText, "");
  });

  test("Code Lens", async () => {
    const doc = await vscode.workspace.openTextDocument(noErrorsQs);

    const actualCodeLenses = (await vscode.commands.executeCommand(
      "vscode.executeCodeLensProvider",
      doc.uri,
    )) as vscode.CodeLens[];

    assert.lengthOf(actualCodeLenses, 5);

    for (const lens of actualCodeLenses) {
      assert.include(doc.getText(lens.range), "function Test()");
    }
  });

  test("Package dependencies", async () => {
    const doc = await vscode.workspace.openTextDocument(projectMainDocUri);
    vscode.commands.executeCommand("workbench.action.problems.focus");

    // Sanity check the test setup - is this the correct position?
    const text = doc.getText(
      new vscode.Range(new vscode.Position(1, 16), new vscode.Position(1, 26)),
    );
    assert.equal(text, "MyFunction");

    // Verify go-to-definition works across packages
    const actualDefinition = (await vscode.commands.executeCommand(
      "vscode.executeDefinitionProvider",
      projectMainDocUri,
      new vscode.Position(1, 21), // cursor on the usage of "MyFunction"
    )) as vscode.Location[];

    // Returned location should be in DepPackage on the definition of "MyFunction"
    assert.lengthOf(actualDefinition, 1);
    const location = actualDefinition[0];
    assert.equal(location.uri.toString(), projectDepDocUri.toString());
    assert.equal(location.range.start.line, 1);
    assert.equal(location.range.start.character, 13);

    // No errors if package dependencies are properly resolved
    const actualDiagnostics =
      vscode.languages.getDiagnostics(projectMainDocUri);
    assert.isEmpty(actualDiagnostics);
  });

  test("Web package dependencies", async () => {
    const doc = await vscode.workspace.openTextDocument(projectMainDocUri);
    vscode.commands.executeCommand("workbench.action.problems.focus");

    // Sanity check the test setup - is this the correct position?
    const text = doc.getText(
      new vscode.Range(new vscode.Position(2, 4), new vscode.Position(2, 32)),
    );
    assert.equal(text, "GitHubDep.Library.MyFunction");

    // Verify go-to-definition works across packages
    const actualDefinition = (await vscode.commands.executeCommand(
      "vscode.executeDefinitionProvider",
      projectMainDocUri,
      new vscode.Position(2, 30), // cursor on the usage of "MyFunction"
    )) as vscode.Location[];

    // Returned location should be in the web dependency on the definition of "MyFunction"
    assert.lengthOf(actualDefinition, 1);
    const location = actualDefinition[0];
    assert.equal(
      location.uri.toString(),
      "qsharp-github-source:test-owner/test-repo/test-ref/src/Main.qs",
    );
    assert.equal(location.range.start.line, 1);
    assert.equal(location.range.start.character, 13);

    // No errors if package dependencies are properly resolved
    const actualDiagnostics =
      vscode.languages.getDiagnostics(projectMainDocUri);
    assert.isEmpty(actualDiagnostics);
  });
});<|MERGE_RESOLUTION|>--- conflicted
+++ resolved
@@ -11,8 +11,7 @@
   assert(workspaceFolder, "Expecting an open folder");
 
   const workspaceFolderUri = workspaceFolder.uri;
-<<<<<<< HEAD
-  const docUri = vscode.Uri.joinPath(workspaceFolderUri, "test.qs");
+  const testQs = vscode.Uri.joinPath(workspaceFolderUri, "test.qs");
   const projectMainDocUri = vscode.Uri.joinPath(
     workspaceFolderUri,
     "packages",
@@ -27,10 +26,7 @@
     "src",
     "Main.qs",
   );
-=======
-  const testQs = vscode.Uri.joinPath(workspaceFolderUri, "test.qs");
   const noErrorsQs = vscode.Uri.joinPath(workspaceFolderUri, "no-errors.qs");
->>>>>>> ed137c4b
 
   this.beforeAll(async () => {
     await activateExtension();
@@ -41,8 +37,9 @@
     // But we don't currently have to await background language service tasks.
     // This is the best we can do to ensure the features have been initialized
     // before we start testing.
-    await vscode.workspace.openTextDocument(docUri);
+    await vscode.workspace.openTextDocument(testQs);
     await vscode.workspace.openTextDocument(projectMainDocUri);
+    await vscode.workspace.openTextDocument(noErrorsQs);
     // Give it a tiny bit of time to settle
     await new Promise((resolve) => setTimeout(resolve, 50));
   });
