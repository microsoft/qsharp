{
  "name": "qsharp-vscode",
  "displayName": "Q# (new)",
  "description": "Q# Language Support",
  "version": "0.0.1",
  "type": "module",
  "engines": {
    "vscode": "^1.77.0"
  },
  "categories": [
    "Programming Languages",
    "Notebooks"
  ],
  "browser": "./out/extension.cjs",
  "main": "./out/extension.cjs",
  "virtualWorkspaces": true,
  "activationEvents": [
    "onNotebook:jupyter"
  ],
  "contributes": {
    "languages": [
      {
        "id": "qsharp",
        "aliases": [
          "Q#",
          "qsharp"
        ],
        "extensions": [
          ".qs"
        ],
        "configuration": "./language-configuration.json"
      }
    ],
    "grammars": [
      {
        "language": "qsharp",
        "scopeName": "source.qsharp",
        "path": "./syntaxes/qsharp.tmLanguage.json"
      }
    ]
  },
  "scripts": {
<<<<<<< HEAD
    "copyWasm": "mkdir -p wasm && cp ../npm/lib/web/qsc_wasm_bg.wasm wasm/qsc_wasm_bg.wasm",
    "tsc:check": "node ../node_modules/typescript/bin/tsc -p ./tsconfig.json",
    "esbuild": "esbuild ./src/extension.ts --bundle --outfile=out/extension.cjs --external:vscode --format=cjs --platform=browser --target=es2020 --define:import.meta.url=undefined",
    "build": "npm run copyWasm && npm run tsc:check && npm run -S esbuild -- --sourcemap"
=======
    "tsc:check": "node ../node_modules/typescript/bin/tsc -p ./tsconfig.json",
    "build": "npm run tsc:check && node build.js"
>>>>>>> df87899d
  }
}<|MERGE_RESOLUTION|>--- conflicted
+++ resolved
@@ -40,14 +40,7 @@
     ]
   },
   "scripts": {
-<<<<<<< HEAD
-    "copyWasm": "mkdir -p wasm && cp ../npm/lib/web/qsc_wasm_bg.wasm wasm/qsc_wasm_bg.wasm",
-    "tsc:check": "node ../node_modules/typescript/bin/tsc -p ./tsconfig.json",
-    "esbuild": "esbuild ./src/extension.ts --bundle --outfile=out/extension.cjs --external:vscode --format=cjs --platform=browser --target=es2020 --define:import.meta.url=undefined",
-    "build": "npm run copyWasm && npm run tsc:check && npm run -S esbuild -- --sourcemap"
-=======
     "tsc:check": "node ../node_modules/typescript/bin/tsc -p ./tsconfig.json",
     "build": "npm run tsc:check && node build.js"
->>>>>>> df87899d
   }
 }