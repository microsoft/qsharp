--- conflicted
+++ resolved
@@ -249,15 +249,12 @@
     ]
   },
   "scripts": {
-    "tsc:check": "node ../node_modules/typescript/bin/tsc -p ./tsconfig.json",
     "build": "npm run tsc:check && node build.mjs",
-<<<<<<< HEAD
+    "build:watch": "node build.mjs --watch",
+    "run:web": "npx @vscode/test-web --extensionDevelopmentPath . ../samples",
     "start": "npm exec --no @vscode/test-web --extensionDevelopmentPath . ../samples",
-    "test": "node ./test/runTests.mjs"
-=======
-    "build:watch": "node build.mjs --watch",
-    "run:web": "npx @vscode/test-web --extensionDevelopmentPath . ../samples"
->>>>>>> fda7fc22
+    "test": "node ./test/runTests.mjs",
+    "tsc:check": "node ../node_modules/typescript/bin/tsc -p ./tsconfig.json"
   },
   "repository": {
     "type": "git",
