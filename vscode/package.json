--- conflicted
+++ resolved
@@ -35,11 +35,8 @@
         "path": "./syntaxes/qsharp.tmLanguage.json"
       }
     ]
-<<<<<<< HEAD
   },
   "scripts": {
     "build": "tsc -p ./"
-=======
->>>>>>> c9a1d77e
   }
 }