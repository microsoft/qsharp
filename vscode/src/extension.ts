// Copyright (c) Microsoft Corporation.
// Licensed under the MIT License.

import {
  ILanguageService,
  getLanguageService,
  getLibrarySourceContent,
  loadWasmModule,
  log,
  qsharpLibraryUriScheme,
} from "qsharp-lang";
import * as vscode from "vscode";
import {
  isQsharpDocument,
  isQsharpNotebookCell,
  qsharpDocumentFilter,
} from "./common.js";
import { createCompletionItemProvider } from "./completion.js";
import { activateDebugger } from "./debugger/activate.js";
import { createDefinitionProvider } from "./definition.js";
import { startCheckingQSharp } from "./diagnostics.js";
import { createHoverProvider } from "./hover.js";
import { registerQSharpNotebookHandlers } from "./notebook.js";
<<<<<<< HEAD
import { activateDebugger } from "./debugger/activate.js";
import { EventType, initTelemetry, sendTelemetryEvent } from "./telemetry.js";
import {
  qsharpDocumentFilter,
  qsharpNotebookCellDocumentFilter,
} from "./common.js";
=======
import { initAzureWorkspaces } from "./azure/commands.js";
import { initCodegen } from "./qirGeneration.js";
import { activateTargetProfileStatusBarItem } from "./statusbar.js";
>>>>>>> 9e0e7e74
import { createSignatureHelpProvider } from "./signature.js";

export async function activate(context: vscode.ExtensionContext) {
  initializeLogger();
  log.info("Q# extension activating.");
  initTelemetry(context);

  context.subscriptions.push(
    vscode.workspace.registerTextDocumentContentProvider(
      qsharpLibraryUriScheme,
      new QsTextDocumentContentProvider()
    )
  );

  context.subscriptions.push(...activateTargetProfileStatusBarItem());

  context.subscriptions.push(
    ...(await activateLanguageService(context.extensionUri))
  );

  context.subscriptions.push(...registerQSharpNotebookHandlers());

  initAzureWorkspaces();
  initCodegen(context);
  activateDebugger(context);

  log.info("Q# extension activated.");
}

function initializeLogger() {
  const output = vscode.window.createOutputChannel("Q#", { log: true });

  // Override the global logger with functions that write to the output channel
  log.error = output.error;
  log.warn = output.warn;
  log.info = output.info;
  log.debug = output.debug;
  log.trace = output.trace;

  // The numerical log levels for VS Code and qsharp don't match.
  function mapLogLevel(logLevel: vscode.LogLevel) {
    switch (logLevel) {
      case vscode.LogLevel.Off:
        return "off";
      case vscode.LogLevel.Trace:
        return "trace";
      case vscode.LogLevel.Debug:
        return "debug";
      case vscode.LogLevel.Info:
        return "info";
      case vscode.LogLevel.Warning:
        return "warn";
      case vscode.LogLevel.Error:
        return "error";
    }
  }

  log.setLogLevel(mapLogLevel(output.logLevel));
  output.onDidChangeLogLevel((level) => {
    log.setLogLevel(mapLogLevel(level));
  });
}

function registerDocumentUpdateHandlers(languageService: ILanguageService) {
  vscode.workspace.textDocuments.forEach((document) => {
    updateIfQsharpDocument(document);
  });

  const subscriptions = [];
  subscriptions.push(
    vscode.workspace.onDidOpenTextDocument((document) => {
      updateIfQsharpDocument(document);
    })
  );

  subscriptions.push(
    vscode.workspace.onDidChangeTextDocument((evt) => {
      updateIfQsharpDocument(evt.document);
    })
  );

  subscriptions.push(
    vscode.workspace.onDidCloseTextDocument((document) => {
      if (isQsharpDocument(document) && !isQsharpNotebookCell(document)) {
        // Notebook cells don't currently support the language service.
        languageService.closeDocument(document.uri.toString());
      }
    })
  );

  function updateIfQsharpDocument(document: vscode.TextDocument) {
    if (isQsharpDocument(document) && !isQsharpNotebookCell(document)) {
      // Notebook cells don't currently support the language service.
      languageService.updateDocument(
        document.uri.toString(),
        document.version,
        document.getText()
      );
    }
  }

  return subscriptions;
}

async function activateLanguageService(extensionUri: vscode.Uri) {
  const subscriptions: vscode.Disposable[] = [];

  const languageService = await loadLanguageService(extensionUri);

  // diagnostics
  subscriptions.push(...startCheckingQSharp(languageService));

  // synchronize document contents
  subscriptions.push(...registerDocumentUpdateHandlers(languageService));

  // synchronize configuration
  subscriptions.push(registerConfigurationChangeHandlers(languageService));

  // completions
  subscriptions.push(
    vscode.languages.registerCompletionItemProvider(
      qsharpDocumentFilter,
      createCompletionItemProvider(languageService),
      "."
    )
  );

  // hover
  subscriptions.push(
    vscode.languages.registerHoverProvider(
      qsharpDocumentFilter,
      createHoverProvider(languageService)
    )
  );

  // go to def
  subscriptions.push(
    vscode.languages.registerDefinitionProvider(
      qsharpDocumentFilter,
      createDefinitionProvider(languageService)
    )
  );

  // signature help
  subscriptions.push(
    vscode.languages.registerSignatureHelpProvider(
      qsharpDocumentFilter,
      createSignatureHelpProvider(languageService),
      "(",
      ","
    )
  );

  return subscriptions;
}

async function updateLanguageServiceProfile(languageService: ILanguageService) {
  const targetProfile = vscode.workspace
    .getConfiguration("Q#")
    .get<string>("targetProfile", "full");

  switch (targetProfile) {
    case "base":
    case "full":
      break;
    default:
      log.warn(`Invalid value for target profile: ${targetProfile}`);
  }
  log.debug("Target profile set to: " + targetProfile);

  languageService.updateConfiguration({
    targetProfile: targetProfile as "base" | "full",
  });
}

async function loadLanguageService(baseUri: vscode.Uri) {
  const start = performance.now();
  const wasmUri = vscode.Uri.joinPath(baseUri, "./wasm/qsc_wasm_bg.wasm");
  const wasmBytes = await vscode.workspace.fs.readFile(wasmUri);
  await loadWasmModule(wasmBytes);
<<<<<<< HEAD
  const service = await getLanguageService();
  const end = performance.now();
  sendTelemetryEvent(
    EventType.LoadLanguageService,
    {},
    { timeToStartMs: end - start }
  );
  return service;
=======
  const languageService = await getLanguageService();
  await updateLanguageServiceProfile(languageService);
  return languageService;
}

function registerConfigurationChangeHandlers(
  languageService: ILanguageService
) {
  return vscode.workspace.onDidChangeConfiguration((event) => {
    if (event.affectsConfiguration("Q#.targetProfile")) {
      updateLanguageServiceProfile(languageService);
    }
  });
>>>>>>> 9e0e7e74
}

export class QsTextDocumentContentProvider
  implements vscode.TextDocumentContentProvider
{
  onDidChange?: vscode.Event<vscode.Uri> | undefined;
  provideTextDocumentContent(
    uri: vscode.Uri,
    // eslint-disable-next-line @typescript-eslint/no-unused-vars
    token: vscode.CancellationToken
  ): vscode.ProviderResult<string> {
    return getLibrarySourceContent(uri.path);
  }
}<|MERGE_RESOLUTION|>--- conflicted
+++ resolved
@@ -21,18 +21,10 @@
 import { startCheckingQSharp } from "./diagnostics.js";
 import { createHoverProvider } from "./hover.js";
 import { registerQSharpNotebookHandlers } from "./notebook.js";
-<<<<<<< HEAD
-import { activateDebugger } from "./debugger/activate.js";
 import { EventType, initTelemetry, sendTelemetryEvent } from "./telemetry.js";
-import {
-  qsharpDocumentFilter,
-  qsharpNotebookCellDocumentFilter,
-} from "./common.js";
-=======
 import { initAzureWorkspaces } from "./azure/commands.js";
 import { initCodegen } from "./qirGeneration.js";
 import { activateTargetProfileStatusBarItem } from "./statusbar.js";
->>>>>>> 9e0e7e74
 import { createSignatureHelpProvider } from "./signature.js";
 
 export async function activate(context: vscode.ExtensionContext) {
@@ -213,18 +205,14 @@
   const wasmUri = vscode.Uri.joinPath(baseUri, "./wasm/qsc_wasm_bg.wasm");
   const wasmBytes = await vscode.workspace.fs.readFile(wasmUri);
   await loadWasmModule(wasmBytes);
-<<<<<<< HEAD
-  const service = await getLanguageService();
+  const languageService = await getLanguageService();
+  await updateLanguageServiceProfile(languageService);
   const end = performance.now();
   sendTelemetryEvent(
     EventType.LoadLanguageService,
     {},
     { timeToStartMs: end - start }
   );
-  return service;
-=======
-  const languageService = await getLanguageService();
-  await updateLanguageServiceProfile(languageService);
   return languageService;
 }
 
@@ -236,7 +224,6 @@
       updateLanguageServiceProfile(languageService);
     }
   });
->>>>>>> 9e0e7e74
 }
 
 export class QsTextDocumentContentProvider
