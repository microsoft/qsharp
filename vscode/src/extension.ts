// Copyright (c) Microsoft Corporation.
// Licensed under the MIT License.

import {
  getLibrarySourceContent,
  log,
  qsharpGithubUriScheme,
  qsharpLibraryUriScheme,
} from "qsharp-lang";
import * as vscode from "vscode";
import { initAzureWorkspaces } from "./azure/commands.js";
import { CircuitEditorProvider } from "./circuitEditor.js";
import { registerCopilotPanel } from "./copilot/webviewViewProvider.js";
import { initProjectCreator } from "./createProject.js";
import { activateDebugger } from "./debugger/activate.js";
import { startOtherQSharpDiagnostics } from "./diagnostics.js";
<<<<<<< HEAD
import { registerLanguageModelTools } from "./gh-copilot/tools.js";
=======
import { registerGhCopilotInstructionsCommand } from "./ghCopilot.js";
>>>>>>> 4e67fc61
import { activateLanguageService } from "./language-service/activate.js";
import {
  Logging,
  initLogForwarder,
  initOutputWindowLogger,
} from "./logging.js";
import { initFileSystem } from "./memfs.js";
import {
  registerCreateNotebookCommand,
  registerQSharpNotebookHandlers,
} from "./notebook.js";
import { getGithubSourceContent, setGithubEndpoint } from "./projectSystem.js";
import { initCodegen } from "./qirGeneration.js";
import { activateTargetProfileStatusBarItem } from "./statusbar.js";
import { initTelemetry } from "./telemetry.js";
import { registerWebViewCommands } from "./webviewPanel.js";

export async function activate(
  context: vscode.ExtensionContext,
): Promise<ExtensionApi> {
  const api: ExtensionApi = { setGithubEndpoint };

  if (context.extensionMode === vscode.ExtensionMode.Test) {
    // Don't log to the output window in tests, forward to a listener instead
    api.logging = initLogForwarder();
  } else {
    // Direct logging to the output window
    initOutputWindowLogger();
  }

  log.info("Q# extension activating.");
  initTelemetry(context);

  checkForOldQdk();

  context.subscriptions.push(
    vscode.workspace.registerTextDocumentContentProvider(
      qsharpLibraryUriScheme,
      new QsTextDocumentContentProvider(),
    ),
  );

  context.subscriptions.push(
    vscode.workspace.registerTextDocumentContentProvider(
      qsharpGithubUriScheme,
      {
        provideTextDocumentContent(uri) {
          return getGithubSourceContent(uri);
        },
      },
    ),
  );

  context.subscriptions.push(...activateTargetProfileStatusBarItem());

  context.subscriptions.push(...(await activateLanguageService(context)));

  context.subscriptions.push(...startOtherQSharpDiagnostics());

  context.subscriptions.push(...registerQSharpNotebookHandlers());

  context.subscriptions.push(CircuitEditorProvider.register(context));

  initAzureWorkspaces(context);
  initCodegen(context);
  activateDebugger(context);
  registerCreateNotebookCommand(context);
  registerWebViewCommands(context);
  initFileSystem(context);
  initProjectCreator(context);
  registerCopilotPanel(context);
<<<<<<< HEAD
  registerLanguageModelTools(context);
=======
  registerGhCopilotInstructionsCommand(context);
>>>>>>> 4e67fc61

  log.info("Q# extension activated.");

  return api;
}

export interface ExtensionApi {
  // Only available in test mode. Allows listening to extension log events.
  logging?: Logging;
  setGithubEndpoint: (endpoint: string) => void;
}

export class QsTextDocumentContentProvider
  implements vscode.TextDocumentContentProvider
{
  onDidChange?: vscode.Event<vscode.Uri> | undefined;
  provideTextDocumentContent(uri: vscode.Uri): vscode.ProviderResult<string> {
    return getLibrarySourceContent(uri.toString());
  }
}

function checkForOldQdk() {
  const oldQdkExtension = vscode.extensions.getExtension(
    "quantum.quantum-devkit-vscode",
  );

  const prereleaseQdkExtension = vscode.extensions.getExtension(
    "quantum.qsharp-lang-vscode-dev",
  );

  const releaseQdkExtension = vscode.extensions.getExtension(
    "quantum.qsharp-lang-vscode",
  );

  const previousQdkWarningMessage =
    'Extension "Microsoft Quantum Development Kit for Visual Studio" (`quantum.quantum-devkit-vscode`) found. We recommend uninstalling the prior QDK before using this release.';

  const bothReleaseAndPrereleaseWarningMessage =
    'Extension "Azure Quantum Development Kit (QDK)" has both release and pre-release versions installed. We recommend uninstalling one of these versions.';

  // we don't await the warnings below so we don't block extension initialization
  if (oldQdkExtension) {
    log.warn(previousQdkWarningMessage);
    vscode.window.showWarningMessage(previousQdkWarningMessage);
  }

  if (prereleaseQdkExtension && releaseQdkExtension) {
    log.warn(bothReleaseAndPrereleaseWarningMessage);
    vscode.window.showWarningMessage(bothReleaseAndPrereleaseWarningMessage);
  }
}<|MERGE_RESOLUTION|>--- conflicted
+++ resolved
@@ -14,11 +14,8 @@
 import { initProjectCreator } from "./createProject.js";
 import { activateDebugger } from "./debugger/activate.js";
 import { startOtherQSharpDiagnostics } from "./diagnostics.js";
-<<<<<<< HEAD
 import { registerLanguageModelTools } from "./gh-copilot/tools.js";
-=======
 import { registerGhCopilotInstructionsCommand } from "./ghCopilot.js";
->>>>>>> 4e67fc61
 import { activateLanguageService } from "./language-service/activate.js";
 import {
   Logging,
@@ -90,11 +87,8 @@
   initFileSystem(context);
   initProjectCreator(context);
   registerCopilotPanel(context);
-<<<<<<< HEAD
   registerLanguageModelTools(context);
-=======
   registerGhCopilotInstructionsCommand(context);
->>>>>>> 4e67fc61
 
   log.info("Q# extension activated.");
 
