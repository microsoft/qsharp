// Copyright (c) Microsoft Corporation.
// Licensed under the MIT License.

import {
  ILanguageService,
  getLanguageService,
  getLibrarySourceContent,
  loadWasmModule,
  log,
  qsharpLibraryUriScheme,
} from "qsharp-lang";
import * as vscode from "vscode";
import {
  isQsharpDocument,
  isQsharpNotebookCell,
  qsharpDocumentFilter,
} from "./common.js";
import { createCompletionItemProvider } from "./completion.js";
import { activateDebugger } from "./debugger/activate.js";
import { createDefinitionProvider } from "./definition.js";
import { startCheckingQSharp } from "./diagnostics.js";
import { createHoverProvider } from "./hover.js";
import { registerQSharpNotebookHandlers } from "./notebook.js";
<<<<<<< HEAD
import { initAzureWorkspaces } from "./azure/commands.js";
import { initCodegen } from "./qirGeneration.js";
import { activateTargetProfileStatusBarItem } from "./statusbar.js";
=======
import { activateDebugger } from "./debugger/activate.js";
import {
  qsharpDocumentFilter,
  qsharpNotebookCellDocumentFilter,
} from "./common.js";
import { createSignatureHelpProvider } from "./signature.js";
>>>>>>> 4dffae5e

export async function activate(context: vscode.ExtensionContext) {
  initializeLogger();
  log.info("Q# extension activating.");

  context.subscriptions.push(
    vscode.workspace.registerTextDocumentContentProvider(
      qsharpLibraryUriScheme,
      new QsTextDocumentContentProvider()
    )
  );

  context.subscriptions.push(...activateTargetProfileStatusBarItem());

  context.subscriptions.push(
<<<<<<< HEAD
    ...(await activateLanguageService(context.extensionUri))
  );

  context.subscriptions.push(...registerQSharpNotebookHandlers());

  initAzureWorkspaces();
  initCodegen(context);
=======
    vscode.languages.registerDefinitionProvider(
      qsharpDocumentFilter,
      createDefinitionProvider(languageService)
    )
  );

  // signature help
  context.subscriptions.push(
    vscode.languages.registerSignatureHelpProvider(
      qsharpDocumentFilter,
      createSignatureHelpProvider(languageService),
      "(",
      ","
    )
  );

>>>>>>> 4dffae5e
  activateDebugger(context);

  log.info("Q# extension activated.");
}

function initializeLogger() {
  const output = vscode.window.createOutputChannel("Q#", { log: true });

  // Override the global logger with functions that write to the output channel
  log.error = output.error;
  log.warn = output.warn;
  log.info = output.info;
  log.debug = output.debug;
  log.trace = output.trace;

  // The numerical log levels for VS Code and qsharp don't match.
  function mapLogLevel(logLevel: vscode.LogLevel) {
    switch (logLevel) {
      case vscode.LogLevel.Off:
        return "off";
      case vscode.LogLevel.Trace:
        return "trace";
      case vscode.LogLevel.Debug:
        return "debug";
      case vscode.LogLevel.Info:
        return "info";
      case vscode.LogLevel.Warning:
        return "warn";
      case vscode.LogLevel.Error:
        return "error";
    }
  }

  log.setLogLevel(mapLogLevel(output.logLevel));
  output.onDidChangeLogLevel((level) => {
    log.setLogLevel(mapLogLevel(level));
  });
}

function registerDocumentUpdateHandlers(languageService: ILanguageService) {
  vscode.workspace.textDocuments.forEach((document) => {
    updateIfQsharpDocument(document);
  });

  const subscriptions = [];
  subscriptions.push(
    vscode.workspace.onDidOpenTextDocument((document) => {
      updateIfQsharpDocument(document);
    })
  );

  subscriptions.push(
    vscode.workspace.onDidChangeTextDocument((evt) => {
      updateIfQsharpDocument(evt.document);
    })
  );

  subscriptions.push(
    vscode.workspace.onDidCloseTextDocument((document) => {
      if (isQsharpDocument(document) && !isQsharpNotebookCell(document)) {
        // Notebook cells don't currently support the language service.
        languageService.closeDocument(document.uri.toString());
      }
    })
  );

  function updateIfQsharpDocument(document: vscode.TextDocument) {
    if (isQsharpDocument(document) && !isQsharpNotebookCell(document)) {
      // Notebook cells don't currently support the language service.
      languageService.updateDocument(
        document.uri.toString(),
        document.version,
        document.getText()
      );
    }
  }

  return subscriptions;
}

async function activateLanguageService(extensionUri: vscode.Uri) {
  const subscriptions: vscode.Disposable[] = [];

  const languageService = await loadLanguageService(extensionUri);

  // diagnostics
  subscriptions.push(...startCheckingQSharp(languageService));

  // synchronize document contents
  subscriptions.push(...registerDocumentUpdateHandlers(languageService));

  // synchronize configuration
  subscriptions.push(registerConfigurationChangeHandlers(languageService));

  // completions
  subscriptions.push(
    vscode.languages.registerCompletionItemProvider(
      qsharpDocumentFilter,
      createCompletionItemProvider(languageService),
      "."
    )
  );

  // hover
  subscriptions.push(
    vscode.languages.registerHoverProvider(
      qsharpDocumentFilter,
      createHoverProvider(languageService)
    )
  );

  // go to def
  subscriptions.push(
    vscode.languages.registerDefinitionProvider(
      qsharpDocumentFilter,
      createDefinitionProvider(languageService)
    )
  );

  return subscriptions;
}

async function updateLanguageServiceProfile(languageService: ILanguageService) {
  const targetProfile = vscode.workspace
    .getConfiguration("Q#")
    .get<string>("targetProfile", "full");

  switch (targetProfile) {
    case "base":
    case "full":
      break;
    default:
      log.warn(`Invalid value for target profile: ${targetProfile}`);
  }
  log.debug("Target profile set to: " + targetProfile);

  languageService.updateConfiguration({
    targetProfile: targetProfile as "base" | "full",
  });
}

async function loadLanguageService(baseUri: vscode.Uri) {
  const wasmUri = vscode.Uri.joinPath(baseUri, "./wasm/qsc_wasm_bg.wasm");
  const wasmBytes = await vscode.workspace.fs.readFile(wasmUri);
  await loadWasmModule(wasmBytes);
  const languageService = await getLanguageService();
  await updateLanguageServiceProfile(languageService);
  return languageService;
}

function registerConfigurationChangeHandlers(
  languageService: ILanguageService
) {
  return vscode.workspace.onDidChangeConfiguration((event) => {
    if (event.affectsConfiguration("Q#.targetProfile")) {
      updateLanguageServiceProfile(languageService);
    }
  });
}

export class QsTextDocumentContentProvider
  implements vscode.TextDocumentContentProvider
{
  onDidChange?: vscode.Event<vscode.Uri> | undefined;
  provideTextDocumentContent(
    uri: vscode.Uri,
    // eslint-disable-next-line @typescript-eslint/no-unused-vars
    token: vscode.CancellationToken
  ): vscode.ProviderResult<string> {
    return getLibrarySourceContent(uri.path);
  }
}<|MERGE_RESOLUTION|>--- conflicted
+++ resolved
@@ -21,18 +21,10 @@
 import { startCheckingQSharp } from "./diagnostics.js";
 import { createHoverProvider } from "./hover.js";
 import { registerQSharpNotebookHandlers } from "./notebook.js";
-<<<<<<< HEAD
 import { initAzureWorkspaces } from "./azure/commands.js";
 import { initCodegen } from "./qirGeneration.js";
 import { activateTargetProfileStatusBarItem } from "./statusbar.js";
-=======
-import { activateDebugger } from "./debugger/activate.js";
-import {
-  qsharpDocumentFilter,
-  qsharpNotebookCellDocumentFilter,
-} from "./common.js";
 import { createSignatureHelpProvider } from "./signature.js";
->>>>>>> 4dffae5e
 
 export async function activate(context: vscode.ExtensionContext) {
   initializeLogger();
@@ -48,7 +40,6 @@
   context.subscriptions.push(...activateTargetProfileStatusBarItem());
 
   context.subscriptions.push(
-<<<<<<< HEAD
     ...(await activateLanguageService(context.extensionUri))
   );
 
@@ -56,24 +47,6 @@
 
   initAzureWorkspaces();
   initCodegen(context);
-=======
-    vscode.languages.registerDefinitionProvider(
-      qsharpDocumentFilter,
-      createDefinitionProvider(languageService)
-    )
-  );
-
-  // signature help
-  context.subscriptions.push(
-    vscode.languages.registerSignatureHelpProvider(
-      qsharpDocumentFilter,
-      createSignatureHelpProvider(languageService),
-      "(",
-      ","
-    )
-  );
-
->>>>>>> 4dffae5e
   activateDebugger(context);
 
   log.info("Q# extension activated.");
@@ -193,6 +166,16 @@
     )
   );
 
+  // signature help
+  subscriptions.push(
+    vscode.languages.registerSignatureHelpProvider(
+      qsharpDocumentFilter,
+      createSignatureHelpProvider(languageService),
+      "(",
+      ","
+    )
+  );
+
   return subscriptions;
 }
 
