--- conflicted
+++ resolved
@@ -35,11 +35,8 @@
 import { initCodegen } from "./qirGeneration.js";
 import { createSignatureHelpProvider } from "./signature.js";
 import { createRenameProvider } from "./rename.js";
-<<<<<<< HEAD
+import { createReferenceProvider } from "./references.js";
 import { activateTargetProfileStatusBarItem } from "./statusbar.js";
-=======
-import { createReferenceProvider } from "./references.js";
->>>>>>> c1aa7589
 import { initFileSystem } from "./memfs.js";
 
 export async function activate(context: vscode.ExtensionContext) {
