// Copyright (c) Microsoft Corporation.
// Licensed under the MIT License.

import { TargetProfile, log } from "qsharp-lang";
import * as vscode from "vscode";

export function getTarget(): TargetProfile {
  const target = vscode.workspace
    .getConfiguration("Q#")
    .get<TargetProfile>("targetProfile", "unrestricted");
  switch (target) {
    case "base":
    case "unrestricted":
      return target;
    default:
      log.error("invalid target found: %s", target);
      return "unrestricted";
  }
}

export async function setTarget(target: TargetProfile) {
  const config = vscode.workspace.getConfiguration("Q#");
  await config.update(
    "targetProfile",
    target,
    vscode.ConfigurationTarget.Global,
  );
}

<<<<<<< HEAD
export function getTargetFriendlyName(targetProfile?: string) {
  switch (targetProfile) {
    case "base":
      return "Q#: QIR base";
    case "unrestricted":
      return "Q#: unrestricted";
    default:
      log.error("invalid target profile found");
      return "Q#: invalid";
  }
=======
export function getEnableFormating(): boolean {
  return vscode.workspace
    .getConfiguration("Q#")
    .get<boolean>("enableFormatting", true);
>>>>>>> 488c6769
}<|MERGE_RESOLUTION|>--- conflicted
+++ resolved
@@ -27,7 +27,6 @@
   );
 }
 
-<<<<<<< HEAD
 export function getTargetFriendlyName(targetProfile?: string) {
   switch (targetProfile) {
     case "base":
@@ -38,10 +37,16 @@
       log.error("invalid target profile found");
       return "Q#: invalid";
   }
-=======
+}
+
 export function getEnableFormating(): boolean {
   return vscode.workspace
     .getConfiguration("Q#")
     .get<boolean>("enableFormatting", true);
->>>>>>> 488c6769
+}
+
+export function getShowCircuitCodeLens(): boolean {
+  return vscode.workspace
+    .getConfiguration("Q#")
+    .get<boolean>("showCircuitCodeLens", false);
 }