// Copyright (c) Microsoft Corporation.
// Licensed under the MIT License.

import { ILanguageService } from "qsharp-lang";
import * as vscode from "vscode";
import { qsharpDocumentFilter } from "./common";

export function createDefinitionProvider(languageService: ILanguageService) {
  return new QSharpDefinitionProvider(languageService);
}

class QSharpDefinitionProvider implements vscode.DefinitionProvider {
  constructor(public languageService: ILanguageService) {}

  async provideDefinition(
    document: vscode.TextDocument,
    position: vscode.Position,
    // eslint-disable-next-line @typescript-eslint/no-unused-vars
    token: vscode.CancellationToken,
  ) {
    const definition = await this.languageService.getDefinition(
      document.uri.toString(),
      document.offsetAt(position),
    );
    if (!definition) return null;
    const uri = vscode.Uri.parse(definition.source);
<<<<<<< HEAD

    const definitionPosition = (await openDocument(uri)).positionAt(
      definition.offset,
    );
    return new vscode.Location(uri, definitionPosition);
=======
    // We have to do this to map the position :(
    const definitionDoc = await vscode.workspace.openTextDocument(uri);
    const definitionRange = new vscode.Range(
      definitionDoc.positionAt(definition.span.start),
      definitionDoc.positionAt(definition.span.end),
    );
    return new vscode.Location(uri, definitionRange);
>>>>>>> c1aa7589
  }
}

async function openDocument(uri: vscode.Uri) {
  const uriString = uri.toString();
  // Search both text documents and notebook cell documents
  const doc = vscode.workspace.textDocuments
    .concat(
      vscode.workspace.notebookDocuments.flatMap((doc) =>
        doc
          .getCells()
          .filter((cell) =>
            vscode.languages.match(qsharpDocumentFilter, cell.document),
          )
          .map((cell) => cell.document),
      ),
    )
    .find((doc) => doc.uri.toString() === uriString);

  return doc || (await vscode.workspace.openTextDocument(uri));
}<|MERGE_RESOLUTION|>--- conflicted
+++ resolved
@@ -24,21 +24,12 @@
     );
     if (!definition) return null;
     const uri = vscode.Uri.parse(definition.source);
-<<<<<<< HEAD
-
-    const definitionPosition = (await openDocument(uri)).positionAt(
-      definition.offset,
-    );
-    return new vscode.Location(uri, definitionPosition);
-=======
-    // We have to do this to map the position :(
-    const definitionDoc = await vscode.workspace.openTextDocument(uri);
+    const definitionDoc = await openDocument(uri);
     const definitionRange = new vscode.Range(
       definitionDoc.positionAt(definition.span.start),
       definitionDoc.positionAt(definition.span.end),
     );
     return new vscode.Location(uri, definitionRange);
->>>>>>> c1aa7589
   }
 }
 
