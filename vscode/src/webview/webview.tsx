// Copyright (c) Microsoft Corporation.
// Licensed under the MIT License.

/// <reference types="@types/vscode-webview"/>

const vscodeApi = acquireVsCodeApi();

import { render } from "preact";
import {
  CircuitPanel,
  CircuitProps,
  EstimatesPanel,
  Histogram,
  Markdown,
  setRenderer,
  type ReData,
} from "qsharp-lang/ux";
import { HelpPage } from "./help";
<<<<<<< HEAD
import { DocumentationView } from "./docview";
import hljsQsharp from "./qsharp-hljs";

import "./webview.css";
=======
import { DocumentationView, IDocFile } from "./docview";
>>>>>>> 07765a70

// eslint-disable-next-line @typescript-eslint/ban-ts-comment
// @ts-ignore - there are no types for this
import mk from "@vscode/markdown-it-katex";
import markdownIt from "markdown-it";
import { useEffect, useRef } from "preact/hooks";
const md = markdownIt("commonmark");
md.use(mk, {
  enableMathBlockInHtml: true,
  enableMathInlineInHtml: true,
});
setRenderer((input: string) => md.render(input));

window.addEventListener("message", onMessage);
window.addEventListener("load", main);

type HistogramState = {
  viewType: "histogram";
  buckets: Array<[string, number]>;
  shotCount: number;
};

type EstimatesState = {
  viewType: "estimates";
  estimatesData: {
    calculating: boolean;
    estimates: ReData[];
  };
};

type CircuitState = {
  viewType: "circuit";
  props: CircuitProps;
};

type DocumentationState = {
  viewType: "documentation";
  fragmentsToRender: IDocFile[];
  projectName: string;
};

type CopilotState = {
  viewType: "copilot";
  tidbits: string[];
  qas: QA[];
  inProgress: boolean;
};

type State =
  | { viewType: "loading" }
  | { viewType: "help" }
  | HistogramState
  | EstimatesState
  | CircuitState
  | DocumentationState
  | CopilotState;

const loadingState: State = { viewType: "loading" };
const helpState: State = { viewType: "help" };
let state: State = loadingState;

const themeAttribute = "data-vscode-theme-kind";

function updateGitHubTheme() {
  let isDark = true;

  const themeType = document.body.getAttribute(themeAttribute);

  switch (themeType) {
    case "vscode-light":
    case "vscode-high-contrast-light":
      isDark = false;
      break;
    default:
      isDark = true;
  }

  // Update the stylesheet href
  document.head.querySelectorAll("link").forEach((el) => {
    const ref = el.getAttribute("href");
    if (ref && ref.includes("github-markdown")) {
      const newVal = ref.replace(
        /(dark\.css)|(light\.css)/,
        isDark ? "dark.css" : "light.css",
      );
      el.setAttribute("href", newVal);
    }

    if (!isDark && el.id === "hljs-dark-theme") {
      // Remove the dark theme
      el.remove();
    }
  });

  if (isDark) {
    // Add a stylesheet with inline css
    const style = document.createElement("style");
    style.id = "hljs-dark-theme";
    style.innerHTML = `pre code.hljs{display:block;overflow-x:auto;padding:1em}code.hljs{padding:3px 5px}.hljs{color:#ddd;background:#303030}.hljs-keyword,.hljs-link,.hljs-literal,.hljs-section,.hljs-selector-tag{color:#fff}.hljs-addition,.hljs-attribute,.hljs-built_in,.hljs-bullet,.hljs-name,.hljs-string,.hljs-symbol,.hljs-template-tag,.hljs-template-variable,.hljs-title,.hljs-type,.hljs-variable{color:#d88}.hljs-comment,.hljs-deletion,.hljs-meta,.hljs-quote{color:#979797}.hljs-doctag,.hljs-keyword,.hljs-literal,.hljs-name,.hljs-section,.hljs-selector-tag,.hljs-strong,.hljs-title,.hljs-type{font-weight:700}.hljs-emphasis{font-style:italic}`;
    document.head.appendChild(style);
  }
}

function setThemeStylesheet() {
  // We need to add the right Markdown style-sheet for the theme.

  // For VS Code, there will be an attribute on the body called
  // "data-vscode-theme-kind" that is "vscode-light" or "vscode-high-contrast-light"
  // for light themes, else assume dark (will be "vscode-dark" or "vscode-high-contrast").

  // Use a [MutationObserver](https://developer.mozilla.org/en-US/docs/Web/API/MutationObserver)
  // to detect changes to the theme attribute.
  const callback = (mutations: MutationRecord[]) => {
    for (const mutation of mutations) {
      if (mutation.attributeName === themeAttribute) {
        updateGitHubTheme();
      }
    }
  };
  const observer = new MutationObserver(callback);
  observer.observe(document.body, { attributeFilter: [themeAttribute] });

  // Run it once for initial value
  updateGitHubTheme();
}

function main() {
  state = (vscodeApi.getState() as any) || loadingState;
  render(<App state={state} />, document.body);
  setThemeStylesheet();
  (window as any).hljs.registerLanguage("qsharp", hljsQsharp);
  vscodeApi.postMessage({ command: "ready" });
}

function onMessage(event: any) {
  const message = event.data;
  if (!message?.command) {
    console.error("Unknown message: ", message);
    return;
  }
  switch (message.command) {
    case "histogram": {
      if (!message.buckets || typeof message.shotCount !== "number") {
        console.error("No buckets in message: ", message);
        return;
      }
      state = {
        viewType: "histogram",
        buckets: message.buckets as Array<[string, number]>,
        shotCount: message.shotCount,
      };
      break;
    }
    case "estimates":
      {
        const newState: EstimatesState = {
          viewType: "estimates",
          estimatesData: {
            calculating: !!message.calculating,
            estimates: [],
          },
        };
        // Copy over any existing estimates
        if ((state as EstimatesState).estimatesData?.estimates) {
          newState.estimatesData.estimates.push(
            ...(state as EstimatesState).estimatesData.estimates,
          );
        }
        // Append any new estimates
        if (message.estimates) {
          if (Array.isArray(message.estimates)) {
            newState.estimatesData.estimates.push(...message.estimates);
          } else {
            newState.estimatesData.estimates.push(message.estimates);
          }
        }
        state = newState;
      }
      break;
    case "help":
      state = helpState;
      break;
    case "circuit":
      {
        state = {
          viewType: "circuit",
          ...message,
        };
      }
      break;
    case "showDocumentationCommand":
      {
        state = {
          viewType: "documentation",
          fragmentsToRender: message.fragmentsToRender,
          projectName: message.projectName,
        };
      }
      break;
    case "copilot":
      state = {
        viewType: "copilot",
        tidbits: [],
        qas: [{ request: "", response: "AMA!" }],
        inProgress: false,
      };
      break;
    case "copilotResponseDelta":
      // After a copilot response from the service, but before any tool calls are executed.
      {
        if (state.viewType !== "copilot") {
          console.error("Received copilot response in wrong state", state);
          return;
        }
        // TODO: Even with instructions in the context, Copilot keeps using \( and \) for LaTeX
        let cleanedResponse = message.response;
        cleanedResponse = cleanedResponse.replace(/(\\\()|(\\\))/g, "$");
        cleanedResponse = cleanedResponse.replace(/(\\\[)|(\\\])/g, "$$");

        state.tidbits.push(cleanedResponse);
      }
      break;
    case "copilotResponse":
      // After a copilot response from the service, but before any tool calls are executed.
      {
        if (state.viewType !== "copilot") {
          console.error("Received copilot response in wrong state", state);
          return;
        }
        // TODO: Even with instructions in the context, Copilot keeps using \( and \) for LaTeX
        let cleanedResponse = message.response;
        cleanedResponse = cleanedResponse.replace(/(\\\()|(\\\))/g, "$");
        cleanedResponse = cleanedResponse.replace(/(\\\[)|(\\\])/g, "$$");

        state.tidbits = [];

        state.qas.push({
          request: message.request ?? "",
          response: cleanedResponse,
        });
      }
      break;
    case "copilotResponseHistogram":
      {
        if (state.viewType !== "copilot") {
          console.error(
            "Received copilot response histogram in wrong state",
            state,
          );
          return;
        }
        if (!message.buckets || typeof message.shotCount !== "number") {
          console.error("No buckets in message: ", message);
          return;
        }
        const buckets = message.buckets as Array<[string, number]>;
        const histogram = JSON.stringify({
          buckets: buckets,
          shotCount: message.shotCount,
        });
        state.qas.push({
          request: "",
          response: "```widget\nHistogram\n" + histogram,
        });
      }
      break;
    case "copilotResponseDone":
      // After all the events in a single response stream have been received
      if (state.viewType !== "copilot") {
        console.error("Received copilot response done in wrong state", state);
        return;
      } else {
        // state.qas.push({ request: "", response: "\n\n---\n\n" });
        state.inProgress = false;
      }
      // Highlight any code blocks
      // Need to wait until Markdown is rendered. Hack for now with a timeout
      setTimeout(() => {
        (window as any).hljs.highlightAll();
      }, 100);
      break;
    default:
      console.error("Unknown command: ", message.command);
      return;
  }

  vscodeApi.setState(state);
  render(<App state={state} />, document.body);
}

function onRowDeleted(rowId: string) {
  // Clone all the state to a new object
  const newState: State = JSON.parse(JSON.stringify(state));

  // Splice out the estimate that was deleted
  const estimates = (newState as EstimatesState).estimatesData.estimates;
  const index = estimates.findIndex(
    (estimate) => estimate.jobParams.runName === rowId,
  );
  if (index >= 0) {
    estimates.splice(index, 1);
  }
  state = newState;

  vscodeApi.setState(state);
  render(<App state={state} />, document.body);
}

function copilotRequest() {
  const questionText = document.querySelector(
    "#copilotQuestion",
  ) as HTMLInputElement;
  vscodeApi.postMessage({
    command: "copilotRequest",
    request: questionText.value,
  });
  (state as CopilotState).qas.push({
    request: questionText.value,
    response: "",
  });
  (state as CopilotState).inProgress = true;
  questionText.value = "";
  render(<App state={state} />, document.body);
}

type QA = {
  request: string;
  response: string;
};

function App({ state }: { state: State }) {
  const onFilter = () => undefined;

  switch (state.viewType) {
    case "loading":
      return <div>Loading...</div>;
    case "histogram":
      return (
        <>
          <Histogram
            data={new Map(state.buckets)}
            shotCount={state.shotCount}
            filter=""
            onFilter={onFilter}
            shotsHeader={true}
          ></Histogram>
          <p style="margin-top: 8px; font-size: 0.8em">
            Note: If a{" "}
            <a href="vscode://settings/Q%23.simulation.pauliNoise">
              noise model
            </a>{" "}
            has been configured, this may impact results
          </p>
        </>
      );
    case "estimates":
      return (
        <EstimatesPanel
          calculating={state.estimatesData.calculating}
          estimatesData={state.estimatesData.estimates}
          onRowDeleted={onRowDeleted}
          colors={[]}
          runNames={[]}
        />
      );
    case "circuit":
      return <CircuitPanel {...state.props}></CircuitPanel>;
    case "help":
      return <HelpPage />;
    case "documentation":
      // Ideally we'd have this on all web views, but it makes the font a little
      // too large in the others right now. Something to unify later.
      document.body.classList.add("markdown-body");
      document.body.style.fontSize = "0.8em";
<<<<<<< HEAD
      return <DocumentationView fragmentsToRender={state.fragmentsToRender} />;
    case "copilot": {
      const hrRef = useRef<HTMLHRElement>(null);
      const inputRef = useRef<HTMLInputElement>(null);
      useEffect(() => {
        // hrRef.current?.scrollIntoView(false);
        inputRef.current?.focus();
      });
      return (
        <div style="max-width: 800px; font-size: 10pt; line-height: 1.5;">
          <h2 style="margin-top: 0">Welcome to Quantum Copilot</h2>
          {(state as CopilotState).qas.map((qa) => (
            <Response request={qa.request} response={qa.response} />
          ))}
          {
            <Response
              request={""}
              response={(state as CopilotState).tidbits.join("")}
            />
          }
          <br />
          {state.inProgress ? null : (
            <input
              style="width: 90vw; min-height: 32px; max-height: 128px;"
              type="text"
              placeholder="Ask your question here"
              id="copilotQuestion"
              onKeyUp={(e) => e.key === "Enter" && copilotRequest()}
              ref={inputRef}
            />
          )}
          <br />
          <button
            style="margin-top: 8px; margin-bottom: 12px; padding: 4px;"
            onClick={copilotRequest}
          >
            {state.inProgress ? "Cancel" : "Ask Copilot"}
          </button>
          <div style="height: 8px" ref={hrRef} />
        </div>
      );
    }
=======
      return (
        <DocumentationView
          fragmentsToRender={state.fragmentsToRender}
          projectName={state.projectName}
        />
      );
>>>>>>> 07765a70
    default:
      console.error("Unknown view type in state", state);
      return <div>Loading error</div>;
  }

  function Response(props: { request: string; response: string }) {
    const parts: Array<string | any> = [];

    const widget = props.response.indexOf("```widget\n");
    if (widget >= 0) {
      parts.push(props.response.slice(0, widget));
      let endWidget = props.response.indexOf("\n```\n", widget + 9);
      if (endWidget < 0 || endWidget >= props.response.length - 4) {
        endWidget = props.response.length;
        parts.push(props.response.slice(widget));
      } else {
        parts.push(props.response.slice(widget, endWidget + 4));
        parts.push(props.response.slice(endWidget + 4));
      }
    } else {
      parts.push(props.response);
    }
    let requestBox = {};
    if (props.request) {
      requestBox = (
        <div class="requestBox">
          <Markdown markdown={props.request} />
        </div>
      );
    }
    return (
      <div>
        {requestBox}
        <div class="responseBox">
          {parts.map((part) => {
            if (part.startsWith("```widget\nHistogram\n")) {
              const histo = JSON.parse(part.slice(20));
              if (histo.buckets && typeof histo.shotCount === "number") {
                const histoMap: Map<string, number> = new Map(histo.buckets);
                return (
                  <Histogram
                    data={histoMap}
                    filter=""
                    shotCount={histo.shotCount}
                    onFilter={() => undefined}
                    shotsHeader={false}
                  />
                );
              }
            }
            return <Markdown markdown={part}></Markdown>;
          })}
        </div>
      </div>
    );
  }
}<|MERGE_RESOLUTION|>--- conflicted
+++ resolved
@@ -16,14 +16,10 @@
   type ReData,
 } from "qsharp-lang/ux";
 import { HelpPage } from "./help";
-<<<<<<< HEAD
-import { DocumentationView } from "./docview";
+import { DocumentationView, IDocFile } from "./docview";
 import hljsQsharp from "./qsharp-hljs";
 
 import "./webview.css";
-=======
-import { DocumentationView, IDocFile } from "./docview";
->>>>>>> 07765a70
 
 // eslint-disable-next-line @typescript-eslint/ban-ts-comment
 // @ts-ignore - there are no types for this
@@ -398,8 +394,12 @@
       // too large in the others right now. Something to unify later.
       document.body.classList.add("markdown-body");
       document.body.style.fontSize = "0.8em";
-<<<<<<< HEAD
-      return <DocumentationView fragmentsToRender={state.fragmentsToRender} />;
+      return (
+        <DocumentationView
+          fragmentsToRender={state.fragmentsToRender}
+          projectName={state.projectName}
+        />
+      );
     case "copilot": {
       const hrRef = useRef<HTMLHRElement>(null);
       const inputRef = useRef<HTMLInputElement>(null);
@@ -441,14 +441,6 @@
         </div>
       );
     }
-=======
-      return (
-        <DocumentationView
-          fragmentsToRender={state.fragmentsToRender}
-          projectName={state.projectName}
-        />
-      );
->>>>>>> 07765a70
     default:
       console.error("Unknown view type in state", state);
       return <div>Loading error</div>;
