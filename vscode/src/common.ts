// Copyright (c) Microsoft Corporation.
// Licensed under the MIT License.

import { DocumentFilter, TextDocument, Uri } from "vscode";

export const qsharpLanguageId = "qsharp";
// Matches all Q# documents, including unsaved files, notebook cells, etc.
export const qsharpDocumentFilter: DocumentFilter = {
  language: qsharpLanguageId,
};
// Matches only Q# notebook cell documents.
export const qsharpNotebookCellDocumentFilter: DocumentFilter = {
  language: qsharpLanguageId,
  notebookType: "jupyter-notebook",
};
export const qsharpExtensionId = "qsharp-vscode";

export interface FileAccessor {
<<<<<<< HEAD
  normalizePath(path: string): string;
  convertToWindowsPathSeparator(path: string): string;
  resolvePathToUri(path: string): Uri;
  openPath(path: string): Promise<TextDocument>;
  openUri(uri: Uri): Promise<TextDocument>;
=======
  readFile(uri: string): Promise<Uint8Array>;
  readFileAsString(uri: string): Promise<string>;
  writeFile(uri: string, contents: Uint8Array): Promise<void>;
}

export function basename(path: string): string | undefined {
  return path.replace(/\/+$/, "").split("/").pop();
>>>>>>> 2c87ae13
}<|MERGE_RESOLUTION|>--- conflicted
+++ resolved
@@ -16,19 +16,13 @@
 export const qsharpExtensionId = "qsharp-vscode";
 
 export interface FileAccessor {
-<<<<<<< HEAD
   normalizePath(path: string): string;
   convertToWindowsPathSeparator(path: string): string;
   resolvePathToUri(path: string): Uri;
   openPath(path: string): Promise<TextDocument>;
   openUri(uri: Uri): Promise<TextDocument>;
-=======
-  readFile(uri: string): Promise<Uint8Array>;
-  readFileAsString(uri: string): Promise<string>;
-  writeFile(uri: string, contents: Uint8Array): Promise<void>;
 }
 
 export function basename(path: string): string | undefined {
   return path.replace(/\/+$/, "").split("/").pop();
->>>>>>> 2c87ae13
 }