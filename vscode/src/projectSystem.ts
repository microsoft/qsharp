--- conflicted
+++ resolved
@@ -180,40 +180,12 @@
     });
   }
 
-<<<<<<< HEAD
-  // Clear diagnostics for this project
-  updateQSharpJsonDiagnostics(manifestDocument.manifest);
-
-  let project;
-  try {
-    project = await projectLoader.load_project_with_deps(
-      manifestDocument.directory.toString(),
-    );
-
-    // TODO: clean up error reporting
-    if (project.errors.length > 0) {
-      updateQSharpJsonDiagnostics(
-        manifestDocument.manifest,
-        project.errors.join(","),
-      );
-    }
-  } catch (e: any) {
-    updateQSharpJsonDiagnostics(
-      manifestDocument.manifest,
-      e.message ||
-        "Failed to parse Q# manifest. For a minimal Q# project manifest, try: {}",
-    );
-
-    throw e;
-  }
-=======
   const project = invokeAndReportCommandDiagnostics(
     async () =>
       await projectLoader!.load_project_with_deps(
         manifestDocument.directory.toString(),
       ),
   );
->>>>>>> 06d089fa
 
   return project;
 }
@@ -258,13 +230,6 @@
 
 export function getGithubSourceContent(uri: URI): string | undefined {
   const key = uri.toString();
-<<<<<<< HEAD
-  return githubSourceCache.get(key);
-}
-
-const githubSourceCache = new Map<string, string>();
-
-=======
   return knownGitHubSources.get(key);
 }
 
@@ -273,17 +238,12 @@
 /**
  * Makes a request to the GitHub raw content service to retrieve a file.
  */
->>>>>>> 06d089fa
 export async function fetchGithubRaw(
   owner: string,
   repo: string,
   ref: string,
   path: string,
-<<<<<<< HEAD
-): Promise<string | null> {
-=======
 ): Promise<string> {
->>>>>>> 06d089fa
   const pathNoLeadingSlash = path.startsWith("/") ? path.slice(1) : path;
 
   const uri = `${githubEndpoint}/${owner}/${repo}/${ref}/${pathNoLeadingSlash}`;
@@ -293,24 +253,16 @@
     log.warn(
       `fetchGithubRaw: ${owner}/${repo}/${ref}/${path} -> ${response.status} ${response.statusText}`,
     );
-<<<<<<< HEAD
-    return null;
-=======
     throw new Error(
       `Request to ${uri} failed with status ${response.status} ${response.statusText ? ": " + response.statusText : ""}`,
     );
->>>>>>> 06d089fa
   }
 
   let text;
   try {
     text = await response.text();
 
-<<<<<<< HEAD
-    githubSourceCache.set(
-=======
     knownGitHubSources.set(
->>>>>>> 06d089fa
       URI.from({
         scheme: qsharpGithubUriScheme,
         path: `${owner}/${repo}/${ref}/${pathNoLeadingSlash}`,
@@ -322,14 +274,6 @@
       log.warn(
         `fetchGithubRaw: ${owner}/${repo}/${ref}/${path} -> ${e.message}`,
       );
-<<<<<<< HEAD
-    }
-    return null;
-  }
-
-  // TODO: report errors up
-
-=======
       throw new Error(
         `Request to ${uri} did not return text content: ${e.message}`,
       );
@@ -337,6 +281,5 @@
     throw new Error(`Request to ${uri} did not return text content`);
   }
 
->>>>>>> 06d089fa
   return text;
 }