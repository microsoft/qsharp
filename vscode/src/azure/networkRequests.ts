// Copyright (c) Microsoft Corporation.
// Licensed under the MIT License.

import { log } from "qsharp-lang";
import { workspace } from "vscode";
import { EventType, UserFlowStatus, sendTelemetryEvent } from "../telemetry";
import { getRandomGuid } from "../utils";

const publicMgmtEndpoint = "https://management.azure.com";

export async function azureRequest(
  uri: string,
  token: string,
  correlationId?: string,
  method = "GET",
  body?: string,
) {
  const headers: [string, string][] = [
    ["Authorization", `Bearer ${token}`],
    ["Content-Type", "application/json"],
  ];

  try {
    log.debug(`Fetching ${uri} with method ${method}`);
    const response = await fetch(uri, {
      headers,
      method,
      body,
    });

    if (!response.ok) {
      log.error("Azure request failed", response);
      if (correlationId) {
        sendTelemetryEvent(
          EventType.AzureRequestFailed,
          {
            reason: `request to azure returned code ${response.status}`,
            correlationId,
          },
          {}
        );
      }
      throw Error(`Azure request failed: ${response.statusText}`);
    }

    log.debug(`Got response ${response.status} ${response.statusText}`);
    const result = await response.json();
    log.trace("Response value: ", result);

    return result;
  } catch (e) {
    if (correlationId) {
      sendTelemetryEvent(
        EventType.AzureRequestFailed,
        { reason: `request to azure failed to return`, correlationId },
        {}
      );
    }
    log.error(`Failed to fetch ${uri}: ${e}`);
    throw e;
  }
}

// Different enough to above to warrant it's own function
export async function storageRequest(
  uri: string,
  method: string,
  extraHeaders?: [string, string][],
  body?: string | Uint8Array,
<<<<<<< HEAD
=======
  correlationId?: string
>>>>>>> 36a45937
) {
  const headers: [string, string][] = [
    ["x-ms-version", "2023-01-03"],
    ["x-ms-date", new Date().toUTCString()],
  ];
  const storageProxy: string | undefined = workspace
    .getConfiguration("Q#")
    .get("storageProxy"); // e.g. in settings.json: "Q#.storageProxy": "https://qsx-proxy.azurewebsites.net/api/proxy";

  if (extraHeaders?.length) headers.push(...extraHeaders);
  if (storageProxy) {
    log.debug(`Setting x-proxy-to header to ${uri}`);
    headers.push(["x-proxy-to", uri]);
    uri = storageProxy;
  }
  try {
    log.debug(`Fetching ${uri} with method ${method}`);
    const response = await fetch(uri, { method, headers, body });
    if (!response.ok) {
      log.error("Storage request failed", response);
      if (correlationId) {
        sendTelemetryEvent(
          EventType.StorageRequestFailed,
          {
            reason: `request to storage on azure returned code ${response.status}`,
            correlationId,
          },
          {}
        );
      }
      throw Error(`Storage request failed: ${response.statusText}`);
    }
    log.debug(`Got response ${response.status} ${response.statusText}`);
    return response;
  } catch (e) {
    log.error(`Failed to fetch ${uri}: ${e}`);
    if (correlationId) {
      sendTelemetryEvent(
        EventType.StorageRequestFailed,
        {
          reason: `request to storage on azure failed to return`,
          correlationId,
        },
        {}
      );
    }
    throw e;
  }
}

export class AzureUris {
  readonly apiVersion = "2020-01-01";

  constructor(public mgmtEndpoint = publicMgmtEndpoint) {}

  tenants() {
    // https://learn.microsoft.com/en-us/rest/api/resources/tenants/list
    return `${this.mgmtEndpoint}/tenants?api-version=${this.apiVersion}`;
  }

  subscriptions() {
    // https://learn.microsoft.com/en-us/rest/api/resources/subscriptions/list
    return `${this.mgmtEndpoint}/subscriptions?api-version=${this.apiVersion}`;
  }

  workspaces(subscriptionId: string) {
    // https://github.com/Azure/azure-rest-api-specs/blob/main/specification/quantum/resource-manager/Microsoft.Quantum/preview/2022-01-10-preview/quantum.json#L221
    return `${this.mgmtEndpoint}/subscriptions/${subscriptionId}/providers/Microsoft.Quantum/workspaces?api-version=2022-01-10-preview`;
  }
}

export class QuantumUris {
  readonly apiVersion = "2022-09-12-preview";

  constructor(
    public endpoint: string, // e.g. "https://westus.quantum.azure.com"
    public id: string, // e.g. "/subscriptions/00000000-1111-2222-3333-444444444444/resourceGroups/quantumResourcegroup/providers/Microsoft.Quantum/Workspaces/quantumworkspace1"
  ) {}

  quotas() {
    return `${this.endpoint}${this.id}/quotas?api-version=${this.apiVersion}`;
  }

  providerStatus() {
    return `${this.endpoint}${this.id}/providerStatus?api-version=${this.apiVersion}`;
  }

  jobs(jobId?: string) {
    return !jobId
      ? `${this.endpoint}${this.id}/jobs?api-version=${this.apiVersion}`
      : `${this.endpoint}${this.id}/jobs/${jobId}?api-version=${this.apiVersion}`;
  }

  // Needs to POST an application/json payload such as: {"containerName": "job-073064ed-2a47-11ee-b8e7-010101010000","blobName":"outputData"}
  sasUri() {
    return `${this.endpoint}${this.id}/storage/sasUri?api-version=${this.apiVersion}`;
  }
}

export class StorageUris {
  // Requests use a Shared Access Signature. See https://learn.microsoft.com/en-us/rest/api/storageservices/service-sas-examples

  // x-ms-date header should be present in format: Sun, 06 Nov 1994 08:49:37 GMT
  // See https://learn.microsoft.com/en-us/rest/api/storageservices/representation-of-date-time-values-in-headers

  readonly apiVersion = "2023-01-03"; // Pass as x-ms-version header (see https://learn.microsoft.com/en-us/rest/api/storageservices/versioning-for-the-azure-storage-services#authorize-requests-by-using-azure-ad-shared-key-or-shared-key-lite)

  // Same for PUT, with a status code of 201 if successful
  getContainer(storageAccount: string, container: string, sas: string) {
    return `https://${storageAccount}.blob.core.windows.net/${container}?restype=container&${sas}`;
  }

  // Same for DELETE, with a status code of 202 if successful
  // Also same URI for PUT, but must include the following headers:
  // - x-ms-blob-type: BlockBlob
  // - Content-Length: <n>
  // It will return 201 if created.
  getBlob(
    storageAccount: string,
    container: string,
    blob: string,
    sas: string,
  ) {
    return `https://${storageAccount}.blob.core.windows.net/${container}/${blob}?${sas}`;
  }
}

export async function checkCorsConfig(token: string, quantumUris: QuantumUris) {
  const correlationId = getRandomGuid();
  sendTelemetryEvent(EventType.CheckCorsStart, { correlationId }, {});

  log.debug("Checking CORS configuration for the workspace");

  // Get a sasUri for a container to check (it's name doesn't matter, CORS is service wide on a storage account)
  const body: any = JSON.stringify({ containerName: "test" });
  const sasResponse: ResponseTypes.SasUri = await azureRequest(
    quantumUris.sasUri(),
    token,
    correlationId,
    "POST",
    body,
  );
  const sasUri = decodeURI(sasResponse.sasUri);

  /*
  The below doesn't appear to work as it looks like CORS is pre-flighting the manual OPTIONS request!
  See https://stackoverflow.com/questions/77108984/manually-pre-flighting-a-cors-request-is-failing-due-to-cors-issues
  for any better solution. Until then, we'll just try a GET request with the headers we need and see if it works.
  It will throw an exception if it fails due to CORS errors, else should just return a 200, or likely a 404.

  // Check if GET and PUT requests to the storage account are allowed
  log.debug("Checking GET requests are allowed");
  const getResponse = await fetch(sasUri, {
    method: "OPTIONS",
    headers: [
      ["Access-Control-Request-Method", "GET"],
      ["Access-Control-Request-Headers", "x-ms-date,x-ms-version"],
    ],
  });
  if (!getResponse.ok) throw Error("CORS preflight request failed");
  log.debug("Checking PUT requests are allowed");
  const putResponse = await fetch(sasUri, {
    method: "OPTIONS",
    headers: [
      ["Access-Control-Request-Method", "PUT"],
      [
        "Access-Control-Request-Headers",
        "x-ms-date,x-ms-version,x-ms-blob-type",
      ],
    ],
  });
  if (!putResponse.ok) throw Error("CORS preflight request failed");
  */
  log.debug("Checking GET requests are allowed");
  // This will throw if it fails the CORS check, but not if it's a 404 or 200
  await fetch(sasUri, {
    method: "GET",
    headers: [
      ["x-ms-date", new Date().toUTCString()],
      ["x-ms-version", "2023-01-03"],
      ["x-ms-blob-type", "BlockBlob"],
    ],
  });
  log.debug("Pre-flighted GET request didn't throw, so CORS seems good");
  sendTelemetryEvent(
    EventType.CheckCorsEnd,
    { correlationId, flowStatus: UserFlowStatus.Succeeded },
    {}
  );
}

export async function compileToBitcode(
  compilerService: string,
  providerId: string,
  qir: string,
) {
  try {
    log.info("Using compiler service at " + compilerService);
    const bitcodeRequest = await fetch(compilerService, {
      method: "POST",
      headers: {
        "Content-Type": "application/octet-stream",
        "x-hardware-target": providerId,
      },
      body: qir,
    });

    if (!bitcodeRequest.ok) {
      log.error("Failed to compile to QIR bitcode", bitcodeRequest);
      throw Error("Failed to compile to QIR bitcode");
    }
    return new Uint8Array(await bitcodeRequest.arrayBuffer());
  } catch (e) {
    log.error("Failed to compile to QIR bitcode", e);
    throw Error("Failed to compile to QIR bitcode");
  }
}

// Put all the Response types in a namespace for easy importing

// eslint-disable-next-line @typescript-eslint/no-namespace
export namespace ResponseTypes {
  export type Tenant = {
    id: string;
    tenantId: string;
    displayName: string;
  };

  export type TenantList = {
    value: Array<Tenant>;
  };

  export type Subscription = {
    id: string;
    subscriptionId: string;
    tenantId: string;
    displayName: string;
  };

  export type SubscriptionList = {
    value: Array<Subscription>;
  };

  export type Provider = {
    providerId: string;
    providerSku: string;
    provisioningState: string; // e.g. 'Succeeded'
    resourceUsageId: string;
  };

  export type Workspace = {
    id: string;
    name: string;
    location: string;
    properties: {
      providers: Array<Provider>;
      provisioningState: string;
      storageAccount: string; // e.g. "/subscriptions/<guid>/resourceGroups/<name>/providers/Microsoft.Storage/storageAccounts/<id>"
      endpointUri: string; // e.g. "https://<workspace-name>.westus.quantum.azure.com". Note: workspace-name should be removed.
    };
  };

  export type WorkspaceList = {
    value: Array<Workspace>;
  };

  export type Quota = {
    scope: string;
    providerId: string;
    period: string;
    holds: number;
    utilization: number;
    limit: number;
  };

  export type QuotaList = {
    nextLink: string | null;
    value: Array<Quota>;
  };

  export type Target = {
    id: string;
    currentAvailability: "Available" | "Degraded" | "Unavailable";
    averageQueueTime: number; // minutes
    statusPage: string; // url
  };

  export type ProviderStatus = {
    id: string;
    currentAvailability: "Available" | "Degraded" | "Unavailable";
    targets: Array<Target>;
  };

  export type ProviderStatusList = {
    nextLink: string | null;
    value: Array<ProviderStatus>;
  };

  export type Job = {
    id: string;
    name: string;
    target: string;
    containerUri: string;
    inputDataUri: string;
    outputDataUri: string;
    inputDataFormat: string;
    outputDataFormat: string;
    inputParams: any;
    status: "Waiting" | "Executing" | "Succeeded" | "Failed" | "Cancelled";
    creationTime: string;
    beginExecutionTime: string;
    endExecutionTime: string;
    cancellationTime?: string;
    costEstimate?: any;
    errorData?: any;
  };

  export type JobList = {
    nextLink: string | null;
    value: Array<Job>;
  };

  export type SasUri = {
    sasUri: string;
  };
}<|MERGE_RESOLUTION|>--- conflicted
+++ resolved
@@ -37,7 +37,7 @@
             reason: `request to azure returned code ${response.status}`,
             correlationId,
           },
-          {}
+          {},
         );
       }
       throw Error(`Azure request failed: ${response.statusText}`);
@@ -53,7 +53,7 @@
       sendTelemetryEvent(
         EventType.AzureRequestFailed,
         { reason: `request to azure failed to return`, correlationId },
-        {}
+        {},
       );
     }
     log.error(`Failed to fetch ${uri}: ${e}`);
@@ -67,10 +67,7 @@
   method: string,
   extraHeaders?: [string, string][],
   body?: string | Uint8Array,
-<<<<<<< HEAD
-=======
-  correlationId?: string
->>>>>>> 36a45937
+  correlationId?: string,
 ) {
   const headers: [string, string][] = [
     ["x-ms-version", "2023-01-03"],
@@ -98,7 +95,7 @@
             reason: `request to storage on azure returned code ${response.status}`,
             correlationId,
           },
-          {}
+          {},
         );
       }
       throw Error(`Storage request failed: ${response.statusText}`);
@@ -114,7 +111,7 @@
           reason: `request to storage on azure failed to return`,
           correlationId,
         },
-        {}
+        {},
       );
     }
     throw e;
@@ -258,7 +255,7 @@
   sendTelemetryEvent(
     EventType.CheckCorsEnd,
     { correlationId, flowStatus: UserFlowStatus.Succeeded },
-    {}
+    {},
   );
 }
 
