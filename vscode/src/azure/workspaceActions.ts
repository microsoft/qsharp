--- conflicted
+++ resolved
@@ -25,10 +25,7 @@
 
 export async function getAuthSession(
   scopes: string[],
-<<<<<<< HEAD
-=======
-  correlationId: string
->>>>>>> 36a45937
+  correlationId: string,
 ): Promise<vscode.AuthenticationSession> {
   sendTelemetryEvent(EventType.AuthSessionStart, { correlationId }, {});
   log.debug("About to getSession for scopes", scopes.join(","));
@@ -49,7 +46,7 @@
         correlationId,
         flowStatus: UserFlowStatus.Succeeded,
       },
-      {}
+      {},
     );
     return session;
   } catch (e) {
@@ -60,45 +57,13 @@
         reason: "exception in getAuthSession",
         flowStatus: UserFlowStatus.Failed,
       },
-      {}
+      {},
     );
     log.error("Exception occurred in getAuthSession: ", e);
     throw e;
   }
 }
 
-<<<<<<< HEAD
-// Guid format such as "00000000-1111-2222-3333-444444444444"
-export function getRandomGuid(): string {
-  const bytes = crypto.getRandomValues(new Uint8Array(16));
-
-  // Per https://www.ietf.org/rfc/rfc4122.txt, for UUID v4 (random GUIDs):
-  // - Octet 6 contains the version in top 4 bits (0b0100)
-  // - Octet 8 contains the variant in the top 2 bits (0b10)
-  bytes[6] = (bytes[6] & 0x0f) | 0x40;
-  bytes[8] = (bytes[8] & 0x3f) | 0x80;
-
-  // Convert the 16 bytes into 32 hex digits
-  const hex = bytes.reduce(
-    (acc, byte) => acc + byte.toString(16).padStart(2, "0"),
-    "",
-  );
-
-  return (
-    hex.substring(0, 8) +
-    "-" +
-    hex.substring(8, 12) +
-    "-" +
-    hex.substring(12, 16) +
-    "-" +
-    hex.substring(16, 20) +
-    "-" +
-    hex.substring(20, 32)
-  );
-}
-
-=======
->>>>>>> 36a45937
 export function getAzurePortalWorkspaceLink(workspace: WorkspaceConnection) {
   // Portal link format:
   // - https://portal.azure.com/#resource/subscriptions/<sub guid>/resourceGroups/<group>/providers/Microsoft.Quantum/Workspaces/<name>/overview
@@ -169,7 +134,7 @@
         reason: "no auth session returned",
         flowStatus: UserFlowStatus.Failed,
       },
-      {}
+      {},
     );
     return;
   }
@@ -180,10 +145,7 @@
   const tenants: ResponseTypes.TenantList = await azureRequest(
     azureUris.tenants(),
     firstToken,
-<<<<<<< HEAD
-=======
-    correlationId
->>>>>>> 36a45937
+    correlationId,
   );
   log.trace(`Got tenants: ${JSON.stringify(tenants, null, 2)}`);
   if (!tenants?.value?.length) {
@@ -195,7 +157,7 @@
         reason: "no tenants exist for account",
         flowStatus: UserFlowStatus.Failed,
       },
-      {}
+      {},
     );
     vscode.window.showErrorMessage(
       "There a no tenants listed for the account. Ensure the account has an Azure subscription.",
@@ -221,7 +183,7 @@
           reason: "aborted tenant choice",
           flowStatus: UserFlowStatus.Aborted,
         },
-        {}
+        {},
       );
       return;
     }
@@ -237,7 +199,7 @@
   if (accountType !== "aad" || !matchesTenant) {
     tenantAuth = await getAuthSession(
       [scopes.armMgmt, `VSCODE_TENANT:${tenantId}`],
-      correlationId
+      correlationId,
     );
     if (!tenantAuth) {
       sendTelemetryEvent(
@@ -247,7 +209,7 @@
           reason: "authentication session did not return",
           flowStatus: UserFlowStatus.Aborted,
         },
-        {}
+        {},
       );
       // The user may have cancelled the login
       log.debug("No AAD authentication session returned during 2nd auth");
@@ -259,10 +221,7 @@
   const subs: ResponseTypes.SubscriptionList = await azureRequest(
     azureUris.subscriptions(),
     tenantToken,
-<<<<<<< HEAD
-=======
-    correlationId
->>>>>>> 36a45937
+    correlationId,
   );
   log.trace(`Got subscriptions: ${JSON.stringify(subs, null, 2)}`);
   if (!subs?.value?.length) {
@@ -292,7 +251,7 @@
           reason: "aborted subscription choice",
           flowStatus: UserFlowStatus.Aborted,
         },
-        {}
+        {},
       );
       return;
     }
@@ -303,10 +262,7 @@
   const workspaces: ResponseTypes.WorkspaceList = await azureRequest(
     azureUris.workspaces(subId),
     tenantToken,
-<<<<<<< HEAD
-=======
-    correlationId
->>>>>>> 36a45937
+    correlationId,
   );
   if (log.getLogLevel() >= 5) {
     log.trace(`Got workspaces: ${JSON.stringify(workspaces, null, 2)}`);
@@ -320,7 +276,7 @@
         reason: "no quantum workspaces in azure subscription",
         flowStatus: UserFlowStatus.Aborted,
       },
-      {}
+      {},
     );
     vscode.window.showErrorMessage(
       "No Quantum Workspaces found in the Azure subscription",
@@ -350,7 +306,7 @@
           reason: "aborted workspace selection",
           flowStatus: UserFlowStatus.Aborted,
         },
-        {}
+        {},
       );
       return;
     }
@@ -391,7 +347,7 @@
 
   const workspaceAuth = await getAuthSession(
     [scopes.quantum, `VSCODE_TENANT:${workspace.tenantId}`],
-    correlationId
+    correlationId,
   );
   return workspaceAuth.accessToken;
 }
@@ -410,10 +366,7 @@
   const providerStatus: ResponseTypes.ProviderStatusList = await azureRequest(
     quantumUris.providerStatus(),
     token,
-<<<<<<< HEAD
-=======
-    correlationId
->>>>>>> 36a45937
+    correlationId,
   );
   if (log.getLogLevel() >= 5) {
     log.trace(
@@ -440,10 +393,7 @@
   const jobs: ResponseTypes.JobList = await azureRequest(
     quantumUris.jobs(),
     token,
-<<<<<<< HEAD
-=======
-    correlationId
->>>>>>> 36a45937
+    correlationId,
   );
   log.debug(`Query returned ${jobs.value.length} jobs`);
 
@@ -463,7 +413,7 @@
         reason: "no jobs returned",
         flowStatus: UserFlowStatus.Aborted,
       },
-      {}
+      {},
     );
     return;
   }
@@ -476,7 +426,7 @@
   sendTelemetryEvent(
     EventType.QueryWorkspaceEnd,
     { correlationId, flowStatus: UserFlowStatus.Succeeded },
-    {}
+    {},
   );
 
   return;
@@ -513,7 +463,7 @@
         reason: "no files returned",
         flowStatus: UserFlowStatus.Aborted,
       },
-      {}
+      {},
     );
     throw "No file returned";
   }
@@ -522,7 +472,7 @@
   sendTelemetryEvent(
     EventType.GetJobFilesEnd,
     { correlationId, flowStatus: UserFlowStatus.Succeeded },
-    {}
+    {},
   );
   return blob;
 }
@@ -564,7 +514,7 @@
         reason: "undefined number of shots",
         flowStatus: UserFlowStatus.Aborted,
       },
-      {}
+      {},
     );
     return;
   }
@@ -597,7 +547,7 @@
     "PUT",
     undefined,
     undefined,
-    correlationId
+    correlationId,
   );
 
   // Write the input data
@@ -607,10 +557,7 @@
     "PUT",
     [["x-ms-blob-type", "BlockBlob"]],
     qirFile,
-<<<<<<< HEAD
-=======
-    correlationId
->>>>>>> 36a45937
+    correlationId,
   );
 
   // PUT the job data
@@ -638,7 +585,7 @@
     token,
     correlationId,
     "PUT",
-    JSON.stringify(payload)
+    JSON.stringify(payload),
   );
 
   vscode.window.showInformationMessage(`Job ${jobName} submitted`);
@@ -649,7 +596,7 @@
       reason: "job submitted",
       flowStatus: UserFlowStatus.Succeeded,
     },
-    {}
+    {},
   );
 
   return containerName; // The jobId
