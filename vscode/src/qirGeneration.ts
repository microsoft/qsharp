// Copyright (c) Microsoft Corporation.
// Licensed under the MIT License.

import * as vscode from "vscode";
import { getCompilerWorker, log, ProgramConfig } from "qsharp-lang";
import { isQsharpDocument } from "./common";
import { EventType, sendTelemetryEvent } from "./telemetry";
import { getRandomGuid } from "./utils";
import { getTarget, setTarget } from "./config";
import { loadProject } from "./projectSystem";
import { invokeAndReportCommandDiagnostics } from "./diagnostics";

const generateQirTimeoutMs = 30000;

let compilerWorkerScriptPath: string;

export class QirGenerationError extends Error {
  constructor(message: string) {
    super(message);
    this.name = "QirGenerationError";
  }
}

export async function getQirForActiveWindow(
  supports_adaptive?: boolean, // should be true or false when submitting to Azure, undefined when generating QIR
): Promise<string> {
  let result = "";
  const editor = vscode.window.activeTextEditor;

  if (!editor || !isQsharpDocument(editor.document)) {
    throw new QirGenerationError(
      "The currently active window is not a Q# file",
    );
  }

  const targetProfile = getTarget();
  const is_unrestricted = targetProfile === "unrestricted";
  const is_base = targetProfile === "base";

  // We differentiate between submission to Azure and on-demand QIR codegen by checking
  // whether a boolean value was passed for `supports_adaptive`. On-demand codegen does not
  // have a target, so support for adaptive is unknown.
  let error_msg =
    supports_adaptive === undefined
      ? "Generating QIR "
      : "Submitting to Azure ";
  if (is_unrestricted) {
    error_msg += "is not supported when using the unrestricted profile.";
  } else if (!is_base && supports_adaptive === false) {
    error_msg +=
      "using the Adaptive_RI profile is not supported for targets that can only accept Base profile QIR.";
  }

  // Check that the current target is base or adaptive_ri profile, and current doc has no errors.
  if (is_unrestricted || (!is_base && supports_adaptive === false)) {
    const result = await vscode.window.showWarningMessage(
      // if supports_adaptive is undefined, use the generic codegen message
      error_msg,
      { modal: true },
      {
        title:
          "Set the QIR target profile to " +
          (supports_adaptive ? "Adaptive_RI" : "Base") +
          " to continue",
        action: "set",
      },
      { title: "Cancel", action: "cancel", isCloseAffordance: true },
    );
    if (result?.action !== "set") {
      throw new QirGenerationError(
        error_msg +
          " Please update the QIR target via the status bar selector or extension settings.",
      );
    } else {
      await setTarget(supports_adaptive ? "adaptive_ri" : "base");
    }
  }
  let sources: [string, string][] = [];
  let languageFeatures: string[] = [];
  try {
    const result = await loadProject(editor.document.uri);
    sources = result.sources;
    languageFeatures = result.languageFeatures || [];
  } catch (e: any) {
    throw new QirGenerationError(e.message);
  }
<<<<<<< HEAD
  for (const source of sources) {
    const diagnostics = vscode.languages.getDiagnostics(
      vscode.Uri.parse(source[0]),
    );
    if (diagnostics?.length > 0) {
      throw new QirGenerationError(
        "The current program contains errors that must be fixed before submitting to Azure",
      );
    }
  }
=======

>>>>>>> 513b25ad
  // Create a temporary worker just to get the QIR, as it may loop/panic during codegen.
  // Let it run for max 10 seconds, then terminate it if not complete.
  const worker = getCompilerWorker(compilerWorkerScriptPath);
  const compilerTimeout = setTimeout(() => {
    worker.terminate();
  }, generateQirTimeoutMs);
  try {
    const associationId = getRandomGuid();
    const start = performance.now();
    sendTelemetryEvent(EventType.GenerateQirStart, { associationId }, {});

    const config = {
      sources,
      languageFeatures,
      profile: getTarget(),
    } as ProgramConfig;

    result = await invokeAndReportCommandDiagnostics(() =>
      worker.getQir(config),
    );

    sendTelemetryEvent(
      EventType.GenerateQirEnd,
      { associationId },
      { qirLength: result.length, timeToCompleteMs: performance.now() - start },
    );
    clearTimeout(compilerTimeout);
  } catch (e: any) {
    log.error("Codegen error. ", e.toString());
    throw new QirGenerationError(
      `Code generation failed due to error: "${e.toString()}". Please ensure the code is compatible with a QIR profile ` +
        "by setting the target QIR profile to 'base' or 'adaptive_ri' and fixing any errors.",
    );
  } finally {
    worker.terminate();
  }

  return result;
}

export function initCodegen(context: vscode.ExtensionContext) {
  compilerWorkerScriptPath = vscode.Uri.joinPath(
    context.extensionUri,
    "./out/compilerWorker.js",
  ).toString();

  context.subscriptions.push(
    vscode.commands.registerCommand("qsharp-vscode.getQir", async () => {
      try {
        const qir = await getQirForActiveWindow();
        const qirDoc = await vscode.workspace.openTextDocument({
          language: "llvm",
          content: qir,
        });
        await vscode.window.showTextDocument(qirDoc);
      } catch (e: any) {
        log.error("QIR generation failed. ", e);
        if (e.name === "QirGenerationError") {
          vscode.window.showErrorMessage(e.message);
        }
      }
    }),
  );
}<|MERGE_RESOLUTION|>--- conflicted
+++ resolved
@@ -84,20 +84,7 @@
   } catch (e: any) {
     throw new QirGenerationError(e.message);
   }
-<<<<<<< HEAD
-  for (const source of sources) {
-    const diagnostics = vscode.languages.getDiagnostics(
-      vscode.Uri.parse(source[0]),
-    );
-    if (diagnostics?.length > 0) {
-      throw new QirGenerationError(
-        "The current program contains errors that must be fixed before submitting to Azure",
-      );
-    }
-  }
-=======
 
->>>>>>> 513b25ad
   // Create a temporary worker just to get the QIR, as it may loop/panic during codegen.
   // Let it run for max 10 seconds, then terminate it if not complete.
   const worker = getCompilerWorker(compilerWorkerScriptPath);
