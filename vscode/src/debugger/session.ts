// Copyright (c) Microsoft Corporation.
// Licensed under the MIT License.

/* eslint-disable @typescript-eslint/no-unused-vars */

import * as vscode from "vscode";

import {
  ExitedEvent,
  InitializedEvent,
  Logger,
  LoggingDebugSession,
  TerminatedEvent,
  logger,
  Breakpoint,
  StoppedEvent,
  Thread,
  StackFrame,
  Source,
  OutputEvent,
  Handles,
  Scope,
} from "@vscode/debugadapter";

import { FileAccessor, basename, isQsharpDocument } from "../common";
import { DebugProtocol } from "@vscode/debugprotocol";
import {
  IBreakpointSpan,
  IDebugServiceWorker,
  log,
  StepResultId,
  IStructStepResult,
  QscEventTarget,
  qsharpLibraryUriScheme,
} from "qsharp-lang";
import { createDebugConsoleEventTarget } from "./output";
import { ILaunchRequestArguments } from "./types";
import {
  DebugEvent,
  EventType,
  UserFlowStatus,
  sendTelemetryEvent,
} from "../telemetry";
import { getRandomGuid } from "../utils";
import { getTarget } from "../config";

const ErrorProgramHasErrors =
  "program contains compile errors(s): cannot run. See debug console for more details.";
const SimulationCompleted = "Q# simulation completed.";
const ConfigurationDelayMS = 1000;

function delay(ms: number): Promise<void> {
  return new Promise((resolve) => setTimeout(resolve, ms));
}

// Represents file local information about a breakpoint location. The values
// can't be calculated without a file, so they are stored here after
// initialization.
interface IFileBreakpointLocation {
  startOffset: number;
  endOffset: number;
  startPos: vscode.Position;
  endPos: vscode.Position;
  bpLocation: DebugProtocol.BreakpointLocation;
}

// All offsets are utf16 units/characters. The debugger offsets are utf8
// units/bytes, but they've been converted to utf16 units/characters so that any
// time we are in JS we can use consistent encoding offsets.
// The debugger location stores the offsets for the start & end of the span
// The file location stores the offsets as seen by the TextDocument for the file
// ui/breakpoint location stores the utf16 offsets as seen by vscode (line/col are 1 based)
interface IBreakpointLocationData {
  debuggerLocation: IBreakpointSpan;
  fileLocation: IFileBreakpointLocation;
  uiLocation: DebugProtocol.BreakpointLocation;
  breakpoint: DebugProtocol.Breakpoint;
}

export class QscDebugSession extends LoggingDebugSession {
  private static threadID = 1;

  private breakpointLocations: Map<string, IBreakpointLocationData[]>;
  private breakpoints: Map<string, DebugProtocol.Breakpoint[]>;
  private variableHandles = new Handles<"locals" | "quantum">();
  private failureMessage: string;
  private eventTarget: QscEventTarget;
  private supportsVariableType = false;

  public constructor(
    private fileAccessor: FileAccessor,
    private debugService: IDebugServiceWorker,
    private config: vscode.DebugConfiguration,
    private sources: [string, string][],
  ) {
    super();

    this.failureMessage = "";
    this.eventTarget = createDebugConsoleEventTarget((message) => {
      this.writeToStdOut(message);
    });

    this.breakpointLocations = new Map<string, IBreakpointLocationData[]>();
    this.breakpoints = new Map<string, DebugProtocol.Breakpoint[]>();
    this.setDebuggerLinesStartAt1(false);
    this.setDebuggerColumnsStartAt1(false);
  }

  public async init(associationId: string): Promise<void> {
    const start = performance.now();
    sendTelemetryEvent(EventType.InitializeRuntimeStart, { associationId }, {});
    const targetProfile = getTarget();
    const failureMessage = await this.debugService.loadSource(
      this.sources,
      targetProfile,
      this.config.entry,
    );
<<<<<<< HEAD
    for (const [path, _contents] of this.sources) {
      if (failureMessage == "") {
        const locations = await this.debugService.getBreakpoints(path);
        const file = await this.fileAccessor.openPath(path);
        log.trace(`init breakpointLocations: %O`, locations);
        const mapped = locations.map((location) => {
          const startPos = file.positionAt(location.lo);
          const endPos = file.positionAt(location.hi);
          const bpLocation: DebugProtocol.BreakpointLocation = {
            line: startPos.line,
            column: startPos.character,
            endLine: endPos.line,
            endColumn: endPos.character,
          };
          const fileLocation = {
            startOffset: file.offsetAt(startPos),
            endOffset: file.offsetAt(endPos),
            startPos: startPos,
            endPos: endPos,
            bpLocation: bpLocation,
          };
          const uiLocation: DebugProtocol.BreakpointLocation = {
            line: this.convertDebuggerLineToClient(startPos.line),
            column: this.convertDebuggerColumnToClient(startPos.character),
            endLine: this.convertDebuggerLineToClient(endPos.line),
            endColumn: this.convertDebuggerColumnToClient(endPos.character),
          };
          return {
            debuggerLocation: location,
            fileLocation: fileLocation,
            uiLocation: uiLocation,
            breakpoint: this.createBreakpoint(location.id, uiLocation),
          } as IBreakpointLocationData;
        });
        this.breakpointLocations.set(path, mapped);
      } else {
        log.warn(`compilation failed. ${failureMessage}`);
        sendTelemetryEvent(
          EventType.InitializeRuntimeEnd,
          {
            associationId,
            reason: "compilation failed",
            flowStatus: UserFlowStatus.Aborted,
          },
          {},
        );
        this.failureMessage = failureMessage;
      }
=======
    if (failureMessage == "") {
      const locations = await this.debugService.getBreakpoints(
        this.program.toString(),
      );
      log.trace(`init breakpointLocations: %O`, locations);
      const mapped = locations.map((location) => {
        const startPos = file.positionAt(location.lo);
        const endPos = file.positionAt(location.hi);
        const bpLocation: DebugProtocol.BreakpointLocation = {
          line: startPos.line,
          column: startPos.character,
          endLine: endPos.line,
          endColumn: endPos.character,
        };
        const fileLocation = {
          startOffset: file.offsetAt(startPos),
          endOffset: file.offsetAt(endPos),
          startPos: startPos,
          endPos: endPos,
          bpLocation: bpLocation,
        };
        const uiLocation: DebugProtocol.BreakpointLocation = {
          line: this.convertDebuggerLineToClient(startPos.line),
          column: this.convertDebuggerColumnToClient(startPos.character),
          endLine: this.convertDebuggerLineToClient(endPos.line),
          endColumn: this.convertDebuggerColumnToClient(endPos.character),
        };
        return {
          debuggerLocation: location,
          fileLocation: fileLocation,
          uiLocation: uiLocation,
          breakpoint: this.createBreakpoint(location.id, uiLocation),
        } as IBreakpointLocationData;
      });
      this.breakpointLocations.set(this.program.toString(), mapped);
    } else {
      log.warn(`compilation failed. ${failureMessage}`);
      sendTelemetryEvent(
        EventType.InitializeRuntimeEnd,
        {
          associationId,
          reason: "compilation failed",
          flowStatus: UserFlowStatus.Aborted,
        },
        { timeToCompleteMs: performance.now() - start },
      );
      this.failureMessage = failureMessage;
>>>>>>> 09ded186
    }
    sendTelemetryEvent(
      EventType.InitializeRuntimeEnd,
      { associationId, flowStatus: UserFlowStatus.Succeeded },
      { timeToCompleteMs: performance.now() - start },
    );
  }

  /**
   * The 'initialize' request is the first request called by the frontend
   * to interrogate the features the debug adapter provides.
   */
  protected initializeRequest(
    response: DebugProtocol.InitializeResponse,
    args: DebugProtocol.InitializeRequestArguments,
  ): void {
    this.supportsVariableType = args.supportsVariableType ?? false;

    // build and return the capabilities of this debug adapter:
    response.body = response.body || {};

    // the adapter implements the configurationDone request.
    response.body.supportsConfigurationDoneRequest = true;

    // make VS Code show a 'step back' button
    response.body.supportsStepBack = false;

    // make VS Code support data breakpoints
    response.body.supportsDataBreakpoints = false;

    // make VS Code support completion in REPL
    response.body.supportsCompletionsRequest = false;

    // the adapter defines two exceptions filters, one with support for conditions.
    response.body.supportsExceptionFilterOptions = false;

    // make VS Code send exceptionInfo request
    response.body.supportsExceptionInfoRequest = false;

    // make VS Code able to read and write variable memory
    response.body.supportsReadMemoryRequest = false;
    response.body.supportsWriteMemoryRequest = false;

    response.body.supportSuspendDebuggee = false;
    response.body.supportTerminateDebuggee = true;
    response.body.supportsFunctionBreakpoints = true;
    response.body.supportsRestartRequest = false;

    // make VS Code send the breakpointLocations request
    response.body.supportsBreakpointLocationsRequest = true;

    /* Settings that we need to eventually support: */

    // make VS Code send cancel request
    response.body.supportsCancelRequest = false;

    // make VS Code use 'evaluate' when hovering over source
    response.body.supportsEvaluateForHovers = false;

    response.body.supportsDelayedStackTraceLoading = false;

    // make VS Code provide "Step in Target" functionality
    response.body.supportsStepInTargetsRequest = false;

    // make VS Code send setVariable request
    response.body.supportsSetVariable = false;

    // make VS Code send setExpression request
    response.body.supportsSetExpression = false;

    // make VS Code send disassemble request
    response.body.supportsDisassembleRequest = false;
    response.body.supportsSteppingGranularity = false;

    response.body.supportsInstructionBreakpoints = false;

    this.sendResponse(response);

    // since this debug adapter can accept configuration requests like 'setBreakpoint' at any time,
    // we request them early by sending an 'initializeRequest' to the frontend.
    // The frontend will end the configuration sequence by calling 'configurationDone' request.
    this.sendEvent(new InitializedEvent());
  }

  /**
   * Called at the end of the configuration sequence.
   * Indicates that all breakpoints etc. have been sent to the DA and that the 'launch' can start.
   */
  protected configurationDoneRequest(
    response: DebugProtocol.ConfigurationDoneResponse,
    args: DebugProtocol.ConfigurationDoneArguments,
  ): void {
    super.configurationDoneRequest(response, args);

    // notify the launchRequest that configuration has finished
    this.emit("sessionConfigurationDone");
  }

  protected async launchRequest(
    response: DebugProtocol.LaunchResponse,
    args: ILaunchRequestArguments,
  ): Promise<void> {
    const associationId = getRandomGuid();
    sendTelemetryEvent(EventType.Launch, { associationId }, {});
    if (this.failureMessage != "") {
      log.info(
        "compilation failed. sending error response and stopping execution.",
      );
      this.writeToDebugConsole(this.failureMessage);
      this.sendErrorResponse(response, {
        id: -1,
        format: ErrorProgramHasErrors,
        showUser: true,
      });
      return;
    }

    // configure DAP logging
    logger.setup(
      args.trace ? Logger.LogLevel.Verbose : Logger.LogLevel.Stop,
      false,
    );

    // wait until configuration has finished (configurationDoneRequest has been called)
    const configurationDone: Promise<void> = new Promise((resolve, reject) => {
      this.once("sessionConfigurationDone", resolve);
    });
    await Promise.race([configurationDone, delay(ConfigurationDelayMS)]);

    // This needs to be done before we start executing below
    // in order to ensure that the eventTarget is ready to receive
    // events from the debug service. Otherwise, we may miss events
    // that are sent before the active debug session is set.
    log.trace(`sending launchRequest response`);
    this.sendResponse(response);

    if (args.noDebug) {
      log.trace(`Running without debugging`);
      await this.runWithoutDebugging(args, associationId);
    } else {
      log.trace(`Running with debugging`);
      if (this.config.stopOnEntry) {
        sendTelemetryEvent(
          EventType.DebugSessionEvent,
          { associationId, event: DebugEvent.StepIn },
          {},
        );
        await this.stepIn();
      } else {
        sendTelemetryEvent(
          EventType.DebugSessionEvent,
          { associationId, event: DebugEvent.Continue },
          {},
        );
        await this.continue();
      }
    }
  }

  private async eval_step(step: () => Promise<IStructStepResult>) {
    await step().then(
      async (result) => {
        if (result.id == StepResultId.BreakpointHit) {
          const evt = new StoppedEvent(
            "breakpoint",
            QscDebugSession.threadID,
          ) as DebugProtocol.StoppedEvent;
          evt.body.hitBreakpointIds = [result.value];
          log.trace(`raising breakpoint event`);
          this.sendEvent(evt);
        } else if (result.id == StepResultId.Return) {
          await this.endSession(`ending session`, 0);
        } else {
          log.trace(`step result: ${result.id} ${result.value}`);
          this.sendEvent(new StoppedEvent("step", QscDebugSession.threadID));
        }
      },
      (error) => {
        this.endSession(`ending session due to error: ${error}`, 1);
      },
    );
  }

  private async continue(): Promise<void> {
    const bps = this.getBreakpointIds();
    await this.eval_step(
      async () => await this.debugService.evalContinue(bps, this.eventTarget),
    );
  }

  private async next(): Promise<void> {
    const bps = this.getBreakpointIds();
    await this.eval_step(
      async () => await this.debugService.evalNext(bps, this.eventTarget),
    );
  }

  private async stepIn(): Promise<void> {
    const bps = this.getBreakpointIds();
    await this.eval_step(
      async () => await this.debugService.evalStepIn(bps, this.eventTarget),
    );
  }

  private async stepOut(): Promise<void> {
    const bps = this.getBreakpointIds();
    await this.eval_step(
      async () => await this.debugService.evalStepOut(bps, this.eventTarget),
    );
  }

  private async endSession(message: string, exitCode: number): Promise<void> {
    log.trace(message);
    this.writeToDebugConsole("");
    this.writeToDebugConsole(SimulationCompleted);
    this.sendEvent(new TerminatedEvent());
    this.sendEvent(new ExitedEvent(exitCode));
  }

  private async runWithoutDebugging(
    args: ILaunchRequestArguments,
    associationId: string,
  ): Promise<void> {
    const bps: number[] = [];
    // This will be replaced when the interpreter
    // supports shots.
    for (let i = 0; i < args.shots; i++) {
      const result = await this.debugService.evalContinue(
        bps,
        this.eventTarget,
      );
      if (result.id != StepResultId.Return) {
        await this.endSession(`execution didn't run to completion`, -1);
        return;
      }
      this.writeToDebugConsole(`Finished shot ${i + 1} of ${args.shots}`);
      // Reset the interpreter for the next shot.
      // The interactive interpreter doesn't do this automatically,
      // and doesn't know how to deal with shots like the stateless version.
      await this.init(associationId);
      if (this.failureMessage != "") {
        log.info(
          "compilation failed. sending error response and stopping execution.",
        );
        this.writeToDebugConsole(this.failureMessage);
        await this.endSession(`ending session`, -1);
        return;
      }
    }
    await this.endSession(`ending session`, 0);
  }

  private getBreakpointIds(): number[] {
    const bps: number[] = [];
    for (const file_bps of this.breakpoints.values()) {
      for (const bp of file_bps) {
        if (bp && bp.id) {
          bps.push(bp.id);
        }
      }
    }

    return bps;
  }

  protected async continueRequest(
    response: DebugProtocol.ContinueResponse,
    args: DebugProtocol.ContinueArguments,
  ): Promise<void> {
    log.trace(`continueRequest: %O`, args);

    log.trace(`sending continue response`);
    this.sendResponse(response);

    await this.continue();
  }

  protected async nextRequest(
    response: DebugProtocol.NextResponse,
    args: DebugProtocol.NextArguments,
    request?: DebugProtocol.Request,
  ): Promise<void> {
    log.trace(`nextRequest: %O`, args);

    this.sendResponse(response);
    await this.next();
  }

  protected async stepInRequest(
    response: DebugProtocol.StepInResponse,
    args: DebugProtocol.StepInArguments,
    request?: DebugProtocol.Request,
  ): Promise<void> {
    log.trace(`stepInRequest: %O`, args);
    this.sendResponse(response);

    await this.stepIn();
  }

  protected async stepOutRequest(
    response: DebugProtocol.StepOutResponse,
    args: DebugProtocol.StepOutArguments,
    request?: DebugProtocol.Request,
  ): Promise<void> {
    log.trace(`stepOutRequest: %O`, args);
    this.sendResponse(response);

    await this.stepOut();
  }

  protected async breakpointLocationsRequest(
    response: DebugProtocol.BreakpointLocationsResponse,
    args: DebugProtocol.BreakpointLocationsArguments,
    request?: DebugProtocol.Request,
  ): Promise<void> {
    log.trace(`breakpointLocationsRequest: %O`, args);

    response.body = {
      breakpoints: [],
    };

    const file = await this.fileAccessor
      .openPath(args.source.path ?? "")
      .catch((e) => {
        log.trace(`Failed to open file: ${e}`);
        const fileUri = this.fileAccessor.resolvePathToUri(
          args.source.path ?? "",
        );
        log.trace(
          "breakpointLocationsRequest, target file: " + fileUri.toString(),
        );
        return undefined;
      });

    // If we couldn't find the file, or it wasn't a Q# file, or
    // the range is longer than the file, just return
    const targetLineNumber = this.convertClientLineToDebugger(args.line);
    if (
      !file ||
      !isQsharpDocument(file) ||
      targetLineNumber >= file.lineCount
    ) {
      log.trace(`setBreakPointsResponse: %O`, response);
      this.sendResponse(response);
      return;
    }

    // Map request start/end line/column to file offset for debugger
    // everything from `file` is 0 based, everything from `args` is 1 based
    // so we have to convert anything from `args` to 0 based

    const line = file.lineAt(targetLineNumber);
    const lineRange = line.range;
    // If the column isn't specified, it is a line breakpoint so that we
    // use the whole line's range for breakpoint finding.
    const isLineBreakpoint = !args.column;
    const startLine = lineRange.start.line;
    // If the column isn't specified, use the start of the line. This also means
    // that we are looking at the whole line for a breakpoint
    const startCol = args.column
      ? this.convertClientColumnToDebugger(args.column)
      : lineRange.start.character;
    // If the end line isn't specified, use the end of the line range
    const endLine = args.endLine
      ? this.convertClientLineToDebugger(args.endLine)
      : lineRange.end.line;
    // If the end column isn't specified, use the end of the line.
    const endCol = args.endColumn
      ? this.convertClientColumnToDebugger(args.endColumn)
      : lineRange.end.character;

    // We've translated the request's range into a full implied range,
    // calculate the start and end positions as offsets which can be used to
    // isolate statements.
    const startPos = new vscode.Position(startLine, startCol);
    const endPos = new vscode.Position(endLine, endCol);
    const startOffset = file.offsetAt(startPos);
    const endOffset = file.offsetAt(endPos);

    log.trace(
      `breakpointLocationsRequest: ${startLine}:${startCol} - ${endLine}:${endCol}`,
    );
    log.trace(`breakpointLocationsRequest: ${startOffset} - ${endOffset}`);

    // Now that we have the mapped breakpoint span, get the potential
    // breakpoints from the debugger

    // If is is a line breakpoint, we can just use the line number for matching
    // Otherwise, when looking for range breakpoints, we are given a single
    // column offset, so we need to check if the startOffset is within range.
    const bps =
      this.breakpointLocations
        .get(file.uri.toString())
        ?.filter((bp) =>
          isLineBreakpoint
            ? bp.uiLocation.line == args.line
            : startOffset <= bp.fileLocation.startOffset &&
              bp.fileLocation.startOffset <= endOffset,
        ) ?? [];

    log.trace(`breakpointLocationsRequest: candidates %O`, bps);

    // must map the debugger breakpoints back to the client breakpoint locations
    const bls = bps.map((bps) => {
      return bps.uiLocation;
    });
    log.trace(`breakpointLocationsRequest: mapped %O`, bls);
    response.body = {
      breakpoints: bls,
    };

    log.trace(`breakpointLocationsResponse: %O`, response);
    this.sendResponse(response);
  }

  protected async setBreakPointsRequest(
    response: DebugProtocol.SetBreakpointsResponse,
    args: DebugProtocol.SetBreakpointsArguments,
    request?: DebugProtocol.Request,
  ): Promise<void> {
    log.trace(`setBreakPointsRequest: %O`, args);

    const file = await this.fileAccessor
      .openPath(args.source.path ?? "")
      .catch((e) => {
        log.trace(`setBreakPointsRequest - Failed to open file: ${e}`);
        const fileUri = this.fileAccessor.resolvePathToUri(
          args.source.path ?? "",
        );
        log.trace("setBreakPointsRequest, target file: " + fileUri.toString());
        return undefined;
      });

    // If we couldn't find the file, or it wasn't a Q# file, just return
    if (!file || !isQsharpDocument(file)) {
      log.trace(`setBreakPointsResponse: %O`, response);
      this.sendResponse(response);
      return;
    }

    log.trace(`setBreakPointsRequest: looking`);
    this.breakpoints.set(file.uri.toString(), []);
    log.trace(
      `setBreakPointsRequest: files in cache %O`,
      this.breakpointLocations.keys(),
    );
    const locations = this.breakpointLocations.get(file.uri.toString()) ?? [];
    log.trace(`setBreakPointsRequest: got locations %O`, locations);
    // convert the request line/column to file offset for debugger
    const desiredBpOffsets: [
      lo: number,
      hi: number,
      isLineBreakpoint: boolean,
      uiLine: number,
    ][] = (args.breakpoints ?? [])
      .filter(
        (sourceBreakpoint) =>
          this.convertClientLineToDebugger(sourceBreakpoint.line) <
          file.lineCount,
      )
      .map((sourceBreakpoint) => {
        const isLineBreakpoint = !sourceBreakpoint.column;
        const line = this.convertClientLineToDebugger(sourceBreakpoint.line);
        const lineRange = file.lineAt(line).range;
        const startCol = sourceBreakpoint.column
          ? this.convertClientColumnToDebugger(sourceBreakpoint.column)
          : lineRange.start.character;
        const startPos = new vscode.Position(line, startCol);
        const startOffset = file.offsetAt(startPos);
        const endOffset = file.offsetAt(lineRange.end);

        return [
          startOffset,
          endOffset,
          isLineBreakpoint,
          sourceBreakpoint.line,
        ];
      });

    // We should probably ensure we don't return duplicate
    // spans from the debugger, but for now we'll just filter them out
    const uniqOffsets: [
      lo: number,
      hi: number,
      isLineBreakpoint: boolean,
      uiLine: number,
    ][] = [];
    for (const bpOffset of desiredBpOffsets) {
      if (
        uniqOffsets.findIndex(
          (u) => u[0] == bpOffset[0] && u[1] == bpOffset[1],
        ) == -1
      ) {
        uniqOffsets.push(bpOffset);
      }
    }
    // Now that we have the mapped breakpoint span, get the actual breakpoints
    // with corresponding ids from the debugger
    const bps = [];

    for (const bpOffset of uniqOffsets) {
      const lo = bpOffset[0];
      const isLineBreakpoint = bpOffset[2];
      const uiLine = bpOffset[3];
      // we can quickly filter out any breakpoints that are outside of the
      // desired line
      const matchingLocations = locations.filter((location) => {
        return location.uiLocation.line == uiLine;
      });
      // Now if the breakpoint is a line breakpoint, we can just use the first
      // matching location. Otherwise, we need to check if the desired column
      // is within the range of the location.
      for (const location of matchingLocations) {
        if (isLineBreakpoint) {
          //
          bps.push(location.breakpoint);
          break;
        } else {
          // column bp just has end of selection or cursor location in lo
          if (
            location.fileLocation.startOffset <= lo &&
            lo <= location.fileLocation.endOffset
          ) {
            bps.push(location.breakpoint);
            break;
          }
        }
      }
    }

    // Update our breakpoint list for the given file
    this.breakpoints.set(file.uri.toString(), bps);

    response.body = {
      breakpoints: bps,
    };

    log.trace(`setBreakPointsResponse: %O`, response);
    this.sendResponse(response);
  }

  protected threadsRequest(response: DebugProtocol.ThreadsResponse): void {
    log.trace(`threadRequest`);
    response.body = {
      threads: [new Thread(QscDebugSession.threadID, "thread 1")],
    };
    log.trace(`threadResponse: %O`, response);
    this.sendResponse(response);
  }

  protected async stackTraceRequest(
    response: DebugProtocol.StackTraceResponse,
    args: DebugProtocol.StackTraceArguments,
  ): Promise<void> {
    log.trace(`stackTraceRequest: %O`, args);
    const debuggerStackFrames = await this.debugService.getStackFrames();
    log.trace(`frames: %O`, debuggerStackFrames);
    const filterUndefined = <V>(value: V | undefined): value is V =>
      value != null;
    const mappedStackFrames = await Promise.all(
      debuggerStackFrames
        .map(async (f, id) => {
          log.trace(`frames: path %O`, f.path);

          const file = await this.fileAccessor
            .openPath(f.path ?? "")
            .catch((e) => {
              log.error(`stackTraceRequest - Failed to open file: ${e}`);
              const fileUri = this.fileAccessor.resolvePathToUri(f.path ?? "");
              log.trace(
                "stackTraceRequest, target file: " + fileUri.toString(),
              );
            });
          if (file) {
            log.trace(`frames: file %O`, file);
            const start_pos = file.positionAt(f.lo);
            const end_pos = file.positionAt(f.hi);
            const sf: DebugProtocol.StackFrame = new StackFrame(
              id,
              f.name,
              new Source(
                basename(f.path) ?? f.path,
                file.uri.toString(true),
                undefined,
                undefined,
                "qsharp-adapter-data",
              ),
              this.convertDebuggerLineToClient(start_pos.line),
              this.convertDebuggerColumnToClient(start_pos.character),
            );
            sf.endLine = this.convertDebuggerLineToClient(end_pos.line);
            sf.endColumn = this.convertDebuggerColumnToClient(
              end_pos.character,
            );
            return sf;
          } else {
            try {
              // This file isn't part of the workspace, so we'll
              // create a URI which can try to load it from the core and std lib
              // There is a custom content provider subscribed to this scheme.
              // Opening the text document by that uri will use the content
              // provider to look for the source code.
              const uri = vscode.Uri.from({
                scheme: qsharpLibraryUriScheme,
                path: f.path,
              });
              const file = await this.fileAccessor.openUri(uri);
              const start_pos = file.positionAt(f.lo);
              const end_pos = file.positionAt(f.hi);
              const source = new Source(
                basename(f.path) ?? f.path,
                uri.toString(),
                0,
                "internal core/std library",
                "qsharp-adapter-data",
              ) as DebugProtocol.Source;
              const sf = new StackFrame(
                id,
                f.name,
                source as Source,
                this.convertDebuggerLineToClient(start_pos.line),
                this.convertDebuggerColumnToClient(start_pos.character),
              );
              sf.endLine = this.convertDebuggerLineToClient(end_pos.line);
              sf.endColumn = this.convertDebuggerColumnToClient(
                end_pos.character,
              );

              return sf as DebugProtocol.StackFrame;
            } catch (e: any) {
              log.warn(e.message);
              return new StackFrame(
                id,
                f.name,
                undefined,
                undefined,
                undefined,
              );
            }
          }
        })
        .filter(filterUndefined),
    );
    const stackFrames = mappedStackFrames.reverse();
    stackFrames.push(
      new StackFrame(0, "entry", undefined) as DebugProtocol.StackFrame,
    );
    response.body = {
      stackFrames: stackFrames,
      totalFrames: stackFrames.length,
    };

    log.trace(`stackTraceResponse: %O`, response);
    this.sendResponse(response);
  }

  protected disconnectRequest(
    response: DebugProtocol.DisconnectResponse,
    args: DebugProtocol.DisconnectArguments,
    request?: DebugProtocol.Request,
  ): void {
    log.trace(`disconnectRequest: %O`, args);
    this.debugService.terminate();
    this.sendResponse(response);
    log.trace(`disconnectResponse: %O`, response);
  }

  protected scopesRequest(
    response: DebugProtocol.ScopesResponse,
    args: DebugProtocol.ScopesArguments,
  ): void {
    log.trace(`scopesRequest: %O`, args);
    response.body = {
      scopes: [
        new Scope(
          "Quantum State",
          this.variableHandles.create("quantum"),
          true,
        ),
        new Scope("Locals", this.variableHandles.create("locals"), false),
      ],
    };
    log.trace(`scopesResponse: %O`, response);
    this.sendResponse(response);
  }

  protected async variablesRequest(
    response: DebugProtocol.VariablesResponse,
    args: DebugProtocol.VariablesArguments,
    request?: DebugProtocol.Request,
  ): Promise<void> {
    log.trace(`variablesRequest: ${JSON.stringify(args, null, 2)}`);

    response.body = {
      variables: [],
    };

    const handle = this.variableHandles.get(args.variablesReference);
    if (handle === "locals") {
      const locals = await this.debugService.getLocalVariables();
      const variables = locals.map((local) => {
        const variable: DebugProtocol.Variable = {
          name: local.name,
          value: local.value,
          variablesReference: 0,
        };
        if (this.supportsVariableType) {
          variable.type = local.var_type;
        }
        return variable;
      });
      response.body = {
        variables: variables,
      };
    } else if (handle === "quantum") {
      const associationId = getRandomGuid();
      const start = performance.now();
      sendTelemetryEvent(
        EventType.RenderQuantumStateStart,
        { associationId },
        {},
      );
      const state = await this.debugService.captureQuantumState();
      const variables: DebugProtocol.Variable[] = state.map((entry) => {
        const variable: DebugProtocol.Variable = {
          name: entry.name,
          value: entry.value,
          variablesReference: 0,
          type: "Complex",
        };
        return variable;
      });
      sendTelemetryEvent(
        EventType.RenderQuantumStateEnd,
        { associationId },
        { timeToCompleteMs: performance.now() - start },
      );
      response.body = {
        variables: variables,
      };
    }

    log.trace(`variablesResponse: %O`, response);
    this.sendResponse(response);
  }

  private createBreakpoint(
    id: number,
    location: DebugProtocol.BreakpointLocation,
  ): DebugProtocol.Breakpoint {
    const verified = true;
    const bp = new Breakpoint(verified) as DebugProtocol.Breakpoint;
    bp.id = id;
    bp.line = location.line;
    bp.column = location.column;
    bp.endLine = location.endLine;
    bp.endColumn = location.endColumn;
    return bp;
  }

  private writeToStdOut(message: string): void {
    const evt: DebugProtocol.OutputEvent = new OutputEvent(
      `${message}\n`,
      "stdout",
    );
    this.sendEvent(evt);
  }

  private writeToDebugConsole(message: string): void {
    const evt: DebugProtocol.OutputEvent = new OutputEvent(
      `${message}\n`,
      "console",
    );
    this.sendEvent(evt);
  }
}<|MERGE_RESOLUTION|>--- conflicted
+++ resolved
@@ -115,7 +115,6 @@
       targetProfile,
       this.config.entry,
     );
-<<<<<<< HEAD
     for (const [path, _contents] of this.sources) {
       if (failureMessage == "") {
         const locations = await this.debugService.getBreakpoints(path);
@@ -160,59 +159,10 @@
             reason: "compilation failed",
             flowStatus: UserFlowStatus.Aborted,
           },
-          {},
+          { timeToCompleteMs: performance.now() - start },
         );
         this.failureMessage = failureMessage;
       }
-=======
-    if (failureMessage == "") {
-      const locations = await this.debugService.getBreakpoints(
-        this.program.toString(),
-      );
-      log.trace(`init breakpointLocations: %O`, locations);
-      const mapped = locations.map((location) => {
-        const startPos = file.positionAt(location.lo);
-        const endPos = file.positionAt(location.hi);
-        const bpLocation: DebugProtocol.BreakpointLocation = {
-          line: startPos.line,
-          column: startPos.character,
-          endLine: endPos.line,
-          endColumn: endPos.character,
-        };
-        const fileLocation = {
-          startOffset: file.offsetAt(startPos),
-          endOffset: file.offsetAt(endPos),
-          startPos: startPos,
-          endPos: endPos,
-          bpLocation: bpLocation,
-        };
-        const uiLocation: DebugProtocol.BreakpointLocation = {
-          line: this.convertDebuggerLineToClient(startPos.line),
-          column: this.convertDebuggerColumnToClient(startPos.character),
-          endLine: this.convertDebuggerLineToClient(endPos.line),
-          endColumn: this.convertDebuggerColumnToClient(endPos.character),
-        };
-        return {
-          debuggerLocation: location,
-          fileLocation: fileLocation,
-          uiLocation: uiLocation,
-          breakpoint: this.createBreakpoint(location.id, uiLocation),
-        } as IBreakpointLocationData;
-      });
-      this.breakpointLocations.set(this.program.toString(), mapped);
-    } else {
-      log.warn(`compilation failed. ${failureMessage}`);
-      sendTelemetryEvent(
-        EventType.InitializeRuntimeEnd,
-        {
-          associationId,
-          reason: "compilation failed",
-          flowStatus: UserFlowStatus.Aborted,
-        },
-        { timeToCompleteMs: performance.now() - start },
-      );
-      this.failureMessage = failureMessage;
->>>>>>> 09ded186
     }
     sendTelemetryEvent(
       EventType.InitializeRuntimeEnd,
