// Copyright (c) Microsoft Corporation.
// Licensed under the MIT License.

/* eslint-disable @typescript-eslint/no-unused-vars */

import * as vscode from "vscode";

import {
  ExitedEvent,
  InitializedEvent,
  Logger,
  LoggingDebugSession,
  TerminatedEvent,
  logger,
  Breakpoint,
  StoppedEvent,
  Thread,
  StackFrame,
  Source,
  OutputEvent,
  Handles,
  Scope,
} from "@vscode/debugadapter";

import { FileAccessor, basename, isQsharpDocument } from "../common";
import { DebugProtocol } from "@vscode/debugprotocol";
import {
  IBreakpointSpan,
  IDebugServiceWorker,
  log,
  StepResultId,
  IStructStepResult,
  QscEventTarget,
  qsharpLibraryUriScheme,
} from "qsharp-lang";
import { createDebugConsoleEventTarget } from "./output";
import { ILaunchRequestArguments } from "./types";
import {
  DebugEvent,
  EventType,
  UserFlowStatus,
  sendTelemetryEvent,
} from "../telemetry";
import { getRandomGuid } from "../utils";
const ErrorProgramHasErrors =
  "program contains compile errors(s): cannot run. See debug console for more details.";
const SimulationCompleted = "Q# simulation completed.";
const ConfigurationDelayMS = 1000;

function delay(ms: number): Promise<void> {
  return new Promise((resolve) => setTimeout(resolve, ms));
}

// Represents file local information about a breakpoint location. The values
// can't be calculated without a file, so they are stored here after
// initialization.
interface IFileBreakpointLocation {
  startOffset: number;
  endOffset: number;
  startPos: vscode.Position;
  endPos: vscode.Position;
  bpLocation: DebugProtocol.BreakpointLocation;
}

// All offsets are utf16 units/characters. The debugger offsets are utf8
// units/bytes, but they've been converted to utf16 units/characters so that any
// time we are in JS we can use consistent encoding offsets.
// The debugger location stores the offsets for the start & end of the span
// The file location stores the offsets as seen by the TextDocument for the file
// ui/breakpoint location stores the utf16 offsets as seen by vscode (line/col are 1 based)
interface IBreakpointLocationData {
  debuggerLocation: IBreakpointSpan;
  fileLocation: IFileBreakpointLocation;
  uiLocation: DebugProtocol.BreakpointLocation;
  breakpoint: DebugProtocol.Breakpoint;
}

export class QscDebugSession extends LoggingDebugSession {
  private static threadID = 1;

  private breakpointLocations: Map<string, IBreakpointLocationData[]>;
  private breakpoints: Map<string, DebugProtocol.Breakpoint[]>;
  private variableHandles = new Handles<"locals" | "quantum">();
  private failureMessage: string;
  private program: vscode.Uri;
  private eventTarget: QscEventTarget;
  private supportsVariableType = false;

  public constructor(
    private fileAccessor: FileAccessor,
    private debugService: IDebugServiceWorker,
    private config: vscode.DebugConfiguration,
  ) {
    super();

    this.program = fileAccessor.resolvePathToUri(this.config.program);
    this.failureMessage = "";
    this.eventTarget = createDebugConsoleEventTarget((message) => {
      this.writeToStdOut(message);
    });

    this.breakpointLocations = new Map<string, IBreakpointLocationData[]>();
    this.breakpoints = new Map<string, DebugProtocol.Breakpoint[]>();
    this.setDebuggerLinesStartAt1(false);
    this.setDebuggerColumnsStartAt1(false);
  }

  public async init(correlationId: string): Promise<void> {
    sendTelemetryEvent(EventType.InitializeRuntimeStart, { correlationId }, {});
    const file = await this.fileAccessor.openUri(this.program);
    const programText = file.getText();

    const failureMessage = await this.debugService.loadSource(
      this.program.toString(),
      programText,
      this.config.entry,
    );
    if (failureMessage == "") {
      const locations = await this.debugService.getBreakpoints(
        this.program.toString(),
      );
      log.trace(`init breakpointLocations: %O`, locations);
      const mapped = locations.map((location) => {
        const startPos = file.positionAt(location.lo);
        const endPos = file.positionAt(location.hi);
        const bpLocation: DebugProtocol.BreakpointLocation = {
          line: startPos.line,
          column: startPos.character,
          endLine: endPos.line,
          endColumn: endPos.character,
        };
        const fileLocation = {
          startOffset: file.offsetAt(startPos),
          endOffset: file.offsetAt(endPos),
          startPos: startPos,
          endPos: endPos,
          bpLocation: bpLocation,
        };
        const uiLocation: DebugProtocol.BreakpointLocation = {
          line: this.convertDebuggerLineToClient(startPos.line),
          column: this.convertDebuggerColumnToClient(startPos.character),
          endLine: this.convertDebuggerLineToClient(endPos.line),
          endColumn: this.convertDebuggerColumnToClient(endPos.character),
        };
        return {
          debuggerLocation: location,
          fileLocation: fileLocation,
          uiLocation: uiLocation,
          breakpoint: this.createBreakpoint(location.id, uiLocation),
        } as IBreakpointLocationData;
      });
      this.breakpointLocations.set(this.program.toString(), mapped);
    } else {
      log.warn(`compilation failed. ${failureMessage}`);
      sendTelemetryEvent(
        EventType.InitializeRuntimeEnd,
        {
          correlationId,
          reason: "compilation failed",
          flowStatus: UserFlowStatus.Aborted,
        },
        {}
      );
      this.failureMessage = failureMessage;
    }
    sendTelemetryEvent(
<<<<<<< HEAD
      EventType.DebugSessionStart,
      {},
      { timeToStartMs: end - start },
=======
      EventType.InitializeRuntimeEnd,
      { correlationId, flowStatus: UserFlowStatus.Succeeded },
      {}
>>>>>>> 36a45937
    );
  }

  /**
   * The 'initialize' request is the first request called by the frontend
   * to interrogate the features the debug adapter provides.
   */
  protected initializeRequest(
    response: DebugProtocol.InitializeResponse,
    args: DebugProtocol.InitializeRequestArguments,
  ): void {
    this.supportsVariableType = args.supportsVariableType ?? false;

    // build and return the capabilities of this debug adapter:
    response.body = response.body || {};

    // the adapter implements the configurationDone request.
    response.body.supportsConfigurationDoneRequest = true;

    // make VS Code show a 'step back' button
    response.body.supportsStepBack = false;

    // make VS Code support data breakpoints
    response.body.supportsDataBreakpoints = false;

    // make VS Code support completion in REPL
    response.body.supportsCompletionsRequest = false;

    // the adapter defines two exceptions filters, one with support for conditions.
    response.body.supportsExceptionFilterOptions = false;

    // make VS Code send exceptionInfo request
    response.body.supportsExceptionInfoRequest = false;

    // make VS Code able to read and write variable memory
    response.body.supportsReadMemoryRequest = false;
    response.body.supportsWriteMemoryRequest = false;

    response.body.supportSuspendDebuggee = false;
    response.body.supportTerminateDebuggee = true;
    response.body.supportsFunctionBreakpoints = true;
    response.body.supportsRestartRequest = false;

    // make VS Code send the breakpointLocations request
    response.body.supportsBreakpointLocationsRequest = true;

    /* Settings that we need to eventually support: */

    // make VS Code send cancel request
    response.body.supportsCancelRequest = false;

    // make VS Code use 'evaluate' when hovering over source
    response.body.supportsEvaluateForHovers = false;

    response.body.supportsDelayedStackTraceLoading = false;

    // make VS Code provide "Step in Target" functionality
    response.body.supportsStepInTargetsRequest = false;

    // make VS Code send setVariable request
    response.body.supportsSetVariable = false;

    // make VS Code send setExpression request
    response.body.supportsSetExpression = false;

    // make VS Code send disassemble request
    response.body.supportsDisassembleRequest = false;
    response.body.supportsSteppingGranularity = false;

    response.body.supportsInstructionBreakpoints = false;

    this.sendResponse(response);

    // since this debug adapter can accept configuration requests like 'setBreakpoint' at any time,
    // we request them early by sending an 'initializeRequest' to the frontend.
    // The frontend will end the configuration sequence by calling 'configurationDone' request.
    this.sendEvent(new InitializedEvent());
  }

  /**
   * Called at the end of the configuration sequence.
   * Indicates that all breakpoints etc. have been sent to the DA and that the 'launch' can start.
   */
  protected configurationDoneRequest(
    response: DebugProtocol.ConfigurationDoneResponse,
    args: DebugProtocol.ConfigurationDoneArguments,
  ): void {
    super.configurationDoneRequest(response, args);

    // notify the launchRequest that configuration has finished
    this.emit("sessionConfigurationDone");
  }

  protected async launchRequest(
    response: DebugProtocol.LaunchResponse,
    args: ILaunchRequestArguments,
  ): Promise<void> {
    const correlationId = getRandomGuid();
    sendTelemetryEvent(EventType.Launch, { correlationId }, {});
    if (this.failureMessage != "") {
      log.info(
        "compilation failed. sending error response and stopping execution.",
      );
      this.writeToDebugConsole(this.failureMessage);
      this.sendErrorResponse(response, {
        id: -1,
        format: ErrorProgramHasErrors,
        showUser: true,
      });
      return;
    }

    // configure DAP logging
    logger.setup(
      args.trace ? Logger.LogLevel.Verbose : Logger.LogLevel.Stop,
      false,
    );

    // wait until configuration has finished (configurationDoneRequest has been called)
    const configurationDone: Promise<void> = new Promise((resolve, reject) => {
      this.once("sessionConfigurationDone", resolve);
    });
    await Promise.race([configurationDone, delay(ConfigurationDelayMS)]);

    // This needs to be done before we start executing below
    // in order to ensure that the eventTarget is ready to receive
    // events from the debug service. Otherwise, we may miss events
    // that are sent before the active debug session is set.
    log.trace(`sending launchRequest response`);
    this.sendResponse(response);

    if (args.noDebug) {
      log.trace(`Running without debugging`);
      await this.runWithoutDebugging(args, correlationId);
    } else {
      log.trace(`Running with debugging`);
      if (this.config.stopOnEntry) {
        sendTelemetryEvent(
          EventType.DebugSessionEvent,
          { correlationId, event: DebugEvent.StepIn },
          {}
        );
        await this.stepIn();
      } else {
        sendTelemetryEvent(
          EventType.DebugSessionEvent,
          { correlationId, event: DebugEvent.Continue },
          {}
        );
        await this.continue();
      }
    }
  }

  private async eval_step(step: () => Promise<IStructStepResult>) {
    await step().then(
      async (result) => {
        if (result.id == StepResultId.BreakpointHit) {
          const evt = new StoppedEvent(
            "breakpoint",
            QscDebugSession.threadID,
          ) as DebugProtocol.StoppedEvent;
          evt.body.hitBreakpointIds = [result.value];
          log.trace(`raising breakpoint event`);
          this.sendEvent(evt);
        } else if (result.id == StepResultId.Return) {
          await this.endSession(`ending session`, 0);
        } else {
          log.trace(`step result: ${result.id} ${result.value}`);
          this.sendEvent(new StoppedEvent("step", QscDebugSession.threadID));
        }
      },
      (error) => {
        this.endSession(`ending session due to error: ${error}`, 1);
      },
    );
  }

  private async continue(): Promise<void> {
    const bps = this.getBreakpointIds();
    await this.eval_step(
      async () => await this.debugService.evalContinue(bps, this.eventTarget),
    );
  }

  private async next(): Promise<void> {
    const bps = this.getBreakpointIds();
    await this.eval_step(
      async () => await this.debugService.evalNext(bps, this.eventTarget),
    );
  }

  private async stepIn(): Promise<void> {
    const bps = this.getBreakpointIds();
    await this.eval_step(
      async () => await this.debugService.evalStepIn(bps, this.eventTarget),
    );
  }

  private async stepOut(): Promise<void> {
    const bps = this.getBreakpointIds();
    await this.eval_step(
      async () => await this.debugService.evalStepOut(bps, this.eventTarget),
    );
  }

  private async endSession(message: string, exitCode: number): Promise<void> {
    log.trace(message);
    this.writeToDebugConsole("");
    this.writeToDebugConsole(SimulationCompleted);
    this.sendEvent(new TerminatedEvent());
    this.sendEvent(new ExitedEvent(exitCode));
  }

  private async runWithoutDebugging(
    args: ILaunchRequestArguments,
<<<<<<< HEAD
=======
    correlationId: string
>>>>>>> 36a45937
  ): Promise<void> {
    const bps: number[] = [];
    // This will be replaced when the interpreter
    // supports shots.
    for (let i = 0; i < args.shots; i++) {
      const result = await this.debugService.evalContinue(
        bps,
        this.eventTarget,
      );
      if (result.id != StepResultId.Return) {
        await this.endSession(`execution didn't run to completion`, -1);
        return;
      }
      this.writeToDebugConsole(`Finished shot ${i + 1} of ${args.shots}`);
      // Reset the interpreter for the next shot.
      // The interactive interpreter doesn't do this automatically,
      // and doesn't know how to deal with shots like the stateless version.
      await this.init(correlationId);
      if (this.failureMessage != "") {
        log.info(
          "compilation failed. sending error response and stopping execution.",
        );
        this.writeToDebugConsole(this.failureMessage);
        await this.endSession(`ending session`, -1);
        return;
      }
    }
    await this.endSession(`ending session`, 0);
  }

  private getBreakpointIds(): number[] {
    const bps: number[] = [];
    for (const bp of this.breakpoints.get(this.program.toString()) ?? []) {
      if (bp && bp.id) {
        bps.push(bp.id);
      }
    }

    return bps;
  }

  protected async continueRequest(
    response: DebugProtocol.ContinueResponse,
    args: DebugProtocol.ContinueArguments,
  ): Promise<void> {
    log.trace(`continueRequest: %O`, args);

    log.trace(`sending continue response`);
    this.sendResponse(response);

    await this.continue();
  }

  protected async nextRequest(
    response: DebugProtocol.NextResponse,
    args: DebugProtocol.NextArguments,
    request?: DebugProtocol.Request,
  ): Promise<void> {
    log.trace(`nextRequest: %O`, args);

    this.sendResponse(response);
    await this.next();
  }

  protected async stepInRequest(
    response: DebugProtocol.StepInResponse,
    args: DebugProtocol.StepInArguments,
    request?: DebugProtocol.Request,
  ): Promise<void> {
    log.trace(`stepInRequest: %O`, args);
    this.sendResponse(response);

    await this.stepIn();
  }

  protected async stepOutRequest(
    response: DebugProtocol.StepOutResponse,
    args: DebugProtocol.StepOutArguments,
    request?: DebugProtocol.Request,
  ): Promise<void> {
    log.trace(`stepOutRequest: %O`, args);
    this.sendResponse(response);

    await this.stepOut();
  }

  protected async breakpointLocationsRequest(
    response: DebugProtocol.BreakpointLocationsResponse,
    args: DebugProtocol.BreakpointLocationsArguments,
    request?: DebugProtocol.Request,
  ): Promise<void> {
    log.trace(`breakpointLocationsRequest: %O`, args);

    response.body = {
      breakpoints: [],
    };

    const file = await this.fileAccessor
      .openPath(args.source.path ?? "")
      .catch((e) => {
        log.trace(`Failed to open file: ${e}`);
        const fileUri = this.fileAccessor.resolvePathToUri(
          args.source.path ?? "",
        );
        log.trace(
          "breakpointLocationsRequest, target file: " + fileUri.toString(),
        );
        return undefined;
      });

    // If we couldn't find the file, or it wasn't a Q# file, or
    // the range is longer than the file, just return
    const targetLineNumber = this.convertClientLineToDebugger(args.line);
    if (
      !file ||
      !isQsharpDocument(file) ||
      targetLineNumber >= file.lineCount
    ) {
      log.trace(`setBreakPointsResponse: %O`, response);
      this.sendResponse(response);
      return;
    }

    // Map request start/end line/column to file offset for debugger
    // everything from `file` is 0 based, everything from `args` is 1 based
    // so we have to convert anything from `args` to 0 based

    const line = file.lineAt(targetLineNumber);
    const lineRange = line.range;
    // If the column isn't specified, it is a line breakpoint so that we
    // use the whole line's range for breakpoint finding.
    const isLineBreakpoint = !args.column;
    const startLine = lineRange.start.line;
    // If the column isn't specified, use the start of the line. This also means
    // that we are looking at the whole line for a breakpoint
    const startCol = args.column
      ? this.convertClientColumnToDebugger(args.column)
      : lineRange.start.character;
    // If the end line isn't specified, use the end of the line range
    const endLine = args.endLine
      ? this.convertClientLineToDebugger(args.endLine)
      : lineRange.end.line;
    // If the end column isn't specified, use the end of the line.
    const endCol = args.endColumn
      ? this.convertClientColumnToDebugger(args.endColumn)
      : lineRange.end.character;

    // We've translated the request's range into a full implied range,
    // calculate the start and end positions as offsets which can be used to
    // isolate statements.
    const startPos = new vscode.Position(startLine, startCol);
    const endPos = new vscode.Position(endLine, endCol);
    const startOffset = file.offsetAt(startPos);
    const endOffset = file.offsetAt(endPos);

    log.trace(
      `breakpointLocationsRequest: ${startLine}:${startCol} - ${endLine}:${endCol}`,
    );
    log.trace(`breakpointLocationsRequest: ${startOffset} - ${endOffset}`);

    // Now that we have the mapped breakpoint span, get the potential
    // breakpoints from the debugger

    // If is is a line breakpoint, we can just use the line number for matching
    // Otherwise, when looking for range breakpoints, we are given a single
    // column offset, so we need to check if the startOffset is within range.
    const bps =
      this.breakpointLocations
        .get(file.uri.toString())
        ?.filter((bp) =>
          isLineBreakpoint
            ? bp.uiLocation.line == args.line
            : startOffset <= bp.fileLocation.startOffset &&
              bp.fileLocation.startOffset <= endOffset,
        ) ?? [];

    log.trace(`breakpointLocationsRequest: candidates %O`, bps);

    // must map the debugger breakpoints back to the client breakpoint locations
    const bls = bps.map((bps) => {
      return bps.uiLocation;
    });
    log.trace(`breakpointLocationsRequest: mapped %O`, bls);
    response.body = {
      breakpoints: bls,
    };

    log.trace(`breakpointLocationsResponse: %O`, response);
    this.sendResponse(response);
  }

  protected async setBreakPointsRequest(
    response: DebugProtocol.SetBreakpointsResponse,
    args: DebugProtocol.SetBreakpointsArguments,
    request?: DebugProtocol.Request,
  ): Promise<void> {
    log.trace(`setBreakPointsRequest: %O`, args);

    const file = await this.fileAccessor
      .openPath(args.source.path ?? "")
      .catch((e) => {
        log.trace(`setBreakPointsRequest - Failed to open file: ${e}`);
        const fileUri = this.fileAccessor.resolvePathToUri(
          args.source.path ?? "",
        );
        log.trace("setBreakPointsRequest, target file: " + fileUri.toString());
        return undefined;
      });

    // If we couldn't find the file, or it wasn't a Q# file, just return
    if (!file || !isQsharpDocument(file)) {
      log.trace(`setBreakPointsResponse: %O`, response);
      this.sendResponse(response);
      return;
    }

    log.trace(`setBreakPointsRequest: looking`);
    this.breakpoints.set(file.uri.toString(), []);
    log.trace(
      `setBreakPointsRequest: files in cache %O`,
      this.breakpointLocations.keys(),
    );
    const locations = this.breakpointLocations.get(file.uri.toString()) ?? [];
    log.trace(`setBreakPointsRequest: got locations %O`, locations);
    // convert the request line/column to file offset for debugger
    const desiredBpOffsets: [
      lo: number,
      hi: number,
      isLineBreakpoint: boolean,
      uiLine: number,
    ][] = (args.breakpoints ?? [])
      .filter(
        (sourceBreakpoint) =>
          this.convertClientLineToDebugger(sourceBreakpoint.line) <
          file.lineCount,
      )
      .map((sourceBreakpoint) => {
        const isLineBreakpoint = !sourceBreakpoint.column;
        const line = this.convertClientLineToDebugger(sourceBreakpoint.line);
        const lineRange = file.lineAt(line).range;
        const startCol = sourceBreakpoint.column
          ? this.convertClientColumnToDebugger(sourceBreakpoint.column)
          : lineRange.start.character;
        const startPos = new vscode.Position(line, startCol);
        const startOffset = file.offsetAt(startPos);
        const endOffset = file.offsetAt(lineRange.end);

        return [
          startOffset,
          endOffset,
          isLineBreakpoint,
          sourceBreakpoint.line,
        ];
      });

    // We should probably ensure we don't return duplicate
    // spans from the debugger, but for now we'll just filter them out
    const uniqOffsets: [
      lo: number,
      hi: number,
      isLineBreakpoint: boolean,
      uiLine: number,
    ][] = [];
    for (const bpOffset of desiredBpOffsets) {
      if (
        uniqOffsets.findIndex(
          (u) => u[0] == bpOffset[0] && u[1] == bpOffset[1],
        ) == -1
      ) {
        uniqOffsets.push(bpOffset);
      }
    }
    // Now that we have the mapped breakpoint span, get the actual breakpoints
    // with corresponding ids from the debugger
    const bps = [];

    for (const bpOffset of uniqOffsets) {
      const lo = bpOffset[0];
      const isLineBreakpoint = bpOffset[2];
      const uiLine = bpOffset[3];
      // we can quickly filter out any breakpoints that are outside of the
      // desired line
      const matchingLocations = locations.filter((location) => {
        return location.uiLocation.line == uiLine;
      });
      // Now if the breakpoint is a line breakpoint, we can just use the first
      // matching location. Otherwise, we need to check if the desired column
      // is within the range of the location.
      for (const location of matchingLocations) {
        if (isLineBreakpoint) {
          //
          bps.push(location.breakpoint);
          break;
        } else {
          // column bp just has end of selection or cursor location in lo
          if (
            location.fileLocation.startOffset <= lo &&
            lo <= location.fileLocation.endOffset
          ) {
            bps.push(location.breakpoint);
            break;
          }
        }
      }
    }

    // Update our breakpoint list for the given file
    this.breakpoints.set(file.uri.toString(), bps);

    response.body = {
      breakpoints: bps,
    };

    log.trace(`setBreakPointsResponse: %O`, response);
    this.sendResponse(response);
  }

  protected threadsRequest(response: DebugProtocol.ThreadsResponse): void {
    log.trace(`threadRequest`);
    response.body = {
      threads: [new Thread(QscDebugSession.threadID, "thread 1")],
    };
    log.trace(`threadResponse: %O`, response);
    this.sendResponse(response);
  }

  protected async stackTraceRequest(
    response: DebugProtocol.StackTraceResponse,
    args: DebugProtocol.StackTraceArguments,
  ): Promise<void> {
    log.trace(`stackTraceRequest: %O`, args);
    const debuggerStackFrames = await this.debugService.getStackFrames();
    log.trace(`frames: %O`, debuggerStackFrames);
    const filterUndefined = <V>(value: V | undefined): value is V =>
      value != null;
    const mappedStackFrames = await Promise.all(
      debuggerStackFrames
        .map(async (f, id) => {
          log.trace(`frames: path %O`, f.path);

          const file = await this.fileAccessor
            .openPath(f.path ?? "")
            .catch((e) => {
              log.error(`stackTraceRequest - Failed to open file: ${e}`);
              const fileUri = this.fileAccessor.resolvePathToUri(f.path ?? "");
              log.trace(
                "stackTraceRequest, target file: " + fileUri.toString(),
              );
            });
          if (file) {
            log.trace(`frames: file %O`, file);
            const start_pos = file.positionAt(f.lo);
            const end_pos = file.positionAt(f.hi);
            const sf: DebugProtocol.StackFrame = new StackFrame(
              id,
              f.name,
              new Source(
                basename(f.path) ?? f.path,
                file.uri.toString(true),
                undefined,
                undefined,
                "qsharp-adapter-data",
              ),
              this.convertDebuggerLineToClient(start_pos.line),
              this.convertDebuggerColumnToClient(start_pos.character),
            );
            sf.endLine = this.convertDebuggerLineToClient(end_pos.line);
            sf.endColumn = this.convertDebuggerColumnToClient(
              end_pos.character,
            );
            return sf;
          } else {
            try {
              // This file isn't part of the workspace, so we'll
              // create a URI which can try to load it from the core and std lib
              // There is a custom content provider subscribed to this scheme.
              // Opening the text document by that uri will use the content
              // provider to look for the source code.
              const uri = vscode.Uri.from({
                scheme: qsharpLibraryUriScheme,
                path: f.path,
              });
              const file = await this.fileAccessor.openUri(uri);
              const start_pos = file.positionAt(f.lo);
              const end_pos = file.positionAt(f.hi);
              const source = new Source(
                basename(f.path) ?? f.path,
                uri.toString(),
                0,
                "internal core/std library",
                "qsharp-adapter-data",
              ) as DebugProtocol.Source;
              const sf = new StackFrame(
                id,
                f.name,
                source as Source,
                this.convertDebuggerLineToClient(start_pos.line),
                this.convertDebuggerColumnToClient(start_pos.character),
              );
              sf.endLine = this.convertDebuggerLineToClient(end_pos.line);
              sf.endColumn = this.convertDebuggerColumnToClient(
                end_pos.character,
              );

              return sf as DebugProtocol.StackFrame;
            } catch (e: any) {
              log.warn(e.message);
              return new StackFrame(
                id,
                f.name,
                undefined,
                undefined,
                undefined,
              );
            }
          }
        })
        .filter(filterUndefined),
    );
    const stackFrames = mappedStackFrames.reverse();
    stackFrames.push(
      new StackFrame(0, "entry", undefined) as DebugProtocol.StackFrame,
    );
    response.body = {
      stackFrames: stackFrames,
      totalFrames: stackFrames.length,
    };

    log.trace(`stackTraceResponse: %O`, response);
    this.sendResponse(response);
  }

  protected disconnectRequest(
    response: DebugProtocol.DisconnectResponse,
    args: DebugProtocol.DisconnectArguments,
    request?: DebugProtocol.Request,
  ): void {
    log.trace(`disconnectRequest: %O`, args);
    this.debugService.terminate();
    this.sendResponse(response);
    log.trace(`disconnectResponse: %O`, response);
  }

  protected scopesRequest(
    response: DebugProtocol.ScopesResponse,
    args: DebugProtocol.ScopesArguments,
  ): void {
    log.trace(`scopesRequest: %O`, args);
    response.body = {
      scopes: [
        new Scope(
          "Quantum State",
          this.variableHandles.create("quantum"),
          true,
        ),
        new Scope("Locals", this.variableHandles.create("locals"), false),
      ],
    };
    log.trace(`scopesResponse: %O`, response);
    this.sendResponse(response);
  }

  protected async variablesRequest(
    response: DebugProtocol.VariablesResponse,
    args: DebugProtocol.VariablesArguments,
    request?: DebugProtocol.Request,
  ): Promise<void> {
    log.trace(`variablesRequest: ${JSON.stringify(args, null, 2)}`);

    response.body = {
      variables: [],
    };

    const handle = this.variableHandles.get(args.variablesReference);
    if (handle === "locals") {
      const locals = await this.debugService.getLocalVariables();
      const variables = locals.map((local) => {
        const variable: DebugProtocol.Variable = {
          name: local.name,
          value: local.value,
          variablesReference: 0,
        };
        if (this.supportsVariableType) {
          variable.type = local.var_type;
        }
        return variable;
      });
      response.body = {
        variables: variables,
      };
    } else if (handle === "quantum") {
      const correlationId = getRandomGuid();
      sendTelemetryEvent(
        EventType.RenderQuantumStateStart,
        { correlationId },
        {}
      );
      const state = await this.debugService.captureQuantumState();
      const variables: DebugProtocol.Variable[] = state.map((entry) => {
        const variable: DebugProtocol.Variable = {
          name: entry.name,
          value: entry.value,
          variablesReference: 0,
          type: "Complex",
        };
        return variable;
      });
      sendTelemetryEvent(
        EventType.RenderQuantumStateEnd,
        { correlationId },
        {}
      );
      response.body = {
        variables: variables,
      };
    }

    log.trace(`variablesResponse: %O`, response);
    this.sendResponse(response);
  }

  private createBreakpoint(
    id: number,
    location: DebugProtocol.BreakpointLocation,
  ): DebugProtocol.Breakpoint {
    const verified = true;
    const bp = new Breakpoint(verified) as DebugProtocol.Breakpoint;
    bp.id = id;
    bp.line = location.line;
    bp.column = location.column;
    bp.endLine = location.endLine;
    bp.endColumn = location.endColumn;
    return bp;
  }

  private writeToStdOut(message: string): void {
    const evt: DebugProtocol.OutputEvent = new OutputEvent(
      `${message}\n`,
      "stdout",
    );
    this.sendEvent(evt);
  }

  private writeToDebugConsole(message: string): void {
    const evt: DebugProtocol.OutputEvent = new OutputEvent(
      `${message}\n`,
      "console",
    );
    this.sendEvent(evt);
  }
}<|MERGE_RESOLUTION|>--- conflicted
+++ resolved
@@ -159,20 +159,14 @@
           reason: "compilation failed",
           flowStatus: UserFlowStatus.Aborted,
         },
-        {}
+        {},
       );
       this.failureMessage = failureMessage;
     }
     sendTelemetryEvent(
-<<<<<<< HEAD
-      EventType.DebugSessionStart,
-      {},
-      { timeToStartMs: end - start },
-=======
       EventType.InitializeRuntimeEnd,
       { correlationId, flowStatus: UserFlowStatus.Succeeded },
-      {}
->>>>>>> 36a45937
+      {},
     );
   }
 
@@ -313,14 +307,14 @@
         sendTelemetryEvent(
           EventType.DebugSessionEvent,
           { correlationId, event: DebugEvent.StepIn },
-          {}
+          {},
         );
         await this.stepIn();
       } else {
         sendTelemetryEvent(
           EventType.DebugSessionEvent,
           { correlationId, event: DebugEvent.Continue },
-          {}
+          {},
         );
         await this.continue();
       }
@@ -389,10 +383,7 @@
 
   private async runWithoutDebugging(
     args: ILaunchRequestArguments,
-<<<<<<< HEAD
-=======
-    correlationId: string
->>>>>>> 36a45937
+    correlationId: string,
   ): Promise<void> {
     const bps: number[] = [];
     // This will be replaced when the interpreter
@@ -888,7 +879,7 @@
       sendTelemetryEvent(
         EventType.RenderQuantumStateStart,
         { correlationId },
-        {}
+        {},
       );
       const state = await this.debugService.captureQuantumState();
       const variables: DebugProtocol.Variable[] = state.map((entry) => {
@@ -903,7 +894,7 @@
       sendTelemetryEvent(
         EventType.RenderQuantumStateEnd,
         { correlationId },
-        {}
+        {},
       );
       response.body = {
         variables: variables,
